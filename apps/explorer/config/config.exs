# This file is responsible for configuring your application
# and its dependencies with the aid of the Mix.Config module.
#
# This configuration file is loaded before any dependency and
# is restricted to this project.
use Mix.Config

# General application configuration
config :explorer,
  ecto_repos: [Explorer.Repo],
  coin: System.get_env("COIN") || "LYX",
  token_functions_reader_max_retries: 3

config :explorer, Explorer.Counters.AverageBlockTime, enabled: true

config :explorer, Explorer.Chain.BlockNumberCache, enabled: true

config :explorer, Explorer.ExchangeRates.Source.CoinMarketCap,
  pages: String.to_integer(System.get_env("COINMARKETCAP_PAGES") || "10")

balances_update_interval =
  if System.get_env("ADDRESS_WITH_BALANCES_UPDATE_INTERVAL") do
    case Integer.parse(System.get_env("ADDRESS_WITH_BALANCES_UPDATE_INTERVAL")) do
      {integer, ""} -> integer
      _ -> nil
    end
  end

config :explorer, Explorer.Counters.AddressesWithBalanceCounter,
  enabled: true,
  enable_consolidation: true,
  update_interval_in_seconds: balances_update_interval || 30 * 60

config :explorer, Explorer.ExchangeRates, enabled: true, store: :ets

config :explorer, Explorer.KnownTokens, enabled: true, store: :ets

config :explorer, Explorer.Integrations.EctoLogger, query_time_ms_threshold: :timer.seconds(2)

config :explorer, Explorer.Market.History.Cataloger, enabled: true

config :explorer, Explorer.Repo, migration_timestamps: [type: :utc_datetime_usec]

config :explorer, Explorer.Tracer,
  service: :explorer,
  adapter: SpandexDatadog.Adapter,
  trace_key: :blockscout

if System.get_env("METADATA_CONTRACT") && System.get_env("VALIDATORS_CONTRACT") do
  config :explorer, Explorer.Validator.MetadataRetriever,
    metadata_contract_address: System.get_env("METADATA_CONTRACT"),
    validators_contract_address: System.get_env("VALIDATORS_CONTRACT")

  config :explorer, Explorer.Validator.MetadataProcessor, enabled: true
else
  config :explorer, Explorer.Validator.MetadataProcessor, enabled: false
end

if System.get_env("SUPPLY_MODULE") == "TokenBridge" do
  config :explorer, supply: Explorer.Chain.Supply.TokenBridge
end

if System.get_env("SOURCE_MODULE") == "TransactionAndLog" do
  config :explorer, Explorer.ExchangeRates.Source, source: Explorer.ExchangeRates.Source.TransactionAndLog
end

config :explorer,
  solc_bin_api_url: "https://solc-bin.ethereum.org"

config :logger, :explorer,
  # keep synced with `config/config.exs`
  format: "$dateT$time $metadata[$level] $message\n",
  metadata:
    ~w(application fetcher request_id first_block_number last_block_number missing_block_range_count missing_block_count
       block_number step count error_count shrunk import_id transaction_id)a,
  metadata_filter: [application: :explorer]

config :spandex_ecto, SpandexEcto.EctoLogger,
  service: :ecto,
  tracer: Explorer.Tracer,
  otp_app: :explorer

<<<<<<< HEAD
config :explorer, Explorer.Chain.BlockCountCache, ttl: System.get_env("BLOCK_COUNT_CACHE_TTL")

=======
>>>>>>> fc09457d
# Import environment specific config. This must remain at the bottom
# of this file so it overrides the configuration defined above.
import_config "#{Mix.env()}.exs"<|MERGE_RESOLUTION|>--- conflicted
+++ resolved
@@ -80,11 +80,6 @@
   tracer: Explorer.Tracer,
   otp_app: :explorer
 
-<<<<<<< HEAD
-config :explorer, Explorer.Chain.BlockCountCache, ttl: System.get_env("BLOCK_COUNT_CACHE_TTL")
-
-=======
->>>>>>> fc09457d
 # Import environment specific config. This must remain at the bottom
 # of this file so it overrides the configuration defined above.
 import_config "#{Mix.env()}.exs"