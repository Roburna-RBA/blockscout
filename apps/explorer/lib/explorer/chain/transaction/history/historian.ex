--- conflicted
+++ resolved
@@ -33,48 +33,12 @@
 
       Logger.info("tx/per day chart: latest date #{DateTime.to_string(latest)}")
 
-<<<<<<< HEAD
-      with {:ok, min_block} <- Chain.timestamp_to_block_number(earliest, :before),
-           {:ok, max_block} <- Chain.timestamp_to_block_number(latest, :before) do
-        Logger.info("tx/per day chart: min/max block numbers [#{min_block}, #{max_block}]")
-
-        all_transactions_query =
-          from(
-            transaction in Transaction,
-            where: transaction.block_number >= ^min_block and transaction.block_number <= ^max_block
-          )
-
-        query =
-          from(transaction in subquery(all_transactions_query),
-            join: block in Block,
-            on: transaction.block_hash == block.hash,
-            where: block.consensus == true,
-            select: transaction
-          )
-
-        num_transactions = Repo.aggregate(query, :count, :hash, timeout: :infinity)
-        Logger.info("tx/per day chart: num of transactions #{num_transactions}")
-        gas_used = Repo.aggregate(query, :sum, :gas_used, timeout: :infinity)
-        Logger.info("tx/per day chart: total gas used #{gas_used}")
-
-        total_fee_query =
-          from(transaction in subquery(all_transactions_query),
-            join: block in Block,
-            on: transaction.block_hash == block.hash,
-            where: block.consensus == true,
-            select: fragment("SUM(? * ?)", transaction.gas_price, transaction.gas_used)
-          )
-
-        total_fee = Repo.one(total_fee_query, timeout: :infinity)
-        Logger.info("tx/per day chart: total fee #{total_fee}")
-=======
       with {:ok, min_block} <- Chain.timestamp_to_block_number(earliest, :after),
            {:ok, max_block} <- Chain.timestamp_to_block_number(latest, :after) do
         record =
           min_block
           |> compile_records_in_range(max_block)
           |> Map.put(:date, day_to_fetch)
->>>>>>> 9db73be9
 
         records = [
           record
@@ -84,10 +48,6 @@
         compile_records(num_days - 1, records)
       else
         _ ->
-<<<<<<< HEAD
-          records = [%{date: day_to_fetch, number_of_transactions: 0, gas_used: 0, total_fee: 0} | records]
-          compile_records(num_days - 1, records)
-=======
           min_max_block_query =
             from(block in Block,
               where: block.timestamp >= ^earliest and block.timestamp <= ^latest,
@@ -112,7 +72,6 @@
             records = [%{date: day_to_fetch, number_of_transactions: 0, gas_used: 0, total_fee: 0} | records]
             compile_records(num_days - 1, records)
           end
->>>>>>> 9db73be9
       end
     end
   end
