defmodule Explorer.Chain.Transaction do
  @moduledoc "Models a Web3 transaction."

  use Explorer.Schema

  require Logger

  alias ABI.FunctionSelector

  alias Ecto.Association.NotLoaded
  alias Ecto.Changeset

  alias Explorer.{Chain, Repo}

  alias Explorer.Chain.{
    Address,
    Block,
    ContractMethod,
    Data,
    DenormalizationHelper,
    Gas,
    Hash,
    InternalTransaction,
    Log,
    SmartContract,
    Token,
    TokenTransfer,
    Transaction,
    TransactionAction,
    Wei
  }

  alias Explorer.Chain.Block.Reward
  alias Explorer.Chain.SmartContract.Proxy
  alias Explorer.Chain.Transaction.{Fork, Status}
  alias Explorer.Chain.Zkevm.BatchTransaction
  alias Explorer.{PagingOptions, SortingHelper}
  alias Explorer.SmartContract.SigProviderInterface

  @optional_attrs ~w(max_priority_fee_per_gas max_fee_per_gas block_hash block_number block_consensus block_timestamp created_contract_address_hash cumulative_gas_used earliest_processing_start
                     error gas_price gas_used index created_contract_code_indexed_at status to_address_hash revert_reason type has_error_in_internal_txs)a

  @suave_optional_attrs ~w(execution_node_hash wrapped_type wrapped_nonce wrapped_to_address_hash wrapped_gas wrapped_gas_price wrapped_max_priority_fee_per_gas wrapped_max_fee_per_gas wrapped_value wrapped_input wrapped_v wrapped_r wrapped_s wrapped_hash)a

  @required_attrs ~w(from_address_hash gas hash input nonce r s v value)a

  @empty_attrs ~w()a

  @typedoc """
  X coordinate module n in
  [Elliptic Curve Digital Signature Algorithm](https://en.wikipedia.org/wiki/Elliptic_Curve_Digital_Signature_Algorithm)
  (EDCSA)
  """
  @type r :: Decimal.t()

  @typedoc """
  Y coordinate module n in
  [Elliptic Curve Digital Signature Algorithm](https://en.wikipedia.org/wiki/Elliptic_Curve_Digital_Signature_Algorithm)
  (EDCSA)
  """
  @type s :: Decimal.t()

  @typedoc """
  The index of the transaction in its block.
  """
  @type transaction_index :: non_neg_integer()

  @typedoc """
  `t:standard_v/0` + `27`

  | `v`  | X      | Y    |
  |------|--------|------|
  | `27` | lower  | even |
  | `28` | lower  | odd  |
  | `29` | higher | even |
  | `30` | higher | odd  |

  **Note: that `29` and `30` are exceedingly rarely, and will in practice only ever be seen in specifically generated
  examples.**
  """
  @type v :: 27..30

  @typedoc """
  How much the sender is willing to pay in wei per unit of gas.
  """
  @type wei_per_gas :: Wei.t()

  @typedoc """
   * `block` - the block in which this transaction was mined/validated.  `nil` when transaction is pending or has only
     been collated into one of the `uncles` in one of the `forks`.
   * `block_hash` - `block` foreign key. `nil` when transaction is pending or has only been collated into one of the
     `uncles` in one of the `forks`.
   * `block_number` - Denormalized `block` `number`. `nil` when transaction is pending or has only been collated into
     one of the `uncles` in one of the `forks`.
   * `block_consensus` - consensus of the block where transaction collated.
   * `block_timestamp` - timestamp of the block where transaction collated.
   * `created_contract_address` - belongs_to association to `address` corresponding to `created_contract_address_hash`.
   * `created_contract_address_hash` - Denormalized `internal_transaction` `created_contract_address_hash`
     populated only when `to_address_hash` is nil.
   * `cumulative_gas_used` - the cumulative gas used in `transaction`'s `t:Explorer.Chain.Block.t/0` before
     `transaction`'s `index`.  `nil` when transaction is pending
   * `earliest_processing_start` - If the pending transaction fetcher was alive and received this transaction, we can
      be sure that this transaction did not start processing until after the last time we fetched pending transactions,
      so we annotate that with this field. If it is `nil`, that means we don't have a lower bound for when it started
      processing.
   * `error` - the `error` from the last `t:Explorer.Chain.InternalTransaction.t/0` in `internal_transactions` that
     caused `status` to be `:error`.  Only set after `internal_transactions_index_at` is set AND if there was an error.
     Also, `error` is set if transaction is replaced/dropped
   * `forks` - copies of this transactions that were collated into `uncles` not on the primary consensus of the chain.
   * `from_address` - the source of `value`
   * `from_address_hash` - foreign key of `from_address`
   * `gas` - Gas provided by the sender
   * `gas_price` - How much the sender is willing to pay for `gas`
   * `gas_used` - the gas used for just `transaction`.  `nil` when transaction is pending or has only been collated into
     one of the `uncles` in one of the `forks`.
   * `hash` - hash of contents of this transaction
   * `index` - index of this transaction in `block`.  `nil` when transaction is pending or has only been collated into
     one of the `uncles` in one of the `forks`.
   * `input`- data sent along with the transaction
   * `internal_transactions` - transactions (value transfers) created while executing contract used for this
     transaction
   * `created_contract_code_indexed_at` - when created `address` code was fetched by `Indexer`
   * `revert_reason` - revert reason of transaction

     | `status` | `contract_creation_address_hash` | `input`    | Token Transfer? | `internal_transactions_indexed_at`        | `internal_transactions` | Description                                                                                         |
     |----------|----------------------------------|------------|-----------------|-------------------------------------------|-------------------------|-----------------------------------------------------------------------------------------------------|
     | `:ok`    | `nil`                            | Empty      | Don't Care      | `inserted_at`                             | Unfetched               | Simple `value` transfer transaction succeeded.  Internal transactions would be same value transfer. |
     | `:ok`    | `nil`                            | Don't Care | `true`          | `inserted_at`                             | Unfetched               | Token transfer (from `logs`) that didn't happen during a contract creation.                         |
     | `:ok`    | Don't Care                       | Non-Empty  | Don't Care      | When `internal_transactions` are indexed. | Fetched                 | A contract call that succeeded.                                                                     |
     | `:error` | nil                              | Empty      | Don't Care      | When `internal_transactions` are indexed. | Fetched                 | Simple `value` transfer transaction failed. Internal transactions fetched for `error`.              |
     | `:error` | Don't Care                       | Non-Empty  | Don't Care      | When `internal_transactions` are indexed. | Fetched                 | A contract call that failed.                                                                        |
     | `nil`    | Don't Care                       | Don't Care | Don't Care      | When `internal_transactions` are indexed. | Depends                 | A pending post-Byzantium transaction will only know its status from receipt.                        |
     | `nil`    | Don't Care                       | Don't Care | Don't Care      | When `internal_transactions` are indexed. | Fetched                 | A pre-Byzantium transaction requires internal transactions to determine status.                     |
   * `logs` - events that occurred while mining the `transaction`.
   * `nonce` - the number of transaction made by the sender prior to this one
   * `r` - the R field of the signature. The (r, s) is the normal output of an ECDSA signature, where r is computed as
       the X coordinate of a point R, modulo the curve order n.
   * `s` - The S field of the signature.  The (r, s) is the normal output of an ECDSA signature, where r is computed as
       the X coordinate of a point R, modulo the curve order n.
   * `status` - whether the transaction was successfully mined or failed.  `nil` when transaction is pending or has only
     been collated into one of the `uncles` in one of the `forks`.
   * `to_address` - sink of `value`
   * `to_address_hash` - `to_address` foreign key
   * `uncles` - uncle blocks where `forks` were collated
   * `v` - The V field of the signature.
   * `value` - wei transferred from `from_address` to `to_address`
   * `revert_reason` - revert reason of transaction
   * `max_priority_fee_per_gas` - User defined maximum fee (tip) per unit of gas paid to validator for transaction prioritization.
   * `max_fee_per_gas` - Maximum total amount per unit of gas a user is willing to pay for a transaction, including base fee and priority fee.
   * `type` - New transaction type identifier introduced in EIP 2718 (Berlin HF)
   * `has_error_in_internal_txs` - shows if the internal transactions related to transaction have errors
   * `execution_node` - execution node address (used by Suave)
   * `execution_node_hash` - foreign key of `execution_node` (used by Suave)
   * `wrapped_type` - transaction type from the `wrapped` field (used by Suave)
   * `wrapped_nonce` - nonce from the `wrapped` field (used by Suave)
   * `wrapped_to_address` - target address from the `wrapped` field (used by Suave)
   * `wrapped_to_address_hash` - `wrapped_to_address` foreign key (used by Suave)
   * `wrapped_gas` - gas from the `wrapped` field (used by Suave)
   * `wrapped_gas_price` - gas_price from the `wrapped` field (used by Suave)
   * `wrapped_max_priority_fee_per_gas` - max_priority_fee_per_gas from the `wrapped` field (used by Suave)
   * `wrapped_max_fee_per_gas` - max_fee_per_gas from the `wrapped` field (used by Suave)
   * `wrapped_value` - value from the `wrapped` field (used by Suave)
   * `wrapped_input` - data from the `wrapped` field (used by Suave)
   * `wrapped_v` - V field of the signature from the `wrapped` field (used by Suave)
   * `wrapped_r` - R field of the signature from the `wrapped` field (used by Suave)
   * `wrapped_s` - S field of the signature from the `wrapped` field (used by Suave)
   * `wrapped_hash` - hash from the `wrapped` field (used by Suave)
  """
  @type t ::
          Map.merge(
            %__MODULE__{
              block: %Ecto.Association.NotLoaded{} | Block.t() | nil,
              block_hash: Hash.t() | nil,
              block_number: Block.block_number() | nil,
              block_consensus: boolean(),
              block_timestamp: DateTime.t() | nil,
              created_contract_address: %Ecto.Association.NotLoaded{} | Address.t() | nil,
              created_contract_address_hash: Hash.Address.t() | nil,
              created_contract_code_indexed_at: DateTime.t() | nil,
              cumulative_gas_used: Gas.t() | nil,
              earliest_processing_start: DateTime.t() | nil,
              error: String.t() | nil,
              forks: %Ecto.Association.NotLoaded{} | [Fork.t()],
              from_address: %Ecto.Association.NotLoaded{} | Address.t(),
              from_address_hash: Hash.Address.t(),
              gas: Gas.t(),
              gas_price: wei_per_gas | nil,
              gas_used: Gas.t() | nil,
              hash: Hash.t(),
              index: transaction_index | nil,
              input: Data.t(),
              internal_transactions: %Ecto.Association.NotLoaded{} | [InternalTransaction.t()],
              logs: %Ecto.Association.NotLoaded{} | [Log.t()],
              nonce: non_neg_integer(),
              r: r(),
              s: s(),
              status: Status.t() | nil,
              to_address: %Ecto.Association.NotLoaded{} | Address.t() | nil,
              to_address_hash: Hash.Address.t() | nil,
              uncles: %Ecto.Association.NotLoaded{} | [Block.t()],
              v: v(),
              value: Wei.t(),
              revert_reason: String.t() | nil,
              max_priority_fee_per_gas: wei_per_gas | nil,
              max_fee_per_gas: wei_per_gas | nil,
              type: non_neg_integer() | nil,
              has_error_in_internal_txs: boolean(),
              transaction_fee_log: any(),
              transaction_fee_token: any()
            },
            suave
          )

  if Application.compile_env(:explorer, :chain_type) == "suave" do
    @type suave :: %{
            execution_node: %Ecto.Association.NotLoaded{} | Address.t() | nil,
            execution_node_hash: Hash.Address.t() | nil,
            wrapped_type: non_neg_integer() | nil,
            wrapped_nonce: non_neg_integer() | nil,
            wrapped_to_address: %Ecto.Association.NotLoaded{} | Address.t() | nil,
            wrapped_to_address_hash: Hash.Address.t() | nil,
            wrapped_gas: Gas.t() | nil,
            wrapped_gas_price: wei_per_gas | nil,
            wrapped_max_priority_fee_per_gas: wei_per_gas | nil,
            wrapped_max_fee_per_gas: wei_per_gas | nil,
            wrapped_value: Wei.t() | nil,
            wrapped_input: Data.t() | nil,
            wrapped_v: v() | nil,
            wrapped_r: r() | nil,
            wrapped_s: s() | nil,
            wrapped_hash: Hash.t() | nil
          }
  else
    @type suave :: %{}
  end

  @derive {Poison.Encoder,
           only: [
             :block_number,
             :block_timestamp,
             :cumulative_gas_used,
             :error,
             :gas,
             :gas_price,
             :gas_used,
             :index,
             :created_contract_code_indexed_at,
             :input,
             :nonce,
             :r,
             :s,
             :v,
             :status,
             :value,
             :revert_reason
           ]}

  @derive {Jason.Encoder,
           only: [
             :block_number,
             :block_timestamp,
             :cumulative_gas_used,
             :error,
             :gas,
             :gas_price,
             :gas_used,
             :index,
             :created_contract_code_indexed_at,
             :input,
             :nonce,
             :r,
             :s,
             :v,
             :status,
             :value,
             :revert_reason
           ]}

  @primary_key {:hash, Hash.Full, autogenerate: false}
  schema "transactions" do
    field(:block_number, :integer)
    field(:block_consensus, :boolean)
    field(:block_timestamp, :utc_datetime_usec)
    field(:cumulative_gas_used, :decimal)
    field(:earliest_processing_start, :utc_datetime_usec)
    field(:error, :string)
    field(:gas, :decimal)
    field(:gas_price, Wei)
    field(:gas_used, :decimal)
    field(:index, :integer)
    field(:created_contract_code_indexed_at, :utc_datetime_usec)
    field(:input, Data)
    field(:nonce, :integer)
    field(:r, :decimal)
    field(:s, :decimal)
    field(:status, Status)
    field(:v, :decimal)
    field(:value, Wei)
    field(:revert_reason, :string)
    field(:max_priority_fee_per_gas, Wei)
    field(:max_fee_per_gas, Wei)
    field(:type, :integer)
    field(:has_error_in_internal_txs, :boolean)
    field(:has_token_transfers, :boolean, virtual: true)

    # stability virtual fields
    field(:transaction_fee_log, :any, virtual: true)
    field(:transaction_fee_token, :any, virtual: true)

    # A transient field for deriving old block hash during transaction upserts.
    # Used to force refetch of a block in case a transaction is re-collated
    # in a different block. See: https://github.com/blockscout/blockscout/issues/1911
    field(:old_block_hash, Hash.Full)

    timestamps()

    belongs_to(:block, Block, foreign_key: :block_hash, references: :hash, type: Hash.Full)
    has_many(:forks, Fork, foreign_key: :hash)

    belongs_to(
      :from_address,
      Address,
      foreign_key: :from_address_hash,
      references: :hash,
      type: Hash.Address
    )

    has_many(:internal_transactions, InternalTransaction, foreign_key: :transaction_hash)
    has_many(:logs, Log, foreign_key: :transaction_hash)
    has_many(:token_transfers, TokenTransfer, foreign_key: :transaction_hash)
    has_many(:transaction_actions, TransactionAction, foreign_key: :hash, preload_order: [asc: :log_index])

    belongs_to(
      :to_address,
      Address,
      foreign_key: :to_address_hash,
      references: :hash,
      type: Hash.Address
    )

    has_many(:uncles, through: [:forks, :uncle])

    has_one(:zkevm_batch_transaction, BatchTransaction, foreign_key: :hash)
    has_one(:zkevm_batch, through: [:zkevm_batch_transaction, :batch])
    has_one(:zkevm_sequence_transaction, through: [:zkevm_batch, :sequence_transaction])
    has_one(:zkevm_verify_transaction, through: [:zkevm_batch, :verify_transaction])

    belongs_to(
      :created_contract_address,
      Address,
      foreign_key: :created_contract_address_hash,
      references: :hash,
      type: Hash.Address
    )

    if System.get_env("CHAIN_TYPE") == "suave" do
      belongs_to(
        :execution_node,
        Address,
        foreign_key: :execution_node_hash,
        references: :hash,
        type: Hash.Address
      )

      field(:wrapped_type, :integer)
      field(:wrapped_nonce, :integer)
      field(:wrapped_gas, :decimal)
      field(:wrapped_gas_price, Wei)
      field(:wrapped_max_priority_fee_per_gas, Wei)
      field(:wrapped_max_fee_per_gas, Wei)
      field(:wrapped_value, Wei)
      field(:wrapped_input, Data)
      field(:wrapped_v, :decimal)
      field(:wrapped_r, :decimal)
      field(:wrapped_s, :decimal)
      field(:wrapped_hash, Hash.Full)

      belongs_to(
        :wrapped_to_address,
        Address,
        foreign_key: :wrapped_to_address_hash,
        references: :hash,
        type: Hash.Address
      )
    end
  end

  @doc """
  A pending transaction does not have a `block_hash`

      iex> changeset = Explorer.Chain.Transaction.changeset(
      ...>   %Transaction{},
      ...>   %{
      ...>     from_address_hash: "0xe8ddc5c7a2d2f0d7a9798459c0104fdf5e987aca",
      ...>     gas: 4700000,
      ...>     gas_price: 100000000000,
      ...>     hash: "0x3a3eb134e6792ce9403ea4188e5e79693de9e4c94e499db132be086400da79e6",
      ...>     input: "0x6060604052341561000f57600080fd5b336000806101000a81548173ffffffffffffffffffffffffffffffffffffffff021916908373ffffffffffffffffffffffffffffffffffffffff1602179055506102db8061005e6000396000f300606060405260043610610062576000357c0100000000000000000000000000000000000000000000000000000000900463ffffffff1680630900f01014610067578063445df0ac146100a05780638da5cb5b146100c9578063fdacd5761461011e575b600080fd5b341561007257600080fd5b61009e600480803573ffffffffffffffffffffffffffffffffffffffff16906020019091905050610141565b005b34156100ab57600080fd5b6100b3610224565b6040518082815260200191505060405180910390f35b34156100d457600080fd5b6100dc61022a565b604051808273ffffffffffffffffffffffffffffffffffffffff1673ffffffffffffffffffffffffffffffffffffffff16815260200191505060405180910390f35b341561012957600080fd5b61013f600480803590602001909190505061024f565b005b60008060009054906101000a900473ffffffffffffffffffffffffffffffffffffffff1673ffffffffffffffffffffffffffffffffffffffff163373ffffffffffffffffffffffffffffffffffffffff161415610220578190508073ffffffffffffffffffffffffffffffffffffffff1663fdacd5766001546040518263ffffffff167c010000000000000000000000000000000000000000000000000000000002815260040180828152602001915050600060405180830381600087803b151561020b57600080fd5b6102c65a03f1151561021c57600080fd5b5050505b5050565b60015481565b6000809054906101000a900473ffffffffffffffffffffffffffffffffffffffff1681565b6000809054906101000a900473ffffffffffffffffffffffffffffffffffffffff1673ffffffffffffffffffffffffffffffffffffffff163373ffffffffffffffffffffffffffffffffffffffff1614156102ac57806001819055505b505600a165627a7a72305820a9c628775efbfbc17477a472413c01ee9b33881f550c59d21bee9928835c854b0029",
      ...>     nonce: 0,
      ...>     r: 0xAD3733DF250C87556335FFE46C23E34DBAFFDE93097EF92F52C88632A40F0C75,
      ...>     s: 0x72caddc0371451a58de2ca6ab64e0f586ccdb9465ff54e1c82564940e89291e3,
      ...>     v: 0x8d,
      ...>     value: 0
      ...>   }
      ...> )
      iex> changeset.valid?
      true

  A pending transaction does not have a `gas_price` (Erigon)

      iex> changeset = Explorer.Chain.Transaction.changeset(
      ...>   %Transaction{},
      ...>   %{
      ...>     from_address_hash: "0xe8ddc5c7a2d2f0d7a9798459c0104fdf5e987aca",
      ...>     gas: 4700000,
      ...>     hash: "0x3a3eb134e6792ce9403ea4188e5e79693de9e4c94e499db132be086400da79e6",
      ...>     input: "0x6060604052341561000f57600080fd5b336000806101000a81548173ffffffffffffffffffffffffffffffffffffffff021916908373ffffffffffffffffffffffffffffffffffffffff1602179055506102db8061005e6000396000f300606060405260043610610062576000357c0100000000000000000000000000000000000000000000000000000000900463ffffffff1680630900f01014610067578063445df0ac146100a05780638da5cb5b146100c9578063fdacd5761461011e575b600080fd5b341561007257600080fd5b61009e600480803573ffffffffffffffffffffffffffffffffffffffff16906020019091905050610141565b005b34156100ab57600080fd5b6100b3610224565b6040518082815260200191505060405180910390f35b34156100d457600080fd5b6100dc61022a565b604051808273ffffffffffffffffffffffffffffffffffffffff1673ffffffffffffffffffffffffffffffffffffffff16815260200191505060405180910390f35b341561012957600080fd5b61013f600480803590602001909190505061024f565b005b60008060009054906101000a900473ffffffffffffffffffffffffffffffffffffffff1673ffffffffffffffffffffffffffffffffffffffff163373ffffffffffffffffffffffffffffffffffffffff161415610220578190508073ffffffffffffffffffffffffffffffffffffffff1663fdacd5766001546040518263ffffffff167c010000000000000000000000000000000000000000000000000000000002815260040180828152602001915050600060405180830381600087803b151561020b57600080fd5b6102c65a03f1151561021c57600080fd5b5050505b5050565b60015481565b6000809054906101000a900473ffffffffffffffffffffffffffffffffffffffff1681565b6000809054906101000a900473ffffffffffffffffffffffffffffffffffffffff1673ffffffffffffffffffffffffffffffffffffffff163373ffffffffffffffffffffffffffffffffffffffff1614156102ac57806001819055505b505600a165627a7a72305820a9c628775efbfbc17477a472413c01ee9b33881f550c59d21bee9928835c854b0029",
      ...>     nonce: 0,
      ...>     r: 0xAD3733DF250C87556335FFE46C23E34DBAFFDE93097EF92F52C88632A40F0C75,
      ...>     s: 0x72caddc0371451a58de2ca6ab64e0f586ccdb9465ff54e1c82564940e89291e3,
      ...>     v: 0x8d,
      ...>     value: 0
      ...>   }
      ...> )
      iex> changeset.valid?
      true

  A collated transaction MUST have an `index` so its position in the `block` is known and the `cumulative_gas_used` ane
  `gas_used` to know its fees.

  Post-Byzantium, the status must be present when a block is collated.

      iex> changeset = Explorer.Chain.Transaction.changeset(
      ...>   %Transaction{},
      ...>   %{
      ...>     block_hash: "0xe52d77084cab13a4e724162bcd8c6028e5ecfaa04d091ee476e96b9958ed6b47",
      ...>     block_number: 34,
      ...>     cumulative_gas_used: 0,
      ...>     from_address_hash: "0xe8ddc5c7a2d2f0d7a9798459c0104fdf5e987aca",
      ...>     gas: 4700000,
      ...>     gas_price: 100000000000,
      ...>     gas_used: 4600000,
      ...>     hash: "0x3a3eb134e6792ce9403ea4188e5e79693de9e4c94e499db132be086400da79e6",
      ...>     index: 0,
      ...>     input: "0x6060604052341561000f57600080fd5b336000806101000a81548173ffffffffffffffffffffffffffffffffffffffff021916908373ffffffffffffffffffffffffffffffffffffffff1602179055506102db8061005e6000396000f300606060405260043610610062576000357c0100000000000000000000000000000000000000000000000000000000900463ffffffff1680630900f01014610067578063445df0ac146100a05780638da5cb5b146100c9578063fdacd5761461011e575b600080fd5b341561007257600080fd5b61009e600480803573ffffffffffffffffffffffffffffffffffffffff16906020019091905050610141565b005b34156100ab57600080fd5b6100b3610224565b6040518082815260200191505060405180910390f35b34156100d457600080fd5b6100dc61022a565b604051808273ffffffffffffffffffffffffffffffffffffffff1673ffffffffffffffffffffffffffffffffffffffff16815260200191505060405180910390f35b341561012957600080fd5b61013f600480803590602001909190505061024f565b005b60008060009054906101000a900473ffffffffffffffffffffffffffffffffffffffff1673ffffffffffffffffffffffffffffffffffffffff163373ffffffffffffffffffffffffffffffffffffffff161415610220578190508073ffffffffffffffffffffffffffffffffffffffff1663fdacd5766001546040518263ffffffff167c010000000000000000000000000000000000000000000000000000000002815260040180828152602001915050600060405180830381600087803b151561020b57600080fd5b6102c65a03f1151561021c57600080fd5b5050505b5050565b60015481565b6000809054906101000a900473ffffffffffffffffffffffffffffffffffffffff1681565b6000809054906101000a900473ffffffffffffffffffffffffffffffffffffffff1673ffffffffffffffffffffffffffffffffffffffff163373ffffffffffffffffffffffffffffffffffffffff1614156102ac57806001819055505b505600a165627a7a72305820a9c628775efbfbc17477a472413c01ee9b33881f550c59d21bee9928835c854b0029",
      ...>     nonce: 0,
      ...>     r: 0xAD3733DF250C87556335FFE46C23E34DBAFFDE93097EF92F52C88632A40F0C75,
      ...>     s: 0x72caddc0371451a58de2ca6ab64e0f586ccdb9465ff54e1c82564940e89291e3,
      ...>     status: :ok,
      ...>     v: 0x8d,
      ...>     value: 0
      ...>   }
      ...> )
      iex> changeset.valid?
      true

  But, pre-Byzantium the status cannot be known until the `Explorer.Chain.InternalTransaction` are checked for an
  `error`, so `status` is not required since we can't from the transaction data alone check if the chain is pre- or
  post-Byzantium.

      iex> changeset = Explorer.Chain.Transaction.changeset(
      ...>   %Transaction{},
      ...>   %{
      ...>     block_hash: "0xe52d77084cab13a4e724162bcd8c6028e5ecfaa04d091ee476e96b9958ed6b47",
      ...>     block_number: 34,
      ...>     cumulative_gas_used: 0,
      ...>     from_address_hash: "0xe8ddc5c7a2d2f0d7a9798459c0104fdf5e987aca",
      ...>     gas: 4700000,
      ...>     gas_price: 100000000000,
      ...>     gas_used: 4600000,
      ...>     hash: "0x3a3eb134e6792ce9403ea4188e5e79693de9e4c94e499db132be086400da79e6",
      ...>     index: 0,
      ...>     input: "0x6060604052341561000f57600080fd5b336000806101000a81548173ffffffffffffffffffffffffffffffffffffffff021916908373ffffffffffffffffffffffffffffffffffffffff1602179055506102db8061005e6000396000f300606060405260043610610062576000357c0100000000000000000000000000000000000000000000000000000000900463ffffffff1680630900f01014610067578063445df0ac146100a05780638da5cb5b146100c9578063fdacd5761461011e575b600080fd5b341561007257600080fd5b61009e600480803573ffffffffffffffffffffffffffffffffffffffff16906020019091905050610141565b005b34156100ab57600080fd5b6100b3610224565b6040518082815260200191505060405180910390f35b34156100d457600080fd5b6100dc61022a565b604051808273ffffffffffffffffffffffffffffffffffffffff1673ffffffffffffffffffffffffffffffffffffffff16815260200191505060405180910390f35b341561012957600080fd5b61013f600480803590602001909190505061024f565b005b60008060009054906101000a900473ffffffffffffffffffffffffffffffffffffffff1673ffffffffffffffffffffffffffffffffffffffff163373ffffffffffffffffffffffffffffffffffffffff161415610220578190508073ffffffffffffffffffffffffffffffffffffffff1663fdacd5766001546040518263ffffffff167c010000000000000000000000000000000000000000000000000000000002815260040180828152602001915050600060405180830381600087803b151561020b57600080fd5b6102c65a03f1151561021c57600080fd5b5050505b5050565b60015481565b6000809054906101000a900473ffffffffffffffffffffffffffffffffffffffff1681565b6000809054906101000a900473ffffffffffffffffffffffffffffffffffffffff1673ffffffffffffffffffffffffffffffffffffffff163373ffffffffffffffffffffffffffffffffffffffff1614156102ac57806001819055505b505600a165627a7a72305820a9c628775efbfbc17477a472413c01ee9b33881f550c59d21bee9928835c854b0029",
      ...>     nonce: 0,
      ...>     r: 0xAD3733DF250C87556335FFE46C23E34DBAFFDE93097EF92F52C88632A40F0C75,
      ...>     s: 0x72caddc0371451a58de2ca6ab64e0f586ccdb9465ff54e1c82564940e89291e3,
      ...>     v: 0x8d,
      ...>     value: 0
      ...>   }
      ...> )
      iex> changeset.valid?
      true

  The `error` can only be set with a specific error message when `status` is `:error`

      iex> changeset = Explorer.Chain.Transaction.changeset(
      ...>   %Transaction{},
      ...>   %{
      ...>     block_hash: "0xe52d77084cab13a4e724162bcd8c6028e5ecfaa04d091ee476e96b9958ed6b47",
      ...>     block_number: 34,
      ...>     cumulative_gas_used: 0,
      ...>     error: "Out of gas",
      ...>     gas: 4700000,
      ...>     gas_price: 100000000000,
      ...>     gas_used: 4600000,
      ...>     hash: "0x3a3eb134e6792ce9403ea4188e5e79693de9e4c94e499db132be086400da79e6",
      ...>     index: 0,
      ...>     input: "0x6060604052341561000f57600080fd5b336000806101000a81548173ffffffffffffffffffffffffffffffffffffffff021916908373ffffffffffffffffffffffffffffffffffffffff1602179055506102db8061005e6000396000f300606060405260043610610062576000357c0100000000000000000000000000000000000000000000000000000000900463ffffffff1680630900f01014610067578063445df0ac146100a05780638da5cb5b146100c9578063fdacd5761461011e575b600080fd5b341561007257600080fd5b61009e600480803573ffffffffffffffffffffffffffffffffffffffff16906020019091905050610141565b005b34156100ab57600080fd5b6100b3610224565b6040518082815260200191505060405180910390f35b34156100d457600080fd5b6100dc61022a565b604051808273ffffffffffffffffffffffffffffffffffffffff1673ffffffffffffffffffffffffffffffffffffffff16815260200191505060405180910390f35b341561012957600080fd5b61013f600480803590602001909190505061024f565b005b60008060009054906101000a900473ffffffffffffffffffffffffffffffffffffffff1673ffffffffffffffffffffffffffffffffffffffff163373ffffffffffffffffffffffffffffffffffffffff161415610220578190508073ffffffffffffffffffffffffffffffffffffffff1663fdacd5766001546040518263ffffffff167c010000000000000000000000000000000000000000000000000000000002815260040180828152602001915050600060405180830381600087803b151561020b57600080fd5b6102c65a03f1151561021c57600080fd5b5050505b5050565b60015481565b6000809054906101000a900473ffffffffffffffffffffffffffffffffffffffff1681565b6000809054906101000a900473ffffffffffffffffffffffffffffffffffffffff1673ffffffffffffffffffffffffffffffffffffffff163373ffffffffffffffffffffffffffffffffffffffff1614156102ac57806001819055505b505600a165627a7a72305820a9c628775efbfbc17477a472413c01ee9b33881f550c59d21bee9928835c854b0029",
      ...>     nonce: 0,
      ...>     r: 0xAD3733DF250C87556335FFE46C23E34DBAFFDE93097EF92F52C88632A40F0C75,
      ...>     s: 0x72caddc0371451a58de2ca6ab64e0f586ccdb9465ff54e1c82564940e89291e3,
      ...>     v: 0x8d,
      ...>     value: 0
      ...>   }
      ...> )
      iex> changeset.valid?
      false
      iex> Keyword.get_values(changeset.errors, :error)
      [{"can't be set when status is not :error", []}]

      iex> changeset = Explorer.Chain.Transaction.changeset(
      ...>   %Transaction{},
      ...>   %{
      ...>     block_hash: "0xe52d77084cab13a4e724162bcd8c6028e5ecfaa04d091ee476e96b9958ed6b47",
      ...>     block_number: 34,
      ...>     cumulative_gas_used: 0,
      ...>     error: "Out of gas",
      ...>     from_address_hash: "0xe8ddc5c7a2d2f0d7a9798459c0104fdf5e987aca",
      ...>     gas: 4700000,
      ...>     gas_price: 100000000000,
      ...>     gas_used: 4600000,
      ...>     hash: "0x3a3eb134e6792ce9403ea4188e5e79693de9e4c94e499db132be086400da79e6",
      ...>     index: 0,
      ...>     input: "0x6060604052341561000f57600080fd5b336000806101000a81548173ffffffffffffffffffffffffffffffffffffffff021916908373ffffffffffffffffffffffffffffffffffffffff1602179055506102db8061005e6000396000f300606060405260043610610062576000357c0100000000000000000000000000000000000000000000000000000000900463ffffffff1680630900f01014610067578063445df0ac146100a05780638da5cb5b146100c9578063fdacd5761461011e575b600080fd5b341561007257600080fd5b61009e600480803573ffffffffffffffffffffffffffffffffffffffff16906020019091905050610141565b005b34156100ab57600080fd5b6100b3610224565b6040518082815260200191505060405180910390f35b34156100d457600080fd5b6100dc61022a565b604051808273ffffffffffffffffffffffffffffffffffffffff1673ffffffffffffffffffffffffffffffffffffffff16815260200191505060405180910390f35b341561012957600080fd5b61013f600480803590602001909190505061024f565b005b60008060009054906101000a900473ffffffffffffffffffffffffffffffffffffffff1673ffffffffffffffffffffffffffffffffffffffff163373ffffffffffffffffffffffffffffffffffffffff161415610220578190508073ffffffffffffffffffffffffffffffffffffffff1663fdacd5766001546040518263ffffffff167c010000000000000000000000000000000000000000000000000000000002815260040180828152602001915050600060405180830381600087803b151561020b57600080fd5b6102c65a03f1151561021c57600080fd5b5050505b5050565b60015481565b6000809054906101000a900473ffffffffffffffffffffffffffffffffffffffff1681565b6000809054906101000a900473ffffffffffffffffffffffffffffffffffffffff1673ffffffffffffffffffffffffffffffffffffffff163373ffffffffffffffffffffffffffffffffffffffff1614156102ac57806001819055505b505600a165627a7a72305820a9c628775efbfbc17477a472413c01ee9b33881f550c59d21bee9928835c854b0029",
      ...>     nonce: 0,
      ...>     r: 0xAD3733DF250C87556335FFE46C23E34DBAFFDE93097EF92F52C88632A40F0C75,
      ...>     s: 0x72caddc0371451a58de2ca6ab64e0f586ccdb9465ff54e1c82564940e89291e3,
      ...>     status: :error,
      ...>     v: 0x8d,
      ...>     value: 0
      ...>   }
      ...> )
      iex> changeset.valid?
      true

  """
  def changeset(%__MODULE__{} = transaction, attrs \\ %{}) do
    attrs_to_cast =
      @required_attrs ++
        @optional_attrs ++
        if Application.get_env(:explorer, :chain_type) == "suave", do: @suave_optional_attrs, else: @empty_attrs

    transaction
    |> cast(attrs, attrs_to_cast)
    |> validate_required(@required_attrs)
    |> validate_collated()
    |> validate_error()
    |> validate_status()
    |> check_collated()
    |> check_error()
    |> check_status()
    |> foreign_key_constraint(:block_hash)
    |> unique_constraint(:hash)
  end

  @spec block_timestamp(t()) :: DateTime.t()
  def block_timestamp(%{block_number: nil, inserted_at: time}), do: time
  def block_timestamp(%{block_timestamp: time}) when not is_nil(time), do: time
  def block_timestamp(%{block: %{timestamp: time}}), do: time

  def preload_token_transfers(query, address_hash) do
    token_transfers_query =
      from(
        tt in TokenTransfer,
        where:
          tt.token_contract_address_hash == ^address_hash or tt.to_address_hash == ^address_hash or
            tt.from_address_hash == ^address_hash,
        order_by: [asc: tt.log_index],
        preload: [:token, [from_address: :names], [to_address: :names]]
      )

    preload(query, [tt], token_transfers: ^token_transfers_query)
  end

  def decoded_revert_reason(transaction, revert_reason, options \\ []) do
    hex =
      case revert_reason do
        "0x" <> hex_part ->
          hex_part

        hex ->
          hex
      end

    process_hex_revert_reason(hex, transaction, options)
  end

  defp process_hex_revert_reason(hex_revert_reason, %__MODULE__{to_address: smart_contract, hash: hash}, options) do
    case Integer.parse(hex_revert_reason, 16) do
      {number, ""} ->
        binary_revert_reason = :binary.encode_unsigned(number)

        {result, _, _} =
          decoded_input_data(
            %Transaction{
              to_address: smart_contract,
              hash: hash,
              input: %Data{bytes: binary_revert_reason}
            },
            options
          )

        result

      _ ->
        hex_revert_reason
    end
  end

  # Because there is no contract association, we know the contract was not verified
  @spec decoded_input_data(
          NotLoaded.t() | Transaction.t(),
          boolean(),
          [Chain.api?()],
          full_abi_acc,
          methods_acc
        ) ::
          {error_type | success_type, full_abi_acc, methods_acc}
        when full_abi_acc: map(),
             methods_acc: map(),
             error_type: {:error, any()} | {:error, :contract_not_verified | :contract_verified, list()},
             success_type: {:ok | binary(), any()} | {:ok, binary(), binary(), list()}
  def decoded_input_data(tx, skip_sig_provider? \\ false, options, full_abi_acc \\ %{}, methods_acc \\ %{})

  def decoded_input_data(%__MODULE__{to_address: nil}, _, _, full_abi_acc, methods_acc),
    do: {{:error, :no_to_address}, full_abi_acc, methods_acc}

  def decoded_input_data(%NotLoaded{}, _, _, full_abi_acc, methods_acc),
    do: {{:error, :not_loaded}, full_abi_acc, methods_acc}

  def decoded_input_data(%__MODULE__{input: %{bytes: bytes}}, _, _, full_abi_acc, methods_acc)
      when bytes in [nil, <<>>],
      do: {{:error, :no_input_data}, full_abi_acc, methods_acc}

  if not Application.compile_env(:explorer, :decode_not_a_contract_calls) do
    def decoded_input_data(%__MODULE__{to_address: %{contract_code: nil}}, _, _, full_abi_acc, methods_acc),
      do: {{:error, :not_a_contract_call}, full_abi_acc, methods_acc}
  end

  def decoded_input_data(
        %__MODULE__{
          to_address: %NotLoaded{},
          input: input,
          hash: hash
        },
        skip_sig_provider?,
        options,
        full_abi_acc,
        methods_acc
      ) do
    decoded_input_data(
      %__MODULE__{
        to_address: %{smart_contract: nil},
        input: input,
        hash: hash
      },
      skip_sig_provider?,
      options,
      full_abi_acc,
      methods_acc
    )
  end

  def decoded_input_data(
        %__MODULE__{
          to_address: %{smart_contract: %NotLoaded{}},
          input: input,
          hash: hash
        },
        skip_sig_provider?,
        options,
        full_abi_acc,
        methods_acc
      ) do
    decoded_input_data(
      %__MODULE__{
        to_address: %{smart_contract: nil},
        input: input,
        hash: hash
      },
      skip_sig_provider?,
      options,
      full_abi_acc,
      methods_acc
    )
  end

  def decoded_input_data(
        %__MODULE__{
          to_address: %{smart_contract: nil},
          input: %{bytes: <<method_id::binary-size(4), _::binary>> = data} = input,
          hash: hash
        },
        skip_sig_provider?,
        options,
        full_abi_acc,
        methods_acc
      ) do
    {methods, methods_acc} =
      method_id
      |> check_methods_cache(methods_acc, options)

    candidates =
      methods
      |> Enum.flat_map(fn candidate ->
        case do_decoded_input_data(data, %SmartContract{abi: [candidate.abi], address_hash: nil}, hash, options, %{}) do
          {{:ok, _, _, _} = decoded, _} -> [decoded]
          _ -> []
        end
      end)

    {{:error, :contract_not_verified,
      if(candidates == [], do: decode_function_call_via_sig_provider(input, hash, skip_sig_provider?), else: candidates)},
     full_abi_acc, methods_acc}
  end

  def decoded_input_data(%__MODULE__{to_address: %{smart_contract: nil}}, _, _, full_abi_acc, methods_acc) do
    {{:error, :contract_not_verified, []}, full_abi_acc, methods_acc}
  end

  def decoded_input_data(
        %__MODULE__{
          input: %{bytes: data} = input,
          to_address: %{smart_contract: smart_contract},
          hash: hash
        },
        skip_sig_provider?,
        options,
        full_abi_acc,
        methods_acc
      ) do
    case do_decoded_input_data(data, smart_contract, hash, options, full_abi_acc) do
      # In some cases transactions use methods of some unpredictable contracts, so we can try to look up for method in a whole DB
      {{:error, :could_not_decode}, full_abi_acc} ->
        case decoded_input_data(
               %__MODULE__{
                 to_address: %{smart_contract: nil},
                 input: input,
                 hash: hash
               },
               skip_sig_provider?,
               options,
               full_abi_acc,
               methods_acc
             ) do
          {{:error, :contract_not_verified, []}, full_abi_acc, methods_acc} ->
            {decode_function_call_via_sig_provider_wrapper(input, hash, skip_sig_provider?), full_abi_acc, methods_acc}

          {{:error, :contract_not_verified, candidates}, full_abi_acc, methods_acc} ->
            {{:error, :contract_verified, candidates}, full_abi_acc, methods_acc}

          {_, full_abi_acc, methods_acc} ->
            {{:error, :could_not_decode}, full_abi_acc, methods_acc}
        end

      {output, full_abi_acc} ->
        {output, full_abi_acc, methods_acc}
    end
  end

  defp decode_function_call_via_sig_provider_wrapper(input, hash, skip_sig_provider?) do
    case decode_function_call_via_sig_provider(input, hash, skip_sig_provider?) do
      [] ->
        {:error, :could_not_decode}

      result ->
        {:error, :contract_verified, result}
    end
  end

  defp do_decoded_input_data(data, smart_contract, hash, options, full_abi_acc) do
    {full_abi, full_abi_acc} = check_full_abi_cache(smart_contract, full_abi_acc, options)

    {with(
       {:ok, {selector, values}} <- find_and_decode(full_abi, data, hash),
       {:ok, mapping} <- selector_mapping(selector, values, hash),
       identifier <- Base.encode16(selector.method_id, case: :lower),
       text <- function_call(selector.function, mapping),
       do: {:ok, identifier, text, mapping}
     ), full_abi_acc}
  end

  defp decode_function_call_via_sig_provider(%{bytes: data} = input, hash, skip_sig_provider?) do
    with true <- SigProviderInterface.enabled?(),
         false <- skip_sig_provider?,
         {:ok, result} <- SigProviderInterface.decode_function_call(input),
         true <- is_list(result),
         false <- Enum.empty?(result),
         abi <- [result |> List.first() |> Map.put("outputs", []) |> Map.put("type", "function")],
         {{:ok, _, _, _} = candidate, _} <-
           do_decoded_input_data(data, %SmartContract{abi: abi, address_hash: nil}, hash, [], %{}) do
      [candidate]
    else
      _ ->
        []
    end
  end

  defp check_methods_cache(method_id, methods_acc, options) do
    if Map.has_key?(methods_acc, method_id) do
      {methods_acc[method_id], methods_acc}
    else
      candidates_query = ContractMethod.find_contract_method_query(method_id, 1)

      result =
        candidates_query
        |> Chain.select_repo(options).all()

      {result, Map.put(methods_acc, method_id, result)}
    end
  end

  defp check_full_abi_cache(%{address_hash: address_hash} = smart_contract, full_abi_acc, options) do
    if !is_nil(address_hash) && Map.has_key?(full_abi_acc, address_hash) do
      {full_abi_acc[address_hash], full_abi_acc}
    else
      full_abi = Proxy.combine_proxy_implementation_abi(smart_contract, options)

      {full_abi, Map.put(full_abi_acc, address_hash, full_abi)}
    end
  end

  def get_method_name(
        %__MODULE__{
          input: %{bytes: <<method_id::binary-size(4), _::binary>>}
        } = transaction
      ) do
    if transaction.created_contract_address_hash do
      nil
    else
      case decoded_input_data(
             %__MODULE__{
               to_address: %{smart_contract: nil},
               input: transaction.input,
               hash: transaction.hash
             },
             true,
             []
           ) do
        {{:error, :contract_not_verified, [{:ok, _method_id, decoded_func, _}]}, _, _} ->
          parse_method_name(decoded_func)

        {{:error, :contract_not_verified, []}, _, _} ->
          "0x" <> Base.encode16(method_id, case: :lower)

        _ ->
          "Transfer"
      end
    end
  end

  def get_method_name(_), do: "Transfer"

  def parse_method_name(method_desc, need_upcase \\ true) do
    method_desc
    |> String.split("(")
    |> Enum.at(0)
    |> upcase_first(need_upcase)
  end

  defp upcase_first(string, false), do: string

  defp upcase_first(<<first::utf8, rest::binary>>, true), do: String.upcase(<<first::utf8>>) <> rest

  defp function_call(name, mapping) do
    text =
      mapping
      |> Stream.map(fn {name, type, _} -> [type, " ", name] end)
      |> Enum.intersperse(", ")

    IO.iodata_to_binary([name, "(", text, ")"])
  end

  defp find_and_decode(abi, data, hash) do
    with {%FunctionSelector{}, _mapping} = result <-
           abi
           |> ABI.parse_specification()
           |> ABI.find_and_decode(data) do
      {:ok, result}
    end
  rescue
    e ->
      Logger.warn(fn ->
        [
          "Could not decode input data for transaction: ",
          Hash.to_iodata(hash),
          Exception.format(:error, e, __STACKTRACE__)
        ]
      end)

      {:error, :could_not_decode}
  end

  defp selector_mapping(selector, values, hash) do
    types = Enum.map(selector.types, &FunctionSelector.encode_type/1)

    mapping = Enum.zip([selector.input_names, types, values])

    {:ok, mapping}
  rescue
    e ->
      Logger.warn(fn ->
        [
          "Could not decode input data for transaction: ",
          Hash.to_iodata(hash),
          Exception.format(:error, e, __STACKTRACE__)
        ]
      end)

      {:error, :could_not_decode}
  end

  @doc """
  Produces a list of queries starting from the given one and adding filters for
  transactions that are linked to the given address_hash through a direction.
  """
  def matching_address_queries_list(query, :from, address_hashes) when is_list(address_hashes) do
    [where(query, [t], t.from_address_hash in ^address_hashes)]
  end

  def matching_address_queries_list(query, :to, address_hashes) when is_list(address_hashes) do
    [
      where(query, [t], t.to_address_hash in ^address_hashes),
      where(query, [t], t.created_contract_address_hash in ^address_hashes)
    ]
  end

  def matching_address_queries_list(query, _direction, address_hashes) when is_list(address_hashes) do
    [
      where(query, [t], t.from_address_hash in ^address_hashes),
      where(query, [t], t.to_address_hash in ^address_hashes),
      where(query, [t], t.created_contract_address_hash in ^address_hashes)
    ]
  end

  def matching_address_queries_list(query, :from, address_hash) do
    [where(query, [t], t.from_address_hash == ^address_hash)]
  end

  def matching_address_queries_list(query, :to, address_hash) do
    [
      where(query, [t], t.to_address_hash == ^address_hash),
      where(query, [t], t.created_contract_address_hash == ^address_hash)
    ]
  end

  def matching_address_queries_list(query, _direction, address_hash) do
    [
      where(query, [t], t.from_address_hash == ^address_hash),
      where(query, [t], t.to_address_hash == ^address_hash),
      where(query, [t], t.created_contract_address_hash == ^address_hash)
    ]
  end

  def not_pending_transactions(query) do
    where(query, [t], not is_nil(t.block_number))
  end

  def not_dropped_or_replaced_transactions(query) do
    where(query, [t], is_nil(t.error) or t.error != "dropped/replaced")
  end

  @collated_fields ~w(block_number cumulative_gas_used gas_used index)a

  @collated_message "can't be blank when the transaction is collated into a block"
  @collated_field_to_check Enum.into(@collated_fields, %{}, fn collated_field ->
                             {collated_field, :"collated_#{collated_field}}"}
                           end)

  defp check_collated(%Changeset{} = changeset) do
    check_constraints(changeset, @collated_field_to_check, @collated_message)
  end

  @error_message "can't be set when status is not :error"

  defp check_error(%Changeset{} = changeset) do
    check_constraint(changeset, :error, message: @error_message, name: :error)
  end

  @status_message "can't be set when the block_hash is unknown"

  defp check_status(%Changeset{} = changeset) do
    check_constraint(changeset, :status, message: @status_message, name: :status)
  end

  defp check_constraints(%Changeset{} = changeset, field_to_name, message)
       when is_map(field_to_name) and is_binary(message) do
    Enum.reduce(field_to_name, changeset, fn {field, name}, acc_changeset ->
      check_constraint(
        acc_changeset,
        field,
        message: message,
        name: name
      )
    end)
  end

  defp validate_collated(%Changeset{} = changeset) do
    case Changeset.get_field(changeset, :block_hash) do
      %Hash{} -> Enum.reduce(@collated_fields, changeset, &validate_collated/2)
      nil -> changeset
    end
  end

  defp validate_collated(field, %Changeset{} = changeset) when is_atom(field) do
    case Changeset.get_field(changeset, field) do
      nil -> Changeset.add_error(changeset, field, @collated_message)
      _ -> changeset
    end
  end

  defp validate_error(%Changeset{} = changeset) do
    if Changeset.get_field(changeset, :status) != :error and Changeset.get_field(changeset, :error) != nil do
      Changeset.add_error(changeset, :error, @error_message)
    else
      changeset
    end
  end

  defp validate_status(%Changeset{} = changeset) do
    if Changeset.get_field(changeset, :block_hash) == nil and
         Changeset.get_field(changeset, :status) != nil do
      Changeset.add_error(changeset, :status, @status_message)
    else
      changeset
    end
  end

  @doc """
  Builds an `Ecto.Query` to fetch transactions with token transfers from the give address hash.

  The results will be ordered by block number and index DESC.
  """
  def transactions_with_token_transfers(address_hash, token_hash) do
    query = transactions_with_token_transfers_query(address_hash, token_hash)
    preloads = DenormalizationHelper.extend_block_preload([:from_address, :to_address, :created_contract_address])

    from(
      t in subquery(query),
      order_by: [desc: t.block_number, desc: t.index],
<<<<<<< HEAD
      preload: [:from_address, :to_address, :created_contract_address]
=======
      preload: ^preloads
>>>>>>> ce735c12
    )
  end

  defp transactions_with_token_transfers_query(address_hash, token_hash) do
    from(
      t in Transaction,
      inner_join: tt in TokenTransfer,
      on: t.hash == tt.transaction_hash,
      where: tt.token_contract_address_hash == ^token_hash,
      where: tt.from_address_hash == ^address_hash or tt.to_address_hash == ^address_hash,
      distinct: :hash
    )
  end

  def transactions_with_token_transfers_direction(direction, address_hash) do
    query = transactions_with_token_transfers_query_direction(direction, address_hash)
    preloads = DenormalizationHelper.extend_block_preload([:from_address, :to_address, :created_contract_address])

    from(
      t in subquery(query),
      order_by: [desc: t.block_number, desc: t.index],
<<<<<<< HEAD
      preload: [:from_address, :to_address, :created_contract_address]
=======
      preload: ^preloads
>>>>>>> ce735c12
    )
  end

  defp transactions_with_token_transfers_query_direction(:from, address_hash) do
    from(
      t in Transaction,
      inner_join: tt in TokenTransfer,
      on: t.hash == tt.transaction_hash,
      where: tt.from_address_hash == ^address_hash,
      distinct: :hash
    )
  end

  defp transactions_with_token_transfers_query_direction(:to, address_hash) do
    from(
      t in Transaction,
      inner_join: tt in TokenTransfer,
      on: t.hash == tt.transaction_hash,
      where: tt.to_address_hash == ^address_hash,
      distinct: :hash
    )
  end

  defp transactions_with_token_transfers_query_direction(_, address_hash) do
    from(
      t in Transaction,
      inner_join: tt in TokenTransfer,
      on: t.hash == tt.transaction_hash,
      where: tt.from_address_hash == ^address_hash or tt.to_address_hash == ^address_hash,
      distinct: :hash
    )
  end

  @doc """
  Builds an `Ecto.Query` to fetch transactions with the specified block_number
  """
  def transactions_with_block_number(block_number) do
    from(
      t in Transaction,
      where: t.block_number == ^block_number
    )
  end

  @doc """
  Builds an `Ecto.Query` to fetch the last nonce from the given address hash.

  The last nonce value means the total of transactions that the given address has sent through the
  chain. Also, the query uses the last `block_number` to get the last nonce because this column is
  indexed in DB, then the query is faster than ordering by last nonce.
  """
  def last_nonce_by_address_query(address_hash) do
    from(
      t in Transaction,
      select: t.nonce,
      where: t.from_address_hash == ^address_hash,
      order_by: [desc: :block_number],
      limit: 1
    )
  end

  @doc """
  Returns true if the transaction is a Rootstock REMASC transaction.
  """
  @spec is_rootstock_remasc_transaction(Explorer.Chain.Transaction.t()) :: boolean
  def is_rootstock_remasc_transaction(%__MODULE__{to_address_hash: to_address_hash}) do
    case Hash.Address.cast(Application.get_env(:explorer, __MODULE__)[:rootstock_remasc_address]) do
      {:ok, address} -> address == to_address_hash
      _ -> false
    end
  end

  @doc """
  Returns true if the transaction is a Rootstock bridge transaction.
  """
  @spec is_rootstock_bridge_transaction(Explorer.Chain.Transaction.t()) :: boolean
  def is_rootstock_bridge_transaction(%__MODULE__{to_address_hash: to_address_hash}) do
    case Hash.Address.cast(Application.get_env(:explorer, __MODULE__)[:rootstock_bridge_address]) do
      {:ok, address} -> address == to_address_hash
      _ -> false
    end
  end

  @api_true [api?: true]
  @transaction_fee_event_signature "0x99e7b0ba56da2819c37c047f0511fd2bf6c9b4e27b4a979a19d6da0f74be8155"
  @transaction_fee_event_abi [
    %{
      "anonymous" => false,
      "inputs" => [
        %{
          "indexed" => false,
          "internalType" => "address",
          "name" => "token",
          "type" => "address"
        },
        %{
          "indexed" => false,
          "internalType" => "uint256",
          "name" => "totalFee",
          "type" => "uint256"
        },
        %{
          "indexed" => false,
          "internalType" => "address",
          "name" => "validator",
          "type" => "address"
        },
        %{
          "indexed" => false,
          "internalType" => "uint256",
          "name" => "validatorFee",
          "type" => "uint256"
        },
        %{
          "indexed" => false,
          "internalType" => "address",
          "name" => "dapp",
          "type" => "address"
        },
        %{
          "indexed" => false,
          "internalType" => "uint256",
          "name" => "dappFee",
          "type" => "uint256"
        }
      ],
      "name" => "TransactionFee",
      "type" => "event"
    }
  ]

  def maybe_prepare_stability_fees(transactions) do
    if Application.get_env(:explorer, :chain_type) == "stability" do
      maybe_prepare_stability_fees_inner(transactions)
    else
      transactions
    end
  end

  defp maybe_prepare_stability_fees_inner(transactions) when is_list(transactions) do
    {transactions, _tokens_acc} =
      Enum.map_reduce(transactions, %{}, fn transaction, tokens_acc ->
        case Log.fetch_log_by_tx_hash_and_first_topic(transaction.hash, @transaction_fee_event_signature, @api_true) do
          fee_log when not is_nil(fee_log) ->
            {:ok, _selector, mapping} = Log.find_and_decode(@transaction_fee_event_abi, fee_log, transaction.hash)

            [{"token", "address", false, token_address_hash}, _, _, _, _, _] = mapping

            {token, new_tokens_acc} = check_tokens_acc(bytes_to_address_hash(token_address_hash), tokens_acc)

            {%Transaction{transaction | transaction_fee_log: mapping, transaction_fee_token: token}, new_tokens_acc}

          _ ->
            {transaction, tokens_acc}
        end
      end)

    transactions
  end

  defp maybe_prepare_stability_fees_inner(transaction) do
    [transaction] = maybe_prepare_stability_fees_inner([transaction])
    transaction
  end

  defp check_tokens_acc(token_address_hash, tokens_acc) do
    if Map.has_key?(tokens_acc, token_address_hash) do
      {tokens_acc[token_address_hash], tokens_acc}
    else
      token = Token.get_by_contract_address_hash(token_address_hash, @api_true)

      {token, Map.put(tokens_acc, token_address_hash, token)}
    end
  end

  def bytes_to_address_hash(bytes), do: %Hash{byte_count: 20, bytes: bytes}

  @doc """
  Fetches the transactions related to the address with the given hash, including
  transactions that only have the address in the `token_transfers` related table
  and rewards for block validation.

  This query is divided into multiple subqueries intentionally in order to
  improve the listing performance.

  The `token_transfers` table tends to grow exponentially, and the query results
  with a `transactions` `join` statement takes too long.

  To solve this the `transaction_hashes` are fetched in a separate query, and
  paginated through the `block_number` already present in the `token_transfers`
  table.

  ## Options

    * `:necessity_by_association` - use to load `t:association/0` as `:required` or `:optional`.  If an association is
      `:required`, and the `t:Explorer.Chain.Transaction.t/0` has no associated record for that association, then the
      `t:Explorer.Chain.Transaction.t/0` will not be included in the page `entries`.
    * `:paging_options` - a `t:Explorer.PagingOptions.t/0` used to specify the `:page_size` and
      `:key` (a tuple of the lowest/oldest `{block_number, index}`) and. Results will be the transactions older than
      the `block_number` and `index` that are passed.

  """
  @spec address_to_transactions_with_rewards(Hash.Address.t(), [
          Chain.paging_options() | Chain.necessity_by_association_option()
        ]) :: [__MODULE__.t()]
  def address_to_transactions_with_rewards(address_hash, options \\ []) when is_list(options) do
    paging_options = Keyword.get(options, :paging_options, Chain.default_paging_options())

    case Application.get_env(:block_scout_web, BlockScoutWeb.Chain)[:has_emission_funds] &&
           Keyword.get(options, :direction) != :from &&
           Reward.address_has_rewards?(address_hash) &&
           Reward.get_validator_payout_key_by_mining_from_db(address_hash, options) do
      %{payout_key: block_miner_payout_address}
      when not is_nil(block_miner_payout_address) and address_hash == block_miner_payout_address ->
        transactions_with_rewards_results(address_hash, options, paging_options)

      _ ->
        address_to_transactions_without_rewards(address_hash, options)
    end
  end

  defp transactions_with_rewards_results(address_hash, options, paging_options) do
    blocks_range = address_to_transactions_tasks_range_of_blocks(address_hash, options)

    rewards_task =
      Task.async(fn -> Reward.fetch_emission_rewards_tuples(address_hash, paging_options, blocks_range, options) end)

    [rewards_task | address_to_transactions_tasks(address_hash, options, true)]
    |> wait_for_address_transactions()
    |> Enum.sort_by(fn item ->
      case item do
        {%Reward{} = emission_reward, _} ->
          {-emission_reward.block.number, 1}

        item ->
          process_item(item)
      end
    end)
    |> Enum.dedup_by(fn item ->
      case item do
        {%Reward{} = emission_reward, _} ->
          {emission_reward.block_hash, emission_reward.address_hash, emission_reward.address_type}

        transaction ->
          transaction.hash
      end
    end)
    |> Enum.take(paging_options.page_size)
  end

  @doc false
  def address_to_transactions_tasks_range_of_blocks(address_hash, options) do
    extremums_list =
      address_hash
      |> transactions_block_numbers_at_address(options)
      |> Enum.map(fn query ->
        extremum_query =
          from(
            q in subquery(query),
            select: %{min_block_number: min(q.block_number), max_block_number: max(q.block_number)}
          )

        extremum_query
        |> Repo.one!()
      end)

    extremums_list
    |> Enum.reduce(%{min_block_number: nil, max_block_number: 0}, fn %{
                                                                       min_block_number: min_number,
                                                                       max_block_number: max_number
                                                                     },
                                                                     extremums_result ->
      current_min_number = Map.get(extremums_result, :min_block_number)
      current_max_number = Map.get(extremums_result, :max_block_number)

      extremums_result
      |> process_extremums_result_against_min_number(current_min_number, min_number)
      |> process_extremums_result_against_max_number(current_max_number, max_number)
    end)
  end

  defp transactions_block_numbers_at_address(address_hash, options) do
    direction = Keyword.get(options, :direction)

    options
    |> address_to_transactions_tasks_query(true)
    |> not_pending_transactions()
    |> select([t], t.block_number)
    |> matching_address_queries_list(direction, address_hash)
  end

  defp process_extremums_result_against_min_number(extremums_result, current_min_number, min_number)
       when is_number(current_min_number) and
              not (is_number(min_number) and min_number > 0 and min_number < current_min_number) do
    extremums_result
  end

  defp process_extremums_result_against_min_number(extremums_result, _current_min_number, min_number) do
    extremums_result
    |> Map.put(:min_block_number, min_number)
  end

  defp process_extremums_result_against_max_number(extremums_result, current_max_number, max_number)
       when is_number(max_number) and max_number > 0 and max_number > current_max_number do
    extremums_result
    |> Map.put(:max_block_number, max_number)
  end

  defp process_extremums_result_against_max_number(extremums_result, _current_max_number, _max_number) do
    extremums_result
  end

  defp process_item(item) do
    block_number = if item.block_number, do: -item.block_number, else: 0
    index = if item.index, do: -item.index, else: 0
    {block_number, index}
  end

  @spec address_to_transactions_without_rewards(
          Hash.Address.t(),
          [
            Chain.paging_options()
            | Chain.necessity_by_association_option()
            | {:sorting, SortingHelper.sorting_params()}
          ],
          boolean()
        ) :: [__MODULE__.t()]
  def address_to_transactions_without_rewards(address_hash, options, old_ui? \\ true) do
    paging_options = Keyword.get(options, :paging_options, Chain.default_paging_options())

    address_hash
    |> address_to_transactions_tasks(options, old_ui?)
    |> wait_for_address_transactions()
    |> Enum.sort(compare_custom_sorting(Keyword.get(options, :sorting, [])))
    |> Enum.dedup_by(& &1.hash)
    |> Enum.take(paging_options.page_size)
  end

  defp address_to_transactions_tasks(address_hash, options, old_ui?) do
    direction = Keyword.get(options, :direction)
    necessity_by_association = Keyword.get(options, :necessity_by_association, %{})
    old_ui? = old_ui? || is_tuple(Keyword.get(options, :paging_options, Chain.default_paging_options()).key)

    options
    |> address_to_transactions_tasks_query(false, old_ui?)
    |> not_dropped_or_replaced_transactions()
    |> Chain.join_associations(necessity_by_association)
    |> put_has_token_transfers_to_tx(old_ui?)
    |> matching_address_queries_list(direction, address_hash)
    |> Enum.map(fn query -> Task.async(fn -> Chain.select_repo(options).all(query) end) end)
  end

  @doc """
  Returns the address to transactions tasks query based on provided options.
  Boolean `only_mined?` argument specifies if only mined transactions should be returned,
  boolean `old_ui?` argument specifies if the query is for the old UI, i.e. is query dynamically sorted or no.
  """
  @spec address_to_transactions_tasks_query(keyword, boolean, boolean) :: Ecto.Query.t()
  def address_to_transactions_tasks_query(options, only_mined? \\ false, old_ui? \\ true)

  def address_to_transactions_tasks_query(options, only_mined?, true) do
    from_block = Chain.from_block(options)
    to_block = Chain.to_block(options)

    options
    |> Keyword.get(:paging_options, Chain.default_paging_options())
    |> fetch_transactions(from_block, to_block, !only_mined?)
  end

  def address_to_transactions_tasks_query(options, _only_mined?, false) do
    from_block = Chain.from_block(options)
    to_block = Chain.to_block(options)
    paging_options = Keyword.get(options, :paging_options, Chain.default_paging_options())
    sorting_options = Keyword.get(options, :sorting, [])

    fetch_transactions_with_custom_sorting(paging_options, from_block, to_block, sorting_options)
  end

  @doc """
  Waits for the address transactions tasks to complete and returns the transactions flattened
  in case of success or raises an error otherwise.
  """
  @spec wait_for_address_transactions([Task.t()]) :: [__MODULE__.t()]
  def wait_for_address_transactions(tasks) do
    tasks
    |> Task.yield_many(:timer.seconds(20))
    |> Enum.flat_map(fn {_task, res} ->
      case res do
        {:ok, result} ->
          result

        {:exit, reason} ->
          raise "Query fetching address transactions terminated: #{inspect(reason)}"

        nil ->
          raise "Query fetching address transactions timed out."
      end
    end)
  end

  defp compare_custom_sorting([{order, :value}]) do
    fn a, b ->
      case Decimal.compare(Wei.to(a.value, :wei), Wei.to(b.value, :wei)) do
        :eq -> compare_default_sorting(a, b)
        :gt -> order == :desc
        :lt -> order == :asc
      end
    end
  end

  defp compare_custom_sorting([{:dynamic, :fee, order, _dynamic_fee}]) do
    fn a, b ->
      nil_case =
        case order do
          :desc_nulls_last -> Decimal.new("-inf")
          :asc_nulls_first -> Decimal.new("inf")
        end

      a_fee = a |> Chain.fee(:wei) |> elem(1) || nil_case
      b_fee = b |> Chain.fee(:wei) |> elem(1) || nil_case

      case Decimal.compare(a_fee, b_fee) do
        :eq -> compare_default_sorting(a, b)
        :gt -> order == :desc_nulls_last
        :lt -> order == :asc_nulls_first
      end
    end
  end

  defp compare_custom_sorting([]), do: &compare_default_sorting/2

  defp compare_default_sorting(a, b) do
    case {
      compare(a.block_number, b.block_number),
      compare(a.index, b.index),
      DateTime.compare(a.inserted_at, b.inserted_at),
      compare(Hash.to_integer(a.hash), Hash.to_integer(b.hash))
    } do
      {:lt, _, _, _} -> false
      {:eq, :lt, _, _} -> false
      {:eq, :eq, :lt, _} -> false
      {:eq, :eq, :eq, :gt} -> false
      _ -> true
    end
  end

  defp compare(a, b) do
    cond do
      a < b -> :lt
      a > b -> :gt
      true -> :eq
    end
  end

  @doc """
  Creates a query to fetch transactions taking into account paging_options (possibly nil),
  from_block (may be nil), to_block (may be nil) and boolean `with_pending?` that indicates if pending transactions should be included
  into the query.
  """
  @spec fetch_transactions(PagingOptions.t() | nil, non_neg_integer | nil, non_neg_integer | nil, boolean()) ::
          Ecto.Query.t()
  def fetch_transactions(paging_options \\ nil, from_block \\ nil, to_block \\ nil, with_pending? \\ false) do
    __MODULE__
    |> order_for_transactions(with_pending?)
    |> Chain.where_block_number_in_period(from_block, to_block)
    |> handle_paging_options(paging_options)
  end

  @default_sorting [
    desc: :block_number,
    desc: :index,
    desc: :inserted_at,
    asc: :hash
  ]

  @doc """
  Creates a query to fetch transactions taking into account paging_options (possibly nil),
  from_block (may be nil), to_block (may be nil) and sorting_params.
  """
  @spec fetch_transactions_with_custom_sorting(
          PagingOptions.t() | nil,
          non_neg_integer | nil,
          non_neg_integer | nil,
          SortingHelper.sorting_params()
        ) :: Ecto.Query.t()
  def fetch_transactions_with_custom_sorting(paging_options, from_block, to_block, sorting) do
    query = from(transaction in __MODULE__)

    query
    |> Chain.where_block_number_in_period(from_block, to_block)
    |> SortingHelper.apply_sorting(sorting, @default_sorting)
    |> SortingHelper.page_with_sorting(paging_options, sorting, @default_sorting)
  end

  defp order_for_transactions(query, true) do
    query
    |> order_by([transaction],
      desc: transaction.block_number,
      desc: transaction.index,
      desc: transaction.inserted_at,
      asc: transaction.hash
    )
  end

  defp order_for_transactions(query, _) do
    query
    |> order_by([transaction], desc: transaction.block_number, desc: transaction.index)
  end

  @doc """
  Updates the provided query with necessary `where`s and `limit`s to take into account paging_options (may be nil).
  """
  @spec handle_paging_options(Ecto.Query.t() | atom, nil | Explorer.PagingOptions.t()) :: Ecto.Query.t()
  def handle_paging_options(query, nil), do: query

  def handle_paging_options(query, %PagingOptions{key: nil, page_size: nil}), do: query

  def handle_paging_options(query, paging_options) do
    query
    |> page_transaction(paging_options)
    |> limit(^paging_options.page_size)
  end

  @doc """
  Updates the provided query with necessary `where`s to take into account paging_options.
  """
  @spec page_transaction(Ecto.Query.t() | atom, Explorer.PagingOptions.t()) :: Ecto.Query.t()
  def page_transaction(query, %PagingOptions{key: nil}), do: query

  def page_transaction(query, %PagingOptions{is_pending_tx: true} = options),
    do: page_pending_transaction(query, options)

  def page_transaction(query, %PagingOptions{key: {block_number, index}, is_index_in_asc_order: true}) do
    where(
      query,
      [transaction],
      transaction.block_number < ^block_number or
        (transaction.block_number == ^block_number and transaction.index > ^index)
    )
  end

  def page_transaction(query, %PagingOptions{key: {block_number, index}}) do
    where(
      query,
      [transaction],
      transaction.block_number < ^block_number or
        (transaction.block_number == ^block_number and transaction.index < ^index)
    )
  end

  def page_transaction(query, %PagingOptions{key: {index}}) do
    where(query, [transaction], transaction.index < ^index)
  end

  @doc """
  Updates the provided query with necessary `where`s to take into account paging_options.
  """
  @spec page_pending_transaction(Ecto.Query.t() | atom, Explorer.PagingOptions.t()) :: Ecto.Query.t()
  def page_pending_transaction(query, %PagingOptions{key: nil}), do: query

  def page_pending_transaction(query, %PagingOptions{key: {inserted_at, hash}}) do
    where(
      query,
      [transaction],
      (is_nil(transaction.block_number) and
         (transaction.inserted_at < ^inserted_at or
            (transaction.inserted_at == ^inserted_at and transaction.hash > ^hash))) or
        not is_nil(transaction.block_number)
    )
  end

  @doc """
  Adds a `has_token_transfers` field to the query via `select_merge` if second argument is `false` and returns
  the query untouched otherwise.
  """
  @spec put_has_token_transfers_to_tx(Ecto.Query.t() | atom, boolean) :: Ecto.Query.t()
  def put_has_token_transfers_to_tx(query, true), do: query

  def put_has_token_transfers_to_tx(query, false) do
    from(tx in query,
      select_merge: %{
        has_token_transfers:
          fragment(
            "(SELECT transaction_hash FROM token_transfers WHERE transaction_hash = ? LIMIT 1) IS NOT NULL",
            tx.hash
          )
      }
    )
  end

  @doc """
  Return the dynamic that calculates the fee for transactions.
  """
  @spec dynamic_fee :: struct()
  def dynamic_fee do
    dynamic([tx], tx.gas_price * fragment("COALESCE(?, ?)", tx.gas_used, tx.gas))
  end

  @doc """
  Returns next page params based on the provided transaction.
  """
  @spec address_transactions_next_page_params(Explorer.Chain.Transaction.t()) :: %{
          required(String.t()) => Decimal.t() | Wei.t() | non_neg_integer | DateTime.t() | Hash.t()
        }
  def address_transactions_next_page_params(
        %__MODULE__{block_number: block_number, index: index, inserted_at: inserted_at, hash: hash, value: value} = tx
      ) do
    %{
      "fee" => tx |> Chain.fee(:wei) |> elem(1),
      "value" => value,
      "block_number" => block_number,
      "index" => index,
      "inserted_at" => inserted_at,
      "hash" => hash
    }
  end
end<|MERGE_RESOLUTION|>--- conflicted
+++ resolved
@@ -1038,11 +1038,7 @@
     from(
       t in subquery(query),
       order_by: [desc: t.block_number, desc: t.index],
-<<<<<<< HEAD
-      preload: [:from_address, :to_address, :created_contract_address]
-=======
       preload: ^preloads
->>>>>>> ce735c12
     )
   end
 
@@ -1064,11 +1060,7 @@
     from(
       t in subquery(query),
       order_by: [desc: t.block_number, desc: t.index],
-<<<<<<< HEAD
-      preload: [:from_address, :to_address, :created_contract_address]
-=======
       preload: ^preloads
->>>>>>> ce735c12
     )
   end
 
