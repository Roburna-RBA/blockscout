defmodule Explorer.Chain.Import.Runner.InternalTransactions do
  @moduledoc """
  Bulk imports `t:Explorer.Chain.InternalTransactions.t/0`.
  """

  require Ecto.Query
  require Logger

  alias Ecto.Adapters.SQL
  alias Ecto.{Changeset, Multi, Repo}
  alias Explorer.Chain.{Block, Hash, Import, InternalTransaction, PendingBlockOperation, Transaction}
  alias Explorer.Chain.Import.Runner
  alias Explorer.Repo, as: ExplorerRepo

  import Ecto.Query, only: [from: 2, or_where: 3]

  @behaviour Runner

  # milliseconds
  @timeout 60_000

  @type imported :: [InternalTransaction.t()]

  @impl Runner
  def ecto_schema_module, do: InternalTransaction

  @impl Runner
  def option_key, do: :internal_transactions

  @impl Runner
  def imported_table_row do
    %{
      value_type: "[%{index: non_neg_integer(), transaction_hash: Explorer.Chain.Hash.t()}]",
      value_description: "List of maps of the `t:Explorer.Chain.InternalTransaction.t/0` `index` and `transaction_hash`"
    }
  end

  @impl Runner
  def run(multi, changes_list, %{timestamps: timestamps} = options) when is_map(options) do
    insert_options =
      options
      |> Map.get(option_key(), %{})
      |> Map.take(~w(on_conflict timeout)a)
      |> Map.put_new(:timeout, @timeout)
      |> Map.put(:timestamps, timestamps)

    transactions_timeout = options[Runner.Transactions.option_key()][:timeout] || Runner.Transactions.timeout()

    update_transactions_options = %{timeout: transactions_timeout, timestamps: timestamps}

    # filter out params with just `block_number` (indicating blocks without internal transactions)
    internal_transactions_params = Enum.filter(changes_list, &Map.has_key?(&1, :type))

    # Enforce ShareLocks tables order (see docs: sharelocks.md)
    multi
    |> Multi.run(:acquire_blocks, fn repo, _ ->
      acquire_blocks(repo, changes_list)
    end)
    |> Multi.run(:acquire_pending_internal_txs, fn repo, %{acquire_blocks: block_hashes} ->
      acquire_pending_internal_txs(repo, block_hashes)
    end)
    |> Multi.run(:acquire_transactions, fn repo, %{acquire_pending_internal_txs: pending_block_hashes} ->
      acquire_transactions(repo, pending_block_hashes)
    end)
    |> Multi.run(:invalid_block_numbers, fn _, %{acquire_transactions: transactions} ->
      invalid_block_numbers(transactions, internal_transactions_params)
    end)
    |> Multi.run(:valid_internal_transactions, fn _,
                                                  %{
                                                    acquire_transactions: transactions,
                                                    invalid_block_numbers: invalid_block_numbers
                                                  } ->
      valid_internal_transactions(
        transactions,
        internal_transactions_params,
        invalid_block_numbers
      )
    end)
    |> Multi.run(:valid_internal_transactions_without_first_traces_of_trivial_transactions, fn _,
                                                                                               %{
                                                                                                 valid_internal_transactions:
                                                                                                   valid_internal_transactions
                                                                                               } ->
      valid_internal_transactions_without_first_trace(valid_internal_transactions)
    end)
    |> Multi.run(:remove_left_over_internal_transactions, fn repo,
                                                             %{valid_internal_transactions: valid_internal_transactions} ->
      remove_left_over_internal_transactions(repo, valid_internal_transactions)
    end)
    |> Multi.run(:internal_transactions, fn repo,
                                            %{
                                              valid_internal_transactions_without_first_traces_of_trivial_transactions:
                                                valid_internal_transactions_without_first_traces_of_trivial_transactions
                                            } ->
      insert(repo, valid_internal_transactions_without_first_traces_of_trivial_transactions, insert_options)
    end)
    |> Multi.run(:update_transactions, fn repo,
                                          %{
                                            valid_internal_transactions: valid_internal_transactions,
                                            acquire_transactions: transactions
                                          } ->
      update_transactions(repo, valid_internal_transactions, transactions, update_transactions_options)
    end)
    |> Multi.run(:remove_consensus_of_invalid_blocks, fn repo, %{invalid_block_numbers: invalid_block_numbers} ->
      remove_consensus_of_invalid_blocks(repo, invalid_block_numbers)
    end)
    |> Multi.run(:update_pending_blocks_status, fn repo,
                                                   %{
                                                     acquire_pending_internal_txs: pending_block_hashes,
                                                     remove_consensus_of_invalid_blocks: invalid_block_hashes
                                                   } ->
      update_pending_blocks_status(repo, pending_block_hashes, invalid_block_hashes)
    end)
  end

  def run_insert_only(changes_list, %{timestamps: timestamps} = options) when is_map(options) do
    insert_options =
      options
      |> Map.get(option_key(), %{})
      |> Map.take(~w(on_conflict timeout)a)
      |> Map.put_new(:timeout, @timeout)
      |> Map.put(:timestamps, timestamps)

    # filter out params with just `block_number` (indicating blocks without internal transactions)
    internal_transactions_params = Enum.filter(changes_list, &Map.has_key?(&1, :type))

    # Enforce ShareLocks tables order (see docs: sharelocks.md)
    Multi.new()
    |> Multi.run(:internal_transactions, fn repo, _ ->
      insert(repo, internal_transactions_params, insert_options)
    end)
    |> ExplorerRepo.transaction()
  end

  @impl Runner
  def timeout, do: @timeout

  @spec insert(Repo.t(), [map], %{
          optional(:on_conflict) => Runner.on_conflict(),
          required(:timeout) => timeout,
          required(:timestamps) => Import.timestamps()
        }) ::
          {:ok, [%{index: non_neg_integer, transaction_hash: Hash.t()}]}
          | {:error, [Changeset.t()]}
  defp insert(repo, valid_internal_transactions, %{timeout: timeout, timestamps: timestamps} = options)
       when is_list(valid_internal_transactions) do
    on_conflict = Map.get_lazy(options, :on_conflict, &default_on_conflict/0)

    ordered_changes_list = Enum.sort_by(valid_internal_transactions, &{&1.transaction_hash, &1.index})

    {:ok, internal_transactions} =
      Import.insert_changes_list(
        repo,
        ordered_changes_list,
        conflict_target: [:block_hash, :block_index],
        for: InternalTransaction,
        on_conflict: on_conflict,
        returning: true,
        timeout: timeout,
        timestamps: timestamps
      )

    {:ok, internal_transactions}
  end

  defp default_on_conflict do
    from(
      internal_transaction in InternalTransaction,
      update: [
        set: [
          block_number: fragment("EXCLUDED.block_number"),
          call_type: fragment("EXCLUDED.call_type"),
          created_contract_address_hash: fragment("EXCLUDED.created_contract_address_hash"),
          created_contract_code: fragment("EXCLUDED.created_contract_code"),
          error: fragment("EXCLUDED.error"),
          from_address_hash: fragment("EXCLUDED.from_address_hash"),
          gas: fragment("EXCLUDED.gas"),
          gas_used: fragment("EXCLUDED.gas_used"),
          index: fragment("EXCLUDED.index"),
          init: fragment("EXCLUDED.init"),
          input: fragment("EXCLUDED.input"),
          output: fragment("EXCLUDED.output"),
          to_address_hash: fragment("EXCLUDED.to_address_hash"),
          trace_address: fragment("EXCLUDED.trace_address"),
          transaction_hash: fragment("EXCLUDED.transaction_hash"),
          transaction_index: fragment("EXCLUDED.transaction_index"),
          type: fragment("EXCLUDED.type"),
          value: fragment("EXCLUDED.value"),
          inserted_at: fragment("LEAST(?, EXCLUDED.inserted_at)", internal_transaction.inserted_at),
          updated_at: fragment("GREATEST(?, EXCLUDED.updated_at)", internal_transaction.updated_at)
          # Don't update `block_hash` as it is used for the conflict target
          # Don't update `block_index` as it is used for the conflict target
        ]
      ],
      # `IS DISTINCT FROM` is used because it allows `NULL` to be equal to itself
      where:
        fragment(
          "(EXCLUDED.transaction_hash, EXCLUDED.index, EXCLUDED.call_type, EXCLUDED.created_contract_address_hash, EXCLUDED.created_contract_code, EXCLUDED.error, EXCLUDED.from_address_hash, EXCLUDED.gas, EXCLUDED.gas_used, EXCLUDED.init, EXCLUDED.input, EXCLUDED.output, EXCLUDED.to_address_hash, EXCLUDED.trace_address, EXCLUDED.transaction_index, EXCLUDED.type, EXCLUDED.value) IS DISTINCT FROM (?, ?, ?, ?, ?, ?, ?, ?, ?, ?, ?, ?, ?, ?, ?, ?, ?)",
          internal_transaction.transaction_hash,
          internal_transaction.index,
          internal_transaction.call_type,
          internal_transaction.created_contract_address_hash,
          internal_transaction.created_contract_code,
          internal_transaction.error,
          internal_transaction.from_address_hash,
          internal_transaction.gas,
          internal_transaction.gas_used,
          internal_transaction.init,
          internal_transaction.input,
          internal_transaction.output,
          internal_transaction.to_address_hash,
          internal_transaction.trace_address,
          internal_transaction.transaction_index,
          internal_transaction.type,
          internal_transaction.value
        )
    )
  end

  defp acquire_blocks(repo, changes_list) do
    block_numbers =
      changes_list
      |> Enum.map(& &1.block_number)
      |> Enum.uniq()

    query =
      from(
        b in Block,
        where: b.number in ^block_numbers and b.consensus,
        select: b.hash,
        # Enforce Block ShareLocks order (see docs: sharelocks.md)
        order_by: [asc: b.hash],
        lock: "FOR UPDATE"
      )

    {:ok, repo.all(query)}
  end

  defp acquire_pending_internal_txs(repo, block_hashes) do
    query =
      from(
        pending_ops in PendingBlockOperation,
        where: pending_ops.block_hash in ^block_hashes,
        where: pending_ops.fetch_internal_transactions,
        select: pending_ops.block_hash,
        # Enforce PendingBlockOperation ShareLocks order (see docs: sharelocks.md)
        order_by: [asc: pending_ops.block_hash],
        lock: "FOR UPDATE"
      )

    {:ok, repo.all(query)}
  end

  defp acquire_transactions(repo, pending_block_hashes) do
    query =
      from(
        t in Transaction,
        where: t.block_hash in ^pending_block_hashes,
        select: map(t, [:hash, :block_hash, :block_number, :cumulative_gas_used]),
        # Enforce Transaction ShareLocks order (see docs: sharelocks.md)
        order_by: [asc: t.hash],
        lock: "FOR UPDATE"
      )

    {:ok, repo.all(query)}
  end

  defp invalid_block_numbers(transactions, internal_transactions_params) do
    # Finds all mistmatches between transactions and internal transactions
    # for a block number:
    # - there are no internal txs for some transactions
    # - there are internal txs with a different block number than their transactions
    # Returns block numbers where any of these issues is found

    # Note: the case "# - there are no transactions for some internal transactions" was removed because it caused the issue https://github.com/blockscout/blockscout/issues/3367
    # when the last block with transactions loses consensus in endless loop. In order to return this case:
    # common_tuples = MapSet.intersection(required_tuples, candidate_tuples) #should be added
    # |> MapSet.difference(internal_transactions_tuples) should be replaced with |> MapSet.difference(common_tuples)

    transactions_tuples = MapSet.new(transactions, &{&1.hash, &1.block_number})

    internal_transactions_tuples = MapSet.new(internal_transactions_params, &{&1.transaction_hash, &1.block_number})

    all_tuples = MapSet.union(transactions_tuples, internal_transactions_tuples)

    invalid_block_numbers =
      all_tuples
      |> MapSet.difference(internal_transactions_tuples)
      |> MapSet.new(fn {_hash, block_number} -> block_number end)
      |> MapSet.to_list()

    {:ok, invalid_block_numbers}
  end

  defp valid_internal_transactions(transactions, internal_transactions_params, invalid_block_numbers) do
    if Enum.count(transactions) > 0 do
      blocks_map = Map.new(transactions, &{&1.block_number, &1.block_hash})

      valid_internal_txs =
        internal_transactions_params
        |> Enum.group_by(& &1.block_number)
        |> Map.drop(invalid_block_numbers)
        |> Enum.flat_map(fn item ->
          case item do
            {block_number, entries} ->
              if Map.has_key?(blocks_map, block_number) do
                block_hash = Map.fetch!(blocks_map, block_number)

                entries
                |> Enum.sort_by(&{&1.transaction_hash, &1.index})
                |> Enum.with_index()
                |> Enum.map(fn {entry, index} ->
                  entry
                  |> Map.put(:block_hash, block_hash)
                  |> Map.put(:block_index, index)
                end)
              else
                []
              end

            _ ->
              []
          end
        end)

      {:ok, valid_internal_txs}
    else
      {:ok, []}
    end
  end

  defp valid_internal_transactions_without_first_trace(valid_internal_transactions) do
    json_rpc_named_arguments = Application.fetch_env!(:indexer, :json_rpc_named_arguments)
    variant = Keyword.fetch!(json_rpc_named_arguments, :variant)

    # we exclude first traces from storing in the DB only in case of Parity variant (Parity/Nethermind). Todo: implement the same for Geth
    if variant == EthereumJSONRPC.Parity do
      valid_internal_transactions_without_first_trace =
        valid_internal_transactions
        |> Enum.reject(fn trace ->
          trace[:index] == 0
        end)

      {:ok, valid_internal_transactions_without_first_trace}
    else
      {:ok, valid_internal_transactions}
    end
  end

  def defer_internal_transactions_primary_key(repo) do
    # Allows internal_transactions primary key to not be checked during the
    # DB transactions and instead be checked only at the end of it.
    # This allows us to use a more efficient upserting logic, while keeping the
    # uniqueness valid.
    SQL.query(repo, "SET CONSTRAINTS internal_transactions_pkey DEFERRED")
  end

  def remove_left_over_internal_transactions(repo, valid_internal_transactions) do
    # Removes internal transactions that were part of a block before a refetch
    # and have not been upserted with new ones (if any exist).

    case valid_internal_transactions do
      [] ->
        {:ok, []}

      _ ->
        try do
          delete_query_for_block_hash_block_index =
            valid_internal_transactions
            |> Enum.group_by(& &1.block_hash, & &1.block_index)
            |> Enum.map(fn {block_hash, indexes} -> {block_hash, Enum.max(indexes)} end)
            |> Enum.reduce(InternalTransaction, fn {block_hash, max_index}, acc ->
              or_where(acc, [it], it.block_hash == ^block_hash and it.block_index > ^max_index)
            end)

          # removes old records with the same primary key (transaction hash, transaction index)
          delete_query =
            valid_internal_transactions
            |> Enum.map(fn params -> {params.transaction_hash, params.index} end)
            |> Enum.reduce(delete_query_for_block_hash_block_index, fn {transaction_hash, index}, acc ->
              or_where(acc, [it], it.transaction_hash == ^transaction_hash and it.index == ^index)
            end)

          # ShareLocks order already enforced by `acquire_pending_internal_txs` (see docs: sharelocks.md)
          {count, result} = repo.delete_all(delete_query, [])

          {:ok, {count, result}}
        rescue
          postgrex_error in Postgrex.Error -> {:error, %{exception: postgrex_error}}
        end
    end
  end

  defp update_transactions(repo, valid_internal_transactions, transactions, %{
         timeout: timeout,
         timestamps: timestamps
       }) do
    valid_internal_transactions_count = Enum.count(valid_internal_transactions)

    if valid_internal_transactions_count == 0 do
      {:ok, nil}
    else
      params =
        valid_internal_transactions
        |> Enum.filter(fn internal_tx ->
          internal_tx[:index] == 0
        end)
        |> Enum.map(fn trace ->
          %{
            block_hash: Map.get(trace, :block_hash),
            block_number: Map.get(trace, :block_number),
            gas_used: Map.get(trace, :gas_used),
            transaction_hash: Map.get(trace, :transaction_hash),
            created_contract_address_hash: Map.get(trace, :created_contract_address_hash),
            error: Map.get(trace, :error),
            status: if(is_nil(Map.get(trace, :error)), do: :ok, else: :error)
          }
        end)
        |> Enum.filter(fn transaction_hash -> transaction_hash != nil end)

      transaction_hashes =
        valid_internal_transactions
        |> MapSet.new(& &1.transaction_hash)
        |> MapSet.to_list()

      json_rpc_named_arguments = Application.fetch_env!(:indexer, :json_rpc_named_arguments)

      result =
        Enum.reduce_while(params, 0, fn first_trace, transaction_hashes_iterator ->
          transaction_hash = Map.get(first_trace, :transaction_hash)

          transaction_from_db =
            transactions
            |> Enum.find(fn transaction ->
              transaction.hash == transaction_hash
            end)

          cond do
            !transaction_from_db ->
              transaction_receipt_from_node =
                fetch_transaction_receipt_from_node(transaction_hash, json_rpc_named_arguments)

              update_transactions_inner(
                repo,
                valid_internal_transactions,
                transaction_hashes,
                transaction_hashes_iterator,
                timeout,
                timestamps,
                first_trace,
                transaction_receipt_from_node
              )

            transaction_from_db && Map.get(transaction_from_db, :cumulative_gas_used) ->
              update_transactions_inner(
                repo,
                valid_internal_transactions,
                transaction_hashes,
                transaction_hashes_iterator,
                timeout,
                timestamps,
                first_trace
              )

            true ->
              transaction_receipt_from_node =
                fetch_transaction_receipt_from_node(transaction_hash, json_rpc_named_arguments)

              update_transactions_inner(
                repo,
                valid_internal_transactions,
                transaction_hashes,
                transaction_hashes_iterator,
                timeout,
                timestamps,
                first_trace,
                transaction_receipt_from_node
              )
          end
        end)

      case result do
        %{exception: _} ->
          {:error, result}

        _ ->
          {:ok, result}
      end
    end
  end

  defp get_trivial_tx_hashes_with_error_in_internal_tx(internal_transactions) do
    internal_transactions
    |> Enum.filter(fn internal_tx -> internal_tx[:index] != 0 && !is_nil(internal_tx[:error]) end)
    |> Enum.map(fn internal_tx -> internal_tx[:transaction_hash] end)
    |> MapSet.new()
  end

  defp fetch_transaction_receipt_from_node(transaction_hash, json_rpc_named_arguments) do
    receipt_response =
      EthereumJSONRPC.fetch_transaction_receipts(
        [
          %{
            :hash => to_string(transaction_hash),
            :gas => 0
          }
        ],
        json_rpc_named_arguments
      )

    case receipt_response do
      {:ok,
       %{
         :receipts => [
           receipt
         ]
       }} ->
        receipt

      _ ->
        %{:cumulative_gas_used => nil}
    end
  end

  defp update_transactions_inner(
         repo,
         valid_internal_transactions,
         transaction_hashes,
         transaction_hashes_iterator,
         timeout,
         timestamps,
         first_trace,
         transaction_receipt_from_node \\ nil
       ) do
    valid_internal_transactions_count = Enum.count(valid_internal_transactions)
    txs_with_error_in_internal_txs = get_trivial_tx_hashes_with_error_in_internal_tx(valid_internal_transactions)

    set =
      generate_transaction_set_to_update(
        first_trace,
        transaction_receipt_from_node,
        timestamps,
        txs_with_error_in_internal_txs
      )

    update_query =
      from(
        t in Transaction,
        where: t.hash == ^first_trace.transaction_hash,
        # ShareLocks order already enforced by `acquire_transactions` (see docs: sharelocks.md)
        update: [
          set: ^set
        ]
      )

    transaction_hashes_iterator = transaction_hashes_iterator + 1

    try do
      {_transaction_count, result} = repo.update_all(update_query, [], timeout: timeout)

      if valid_internal_transactions_count == transaction_hashes_iterator do
        {:halt, result}
      else
        {:cont, transaction_hashes_iterator}
      end
    rescue
      postgrex_error in Postgrex.Error ->
        {:halt, %{exception: postgrex_error, transaction_hashes: transaction_hashes}}
    end
  end

  def generate_transaction_set_to_update(
        first_trace,
        transaction_receipt_from_node,
        timestamps,
        txs_with_error_in_internal_txs
      ) do
    default_set = [
      created_contract_address_hash: first_trace.created_contract_address_hash,
      error: first_trace.error,
      status: first_trace.status,
      updated_at: timestamps.updated_at
    ]

    set =
      default_set
      |> Keyword.put_new(:block_hash, first_trace.block_hash)
      |> Keyword.put_new(:block_number, first_trace.block_number)
      |> Keyword.put_new(:index, transaction_receipt_from_node && transaction_receipt_from_node.transaction_index)
      |> Keyword.put_new(
        :cumulative_gas_used,
        transaction_receipt_from_node && transaction_receipt_from_node.cumulative_gas_used
      )
      |> Keyword.put_new(
<<<<<<< HEAD
        :has_error_in_iternal_txs,
=======
        :has_error_in_internal_txs,
>>>>>>> 7c9dd669
        if(Enum.member?(txs_with_error_in_internal_txs, first_trace.transaction_hash), do: true, else: false)
      )

    set_with_gas_used =
      if first_trace.gas_used do
        Keyword.put_new(set, :gas_used, first_trace.gas_used)
      else
        if transaction_receipt_from_node && transaction_receipt_from_node.gas_used do
          Keyword.put_new(set, :gas_used, transaction_receipt_from_node.gas_used)
        else
          set
        end
      end

    filtered_set = Enum.reject(set_with_gas_used, fn {_key, value} -> is_nil(value) end)

    filtered_set
  end

  defp remove_consensus_of_invalid_blocks(repo, invalid_block_numbers) do
    minimal_block = first_block_to_fetch()

    if Enum.count(invalid_block_numbers) > 0 do
      update_query =
        from(
          b in Block,
          where: b.number in ^invalid_block_numbers and b.consensus,
          where: b.number > ^minimal_block,
          select: b.hash,
          # ShareLocks order already enforced by `acquire_blocks` (see docs: sharelocks.md)
          update: [set: [consensus: false]]
        )

      try do
        {_num, result} = repo.update_all(update_query, [])

        Logger.debug(fn ->
          [
            "consensus removed from blocks with numbers: ",
            inspect(invalid_block_numbers),
            " because of mismatching transactions"
          ]
        end)

        {:ok, result}
      rescue
        postgrex_error in Postgrex.Error ->
          {:error, %{exception: postgrex_error, invalid_block_numbers: invalid_block_numbers}}
      end
    else
      {:ok, []}
    end
  end

  def first_block_to_fetch do
    EthereumJSONRPC.first_block_to_fetch(:trace_first_block)
  end

  def update_pending_blocks_status(repo, pending_hashes, invalid_block_hashes) do
    valid_block_hashes =
      pending_hashes
      |> MapSet.new()
      |> MapSet.difference(MapSet.new(invalid_block_hashes))
      |> MapSet.to_list()

    delete_query =
      from(
        pending_ops in PendingBlockOperation,
        where: pending_ops.block_hash in ^valid_block_hashes
      )

    try do
      # ShreLocks order already enforced by `acquire_pending_internal_txs` (see docs: sharelocks.md)
      {_count, deleted} = repo.delete_all(delete_query, [])

      {:ok, deleted}
    rescue
      postgrex_error in Postgrex.Error ->
        {:error, %{exception: postgrex_error, pending_hashes: valid_block_hashes}}
    end
  end
end<|MERGE_RESOLUTION|>--- conflicted
+++ resolved
@@ -592,11 +592,7 @@
         transaction_receipt_from_node && transaction_receipt_from_node.cumulative_gas_used
       )
       |> Keyword.put_new(
-<<<<<<< HEAD
-        :has_error_in_iternal_txs,
-=======
         :has_error_in_internal_txs,
->>>>>>> 7c9dd669
         if(Enum.member?(txs_with_error_in_internal_txs, first_trace.transaction_hash), do: true, else: false)
       )
 
