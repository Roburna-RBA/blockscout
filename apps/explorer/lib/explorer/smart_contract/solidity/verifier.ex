# credo:disable-for-this-file
defmodule Explorer.SmartContract.Solidity.Verifier do
  @moduledoc """
  Module responsible to verify the Smart Contract.

  Given a contract source code the bytecode will be generated  and matched
  against the existing Creation Address Bytecode, if it matches the contract is
  then Verified.
  """

  alias Explorer.Chain
  alias Explorer.SmartContract.Solidity.CodeCompiler
  alias Explorer.SmartContract.Verifier.ConstructorArguments

  @metadata_hash_prefix_0_4_23 "a165627a7a72305820"
  @metadata_hash_prefix_0_5_family_1 "65627a7a723"
  @metadata_hash_prefix_0_5_family_2 "5820"
  @metadata_hash_prefix_0_6_0 "a264697066735822"

  @experimental "6c6578706572696d656e74616cf5"
  @metadata_hash_common_suffix "64736f6c63"

  def evaluate_authenticity(_, %{"name" => ""}), do: {:error, :name}

  def evaluate_authenticity(_, %{"contract_source_code" => ""}),
    do: {:error, :contract_source_code}

  def evaluate_authenticity(address_hash, params) do
    latest_evm_version = List.last(CodeCompiler.allowed_evm_versions())
    evm_version = Map.get(params, "evm_version", latest_evm_version)

    all_versions = [evm_version | previous_evm_versions(evm_version)]

    all_versions_extra = all_versions ++ [evm_version]

    Enum.reduce_while(all_versions_extra, false, fn version, acc ->
      case acc do
        {:ok, _} = result ->
          {:cont, result}

        {:error, :compiler_version} ->
          {:halt, acc}

        {:error, :name} ->
          {:halt, acc}

        _ ->
          cur_params = Map.put(params, "evm_version", version)
          {:cont, verify(address_hash, cur_params)}
      end
    end)
  end

<<<<<<< HEAD
  def evaluate_authenticity_via_standart_json_input(address_hash, params, json_input) do
=======
  def evaluate_authenticity_via_standard_json_input(address_hash, params, json_input) do
>>>>>>> 657c5ac8
    verify(address_hash, params, json_input)
  end

  defp verify(address_hash, params, json_input) do
    name = Map.get(params, "name", "")
    compiler_version = Map.fetch!(params, "compiler_version")
    constructor_arguments = Map.get(params, "constructor_arguments", "")
    autodetect_constructor_arguments = params |> Map.get("autodetect_constructor_args", "false") |> parse_boolean()

    solc_output =
      CodeCompiler.run(
        [
          name: name,
          compiler_version: compiler_version
        ],
        json_input
      )

    case solc_output do
      {:ok, candidates} ->
<<<<<<< HEAD
        {:ok, map_json_input} = Jason.decode(json_input)

        Enum.reduce_while(candidates, %{}, fn candidate, _acc ->
          file_path = candidate["file_path"]
          source_code = map_json_input["sources"][file_path]["content"]
          contract_name = candidate["name"]

          case compare_bytecodes(
                 candidate,
                 address_hash,
                 constructor_arguments,
                 autodetect_constructor_arguments,
                 source_code,
                 contract_name
               ) do
            {:ok, verified_data} ->
              secondary_sources =
                for {file, %{"content" => source}} <- map_json_input["sources"],
                    file != file_path,
                    do: %{"file_name" => file, "contract_source_code" => source, "address_hash" => address_hash}

              additional_params =
                map_json_input
                |> extract_settings_from_json()
                |> Map.put("contract_source_code", source_code)
                |> Map.put("file_path", file_path)
                |> Map.put("name", contract_name)
                |> Map.put("secondary_sources", secondary_sources)

              {:halt, {:ok, verified_data, additional_params}}

            err ->
              {:cont, {:error, err}}
          end
        end)
=======
        case Jason.decode(json_input) do
          {:ok, map_json_input} ->
            Enum.reduce_while(candidates, %{}, fn candidate, _acc ->
              file_path = candidate["file_path"]
              source_code = map_json_input["sources"][file_path]["content"]
              contract_name = candidate["name"]

              case compare_bytecodes(
                     candidate,
                     address_hash,
                     constructor_arguments,
                     autodetect_constructor_arguments,
                     source_code,
                     contract_name
                   ) do
                {:ok, verified_data} ->
                  secondary_sources =
                    for {file, %{"content" => source}} <- map_json_input["sources"],
                        file != file_path,
                        do: %{"file_name" => file, "contract_source_code" => source, "address_hash" => address_hash}

                  additional_params =
                    map_json_input
                    |> extract_settings_from_json()
                    |> Map.put("contract_source_code", source_code)
                    |> Map.put("file_path", file_path)
                    |> Map.put("name", contract_name)
                    |> Map.put("secondary_sources", secondary_sources)

                  {:halt, {:ok, verified_data, additional_params}}

                err ->
                  {:cont, {:error, err}}
              end
            end)

          _ ->
            {:error, :json}
        end
>>>>>>> 657c5ac8

      error_response ->
        error_response
    end
  end

  defp extract_settings_from_json(json_input) when is_map(json_input) do
    %{"enabled" => optimization, "runs" => optimization_runs} = json_input["settings"]["optimizer"]

    %{"optimization" => optimization}
    |> (&if(parse_boolean(optimization), do: Map.put(&1, "optimization_runs", optimization_runs), else: &1)).()
  end

  defp verify(address_hash, params) do
    name = Map.fetch!(params, "name")
    contract_source_code = Map.fetch!(params, "contract_source_code")
    optimization = Map.fetch!(params, "optimization")
    compiler_version = Map.fetch!(params, "compiler_version")
    external_libraries = Map.get(params, "external_libraries", %{})
    constructor_arguments = Map.get(params, "constructor_arguments", "")
    evm_version = Map.get(params, "evm_version")
    optimization_runs = Map.get(params, "optimization_runs", 200)
    autodetect_constructor_arguments = params |> Map.get("autodetect_constructor_args", "false") |> parse_boolean()

    solc_output =
      CodeCompiler.run(
        name: name,
        compiler_version: compiler_version,
        code: contract_source_code,
        optimize: optimization,
        optimization_runs: optimization_runs,
        evm_version: evm_version,
        external_libs: external_libraries
      )

    compare_bytecodes(
      solc_output,
      address_hash,
      constructor_arguments,
      autodetect_constructor_arguments,
      contract_source_code,
      name
    )
  end

  defp compare_bytecodes({:error, :name}, _, _, _, _, _), do: {:error, :name}
  defp compare_bytecodes({:error, _}, _, _, _, _, _), do: {:error, :compilation}

  defp compare_bytecodes({:error, _, error_message}, _, _, _, _, _) do
    {:error, :compilation, error_message}
  end

  defp compare_bytecodes(
         %{"abi" => abi, "bytecode" => bytecode},
         address_hash,
         arguments_data,
         autodetect_constructor_arguments,
         contract_source_code,
         contract_name
       ),
       do:
         compare_bytecodes(
           {:ok, %{"abi" => abi, "bytecode" => bytecode}},
           address_hash,
           arguments_data,
           autodetect_constructor_arguments,
           contract_source_code,
           contract_name
         )

  # credo:disable-for-next-line /Complexity/
  defp compare_bytecodes(
         {:ok, %{"abi" => abi, "bytecode" => bytecode}},
         address_hash,
         arguments_data,
         autodetect_constructor_arguments,
         contract_source_code,
         contract_name
       ) do
    %{
      "metadata_hash" => _generated_metadata_hash,
      "bytecode" => generated_bytecode,
      "compiler_version" => generated_compiler_version
    } = extract_bytecode_and_metadata_hash(bytecode)

    blockchain_created_tx_input =
      case Chain.smart_contract_creation_tx_bytecode(address_hash) do
        %{init: init, created_contract_code: _created_contract_code} ->
          "0x" <> init_without_0x = init
          init_without_0x

        _ ->
          bytecode
      end

    %{
      "metadata_hash" => _metadata_hash,
      "bytecode" => blockchain_bytecode_without_whisper,
      "compiler_version" => compiler_version_from_input
    } = extract_bytecode_and_metadata_hash(blockchain_created_tx_input)

    empty_constructor_arguments = arguments_data == "" or arguments_data == nil

    cond do
      compiler_version_from_input != generated_compiler_version ->
        {:error, :compiler_version}

      generated_bytecode != blockchain_bytecode_without_whisper &&
          !try_library_verification(generated_bytecode, blockchain_bytecode_without_whisper) ->
        {:error, :generated_bytecode}

      has_constructor_with_params?(abi) && autodetect_constructor_arguments ->
        result = ConstructorArguments.find_constructor_arguments(address_hash, abi, contract_source_code, contract_name)

        if result do
          {:ok, %{abi: abi, constructor_arguments: result}}
        else
          {:error, :constructor_arguments}
        end

      has_constructor_with_params?(abi) && empty_constructor_arguments ->
        {:error, :constructor_arguments}

      has_constructor_with_params?(abi) &&
          !ConstructorArguments.verify(
            address_hash,
            blockchain_bytecode_without_whisper,
            arguments_data,
            contract_source_code,
            contract_name
          ) ->
        {:error, :constructor_arguments}

      true ->
        {:ok, %{abi: abi}}
    end
  end

  # 730000000000000000000000000000000000000000 - default library address that returned by the compiler
  defp try_library_verification(
         "730000000000000000000000000000000000000000" <> bytecode,
         <<_address::binary-size(42)>> <> bytecode
       ) do
    true
  end

  defp try_library_verification(_, _) do
    false
  end

  @doc """
  In order to discover the bytecode we need to remove the `swarm source` from
  the hash.

  For more information on the swarm hash, check out:
  https://solidity.readthedocs.io/en/v0.5.3/metadata.html#encoding-of-the-metadata-hash-in-the-bytecode
  """
  def extract_bytecode_and_metadata_hash(nil) do
    %{"metadata_hash" => nil, "bytecode" => nil, "compiler_version" => nil}
  end

  def extract_bytecode_and_metadata_hash("0x" <> code) do
    %{"metadata_hash" => metadata_hash, "bytecode" => bytecode, "compiler_version" => compiler_version} =
      extract_bytecode_and_metadata_hash(code)

    %{"metadata_hash" => metadata_hash, "bytecode" => "0x" <> bytecode, "compiler_version" => compiler_version}
  end

  def extract_bytecode_and_metadata_hash(code) do
    do_extract_bytecode_and_metadata_hash([], String.downcase(code), nil, nil)
  end

  defp do_extract_bytecode_and_metadata_hash(extracted, remaining, metadata_hash, compiler_version) do
    case remaining do
      <<>> ->
        do_extract_bytecode_and_metadata_hash_output(metadata_hash, extracted, compiler_version)

      @metadata_hash_prefix_0_4_23 <> <<metadata_hash::binary-size(64)>> <> "0029" <> _constructor_arguments ->
        do_extract_bytecode_and_metadata_hash_output(metadata_hash, extracted, compiler_version)

      # Solidity >= 0.5 family && experimantal
      <<_::binary-size(2)>> <>
          @metadata_hash_prefix_0_5_family_1 <>
          <<_::binary-size(1)>> <>
          @metadata_hash_prefix_0_5_family_2 <>
          <<metadata_hash::binary-size(64)>> <>
          @experimental <>
          @metadata_hash_common_suffix <>
          "43" <> <<compiler_version::binary-size(6)>> <> <<_::binary-size(4)>> <> _constructor_arguments ->
        do_extract_bytecode_and_metadata_hash_output(metadata_hash, extracted, compiler_version)

      <<_::binary-size(2)>> <>
          @metadata_hash_prefix_0_5_family_1 <>
          <<_::binary-size(1)>> <>
          @metadata_hash_prefix_0_5_family_2 <>
          <<metadata_hash::binary-size(64)>> <>
          @experimental <>
          <<_::binary-size(4)>> <> _constructor_arguments ->
        do_extract_bytecode_and_metadata_hash_output(metadata_hash, extracted, compiler_version)

      # Solidity >= 0.5.9; https://github.com/ethereum/solidity/blob/aa4ee3a1559ebc0354926af962efb3fcc7dc15bd/docs/metadata.rst
      <<_::binary-size(2)>> <>
          @metadata_hash_prefix_0_5_family_1 <>
          <<_::binary-size(1)>> <>
          @metadata_hash_prefix_0_5_family_2 <>
          <<metadata_hash::binary-size(64)>> <>
          @metadata_hash_common_suffix <>
          "43" <> <<compiler_version::binary-size(6)>> <> "0032" <> _constructor_arguments ->
        do_extract_bytecode_and_metadata_hash_output(metadata_hash, extracted, compiler_version)

      <<_::binary-size(2)>> <>
          @metadata_hash_prefix_0_5_family_1 <>
          <<_::binary-size(1)>> <>
          @metadata_hash_prefix_0_5_family_2 <>
          <<metadata_hash::binary-size(64)>> <>
          @metadata_hash_common_suffix <>
          "78" <>
          <<_::binary-size(2)>> <>
          <<compiler_version::binary-size(76)>> <> "00" <> <<_::binary-size(2)>> <> _constructor_arguments ->
        do_extract_bytecode_and_metadata_hash_output(metadata_hash, extracted, compiler_version)

      <<_::binary-size(2)>> <>
          @metadata_hash_prefix_0_5_family_1 <>
          <<_::binary-size(1)>> <>
          @metadata_hash_prefix_0_5_family_2 <>
          <<metadata_hash::binary-size(64)>> <>
          @metadata_hash_common_suffix <>
          "78" <>
          <<_::binary-size(2)>> <>
          <<compiler_version::binary-size(78)>> <> "00" <> <<_::binary-size(2)>> <> _constructor_arguments ->
        do_extract_bytecode_and_metadata_hash_output(metadata_hash, extracted, compiler_version)

      <<_::binary-size(2)>> <>
          @metadata_hash_prefix_0_5_family_1 <>
          <<_::binary-size(1)>> <>
          @metadata_hash_prefix_0_5_family_2 <>
          <<metadata_hash::binary-size(64)>> <>
          @metadata_hash_common_suffix <>
          "78" <>
          <<_::binary-size(2)>> <>
          <<compiler_version::binary-size(80)>> <> "00" <> <<_::binary-size(2)>> <> _constructor_arguments ->
        do_extract_bytecode_and_metadata_hash_output(metadata_hash, extracted, compiler_version)

      <<_::binary-size(2)>> <>
          @metadata_hash_prefix_0_5_family_1 <>
          <<_::binary-size(1)>> <>
          @metadata_hash_prefix_0_5_family_2 <>
          <<metadata_hash::binary-size(64)>> <>
          @metadata_hash_common_suffix <>
          "78" <>
          <<_::binary-size(2)>> <>
          <<compiler_version::binary-size(82)>> <> "00" <> <<_::binary-size(2)>> <> _constructor_arguments ->
        do_extract_bytecode_and_metadata_hash_output(metadata_hash, extracted, compiler_version)

      # Solidity >= 0.6.0 https://github.com/ethereum/solidity/blob/develop/Changelog.md#060-2019-12-17
      # https://github.com/ethereum/solidity/blob/26b700771e9cc9c956f0503a05de69a1be427963/docs/metadata.rst#encoding-of-the-metadata-hash-in-the-bytecode
      # IPFS is used instead of Swarm
      # The current version of the Solidity compiler usually adds the following to the end of the deployed bytecode:
      # 0xa2
      # 0x64 'i' 'p' 'f' 's' 0x58 0x22 <34 bytes IPFS hash>
      # 0x64 's' 'o' 'l' 'c' 0x43 <3 byte version encoding>
      # 0x00 0x32
      # Note: there is a bug in the docs. Instead of 0x32, 0x33 should be used.
      # Fixing PR has been created https://github.com/ethereum/solidity/pull/8174
      @metadata_hash_prefix_0_6_0 <>
          <<metadata_hash::binary-size(68)>> <>
          @metadata_hash_common_suffix <>
          "43" <> <<compiler_version::binary-size(6)>> <> "0033" <> _constructor_arguments ->
        do_extract_bytecode_and_metadata_hash_output(metadata_hash, extracted, compiler_version)

      @metadata_hash_prefix_0_6_0 <>
          <<metadata_hash::binary-size(68)>> <>
          @metadata_hash_common_suffix <>
          "78" <>
          <<_::binary-size(2)>> <>
          <<compiler_version::binary-size(76)>> <> "00" <> <<_::binary-size(2)>> <> _constructor_arguments ->
        do_extract_bytecode_and_metadata_hash_output(metadata_hash, extracted, compiler_version)

      @metadata_hash_prefix_0_6_0 <>
          <<metadata_hash::binary-size(68)>> <>
          @metadata_hash_common_suffix <>
          "78" <>
          <<_::binary-size(2)>> <>
          <<compiler_version::binary-size(78)>> <> "00" <> <<_::binary-size(2)>> <> _constructor_arguments ->
        do_extract_bytecode_and_metadata_hash_output(metadata_hash, extracted, compiler_version)

      @metadata_hash_prefix_0_6_0 <>
          <<metadata_hash::binary-size(68)>> <>
          @metadata_hash_common_suffix <>
          "78" <>
          <<_::binary-size(2)>> <>
          <<compiler_version::binary-size(80)>> <> "00" <> <<_::binary-size(2)>> <> _constructor_arguments ->
        do_extract_bytecode_and_metadata_hash_output(metadata_hash, extracted, compiler_version)

      @metadata_hash_prefix_0_6_0 <>
          <<metadata_hash::binary-size(68)>> <>
          @metadata_hash_common_suffix <>
          "78" <>
          <<_::binary-size(2)>> <>
          <<compiler_version::binary-size(82)>> <> "00" <> <<_::binary-size(2)>> <> _constructor_arguments ->
        do_extract_bytecode_and_metadata_hash_output(metadata_hash, extracted, compiler_version)

      <<next::binary-size(2)>> <> rest ->
        do_extract_bytecode_and_metadata_hash([next | extracted], rest, metadata_hash, compiler_version)
    end
  end

  defp do_extract_bytecode_and_metadata_hash_output(metadata_hash, extracted, compiler_version) do
    bytecode =
      extracted
      |> Enum.reverse()
      |> :binary.list_to_bin()

    %{"metadata_hash" => metadata_hash, "bytecode" => bytecode, "compiler_version" => compiler_version}
  end

  def previous_evm_versions(current_evm_version) do
    index = Enum.find_index(CodeCompiler.allowed_evm_versions(), fn el -> el == current_evm_version end)

    cond do
      index == 0 ->
        []

      index == 1 ->
        [List.first(CodeCompiler.allowed_evm_versions())]

      true ->
        [
          Enum.at(CodeCompiler.allowed_evm_versions(), index - 1),
          Enum.at(CodeCompiler.allowed_evm_versions(), index - 2)
        ]
    end
  end

  defp has_constructor_with_params?(abi) do
    Enum.any?(abi, fn el -> el["type"] == "constructor" && el["inputs"] != [] end)
  end

  defp parse_boolean("true"), do: true
  defp parse_boolean("false"), do: false

  defp parse_boolean(true), do: true
  defp parse_boolean(false), do: false
end<|MERGE_RESOLUTION|>--- conflicted
+++ resolved
@@ -51,11 +51,7 @@
     end)
   end
 
-<<<<<<< HEAD
-  def evaluate_authenticity_via_standart_json_input(address_hash, params, json_input) do
-=======
   def evaluate_authenticity_via_standard_json_input(address_hash, params, json_input) do
->>>>>>> 657c5ac8
     verify(address_hash, params, json_input)
   end
 
@@ -76,43 +72,6 @@
 
     case solc_output do
       {:ok, candidates} ->
-<<<<<<< HEAD
-        {:ok, map_json_input} = Jason.decode(json_input)
-
-        Enum.reduce_while(candidates, %{}, fn candidate, _acc ->
-          file_path = candidate["file_path"]
-          source_code = map_json_input["sources"][file_path]["content"]
-          contract_name = candidate["name"]
-
-          case compare_bytecodes(
-                 candidate,
-                 address_hash,
-                 constructor_arguments,
-                 autodetect_constructor_arguments,
-                 source_code,
-                 contract_name
-               ) do
-            {:ok, verified_data} ->
-              secondary_sources =
-                for {file, %{"content" => source}} <- map_json_input["sources"],
-                    file != file_path,
-                    do: %{"file_name" => file, "contract_source_code" => source, "address_hash" => address_hash}
-
-              additional_params =
-                map_json_input
-                |> extract_settings_from_json()
-                |> Map.put("contract_source_code", source_code)
-                |> Map.put("file_path", file_path)
-                |> Map.put("name", contract_name)
-                |> Map.put("secondary_sources", secondary_sources)
-
-              {:halt, {:ok, verified_data, additional_params}}
-
-            err ->
-              {:cont, {:error, err}}
-          end
-        end)
-=======
         case Jason.decode(json_input) do
           {:ok, map_json_input} ->
             Enum.reduce_while(candidates, %{}, fn candidate, _acc ->
@@ -152,7 +111,6 @@
           _ ->
             {:error, :json}
         end
->>>>>>> 657c5ac8
 
       error_response ->
         error_response
