--- conflicted
+++ resolved
@@ -4055,7 +4055,6 @@
 
   defp boolean_to_check_result(false), do: :not_found
 
-<<<<<<< HEAD
   def extract_db_name(db_url) do
     if db_url == nil do
       ""
@@ -4064,7 +4063,9 @@
       |> String.split("/")
       |> Enum.take(-1)
       |> Enum.at(0)
-=======
+    end
+  end
+
   @doc """
   Fetches the first trace from the Parity trace URL.
   """
@@ -4186,7 +4187,6 @@
         end)
 
       block_index
->>>>>>> bb17f4f9
     end
   end
 end