defmodule Explorer.Chain do
  @moduledoc """
  The chain context.
  """

  import Ecto.Query,
    only: [
      dynamic: 1,
      dynamic: 2,
      from: 2,
      join: 4,
      join: 5,
      limit: 2,
      lock: 2,
      offset: 2,
      order_by: 2,
      order_by: 3,
      preload: 2,
      preload: 3,
      select: 2,
      select: 3,
      subquery: 1,
      union: 2,
      where: 2,
      where: 3
    ]

  import EthereumJSONRPC, only: [integer_to_quantity: 1, json_rpc: 2, fetch_block_internal_transactions: 2]

  require Logger

  alias ABI.{TypeDecoder, TypeEncoder}
  alias Ecto.{Changeset, Multi}

  alias EthereumJSONRPC.Contract
  alias EthereumJSONRPC.Transaction, as: EthereumJSONRPCTransaction

  alias Explorer.Account.WatchlistAddress

  alias Explorer.Counters.{LastFetchedCounter, TokenHoldersCounter, TokenTransfersCounter}

  alias Explorer.Chain

  alias Explorer.Chain.{
    Address,
    Address.CoinBalance,
    Address.CoinBalanceDaily,
    Address.CurrentTokenBalance,
    Address.TokenBalance,
    Block,
    BridgedToken,
    CurrencyHelper,
    Data,
    DecompiledSmartContract,
    Hash,
    Import,
    InternalTransaction,
    Log,
    PendingBlockOperation,
    SmartContract,
    SmartContractAdditionalSource,
    StakingPool,
    StakingPoolsDelegator,
    Token,
    Token.Instance,
    TokenTransfer,
    Transaction,
    Wei,
    Withdrawal
  }

  alias Explorer.Chain.Block.{EmissionReward, Reward}

  alias Explorer.Chain.Cache.{
    Accounts,
    BlockNumber,
    Blocks,
    ContractsCounter,
    NewContractsCounter,
    NewVerifiedContractsCounter,
    TokenExchangeRate,
    Transactions,
    Uncles,
    VerifiedContractsCounter,
    WithdrawalsSum
  }

  alias Explorer.Chain.Cache.Block, as: BlockCache
  alias Explorer.Chain.Cache.Helper, as: CacheHelper
  alias Explorer.Chain.Cache.PendingBlockOperation, as: PendingBlockOperationCache
  alias Explorer.Chain.Fetcher.{CheckBytecodeMatchingOnDemand, LookUpSmartContractSourcesOnDemand}
  alias Explorer.Chain.Import.Runner
  alias Explorer.Chain.InternalTransaction.{CallType, Type}

  alias Explorer.Counters.{
    AddressesCounter,
    AddressesWithBalanceCounter,
    AddressTokenTransfersCounter,
    AddressTransactionsCounter,
    AddressTransactionsGasUsageCounter
  }

  alias Explorer.Market.MarketHistoryCache
  alias Explorer.{PagingOptions, Repo}
  alias Explorer.SmartContract.Helper
  alias Explorer.Staking.ContractState
  alias Explorer.Tags.{AddressTag, AddressToTag}

  alias Dataloader.Ecto, as: DataloaderEcto

  @default_paging_options %PagingOptions{page_size: 50}

  @token_transfers_per_transaction_preview 10
  @token_transfers_necessity_by_association %{
    [from_address: :smart_contract] => :optional,
    [to_address: :smart_contract] => :optional,
    [from_address: :names] => :optional,
    [to_address: :names] => :optional,
    token: :optional
  }

  @method_name_to_id_map %{
    "approve" => "095ea7b3",
    "transfer" => "a9059cbb",
    "multicall" => "5ae401dc",
    "mint" => "40c10f19",
    "commit" => "f14fcbc8"
  }

  @max_incoming_transactions_count 10_000

  @revert_msg_prefix_1 "Revert: "
  @revert_msg_prefix_2 "revert: "
  @revert_msg_prefix_3 "reverted "
  @revert_msg_prefix_4 "Reverted "
  # Geth-like node
  @revert_msg_prefix_5 "execution reverted: "
  # keccak256("Error(string)")
  @revert_error_method_id "08c379a0"

  @burn_address_hash_str "0x0000000000000000000000000000000000000000"

  @limit_showing_transactions 10_000
  @default_page_size 50

  @typedoc """
  The name of an association on the `t:Ecto.Schema.t/0`
  """
  @type association :: atom()

  @typedoc """
  The max `t:Explorer.Chain.Block.block_number/0` for `consensus` `true` `t:Explorer.Chain.Block.t/0`s.
  """
  @type block_height :: Block.block_number()

  @typedoc """
  Event type where data is broadcasted whenever data is inserted from chain indexing.
  """
  @type chain_event ::
          :addresses
          | :address_coin_balances
          | :blocks
          | :block_rewards
          | :exchange_rate
          | :internal_transactions
          | :logs
          | :transactions
          | :token_transfers

  @type direction :: :from | :to

  @typedoc """
   * `:optional` - the association is optional and only needs to be loaded if available
   * `:required` - the association is required and MUST be loaded.  If it is not available, then the parent struct
     SHOULD NOT be returned.
  """
  @type necessity :: :optional | :required

  @typedoc """
  The `t:necessity/0` of each association that should be loaded
  """
  @type necessity_by_association :: %{association => necessity}

  @typep necessity_by_association_option :: {:necessity_by_association, necessity_by_association}
  @typep paging_options :: {:paging_options, PagingOptions.t()}
  @typep balance_by_day :: %{date: String.t(), value: Wei.t()}
  @typep api? :: {:api?, true | false}

  @doc """
  Gets from the cache the count of `t:Explorer.Chain.Address.t/0`'s where the `fetched_coin_balance` is > 0
  """
  @spec count_addresses_with_balance_from_cache :: non_neg_integer()
  def count_addresses_with_balance_from_cache do
    AddressesWithBalanceCounter.fetch()
  end

  @doc """
  Estimated count of `t:Explorer.Chain.Address.t/0`.

  Estimated count of addresses.
  """
  @spec address_estimated_count() :: non_neg_integer()
  def address_estimated_count(options \\ []) do
    cached_value = AddressesCounter.fetch()

    if is_nil(cached_value) || cached_value == 0 do
      count = CacheHelper.estimated_count_from("addresses", options)

      max(count, 0)
    else
      cached_value
    end
  end

  @doc """
  Counts the number of addresses with fetched coin balance > 0.

  This function should be used with caution. In larger databases, it may take a
  while to have the return back.
  """
  def count_addresses_with_balance do
    Repo.one(
      Address.count_with_fetched_coin_balance(),
      timeout: :infinity
    )
  end

  @doc """
  Counts the number of all addresses.

  This function should be used with caution. In larger databases, it may take a
  while to have the return back.
  """
  def count_addresses do
    Repo.aggregate(Address, :count, timeout: :infinity)
  end

  @doc """
  `t:Explorer.Chain.InternalTransaction/0`s from the address with the given `hash`.

  This function excludes any internal transactions in the results where the
  internal transaction has no siblings within the parent transaction.

  ## Options

    * `:direction` - if specified, will filter internal transactions by address type. If `:to` is specified, only
      internal transactions where the "to" address matches will be returned. Likewise, if `:from` is specified, only
      internal transactions where the "from" address matches will be returned. If `:direction` is omitted, internal
      transactions either to or from the address will be returned.
    * `:necessity_by_association` - use to load `t:association/0` as `:required` or `:optional`. If an association is
      `:required`, and the `t:Explorer.Chain.InternalTransaction.t/0` has no associated record for that association,
      then the `t:Explorer.Chain.InternalTransaction.t/0` will not be included in the page `entries`.
    * `:paging_options` - a `t:Explorer.PagingOptions.t/0` used to specify the `:page_size` and
      `:key` (a tuple of the lowest/oldest `{block_number, transaction_index, index}`) and. Results will be the internal
      transactions older than the `block_number`, `transaction index`, and `index` that are passed.

  """
  @spec address_to_internal_transactions(Hash.Address.t(), [paging_options | necessity_by_association_option]) :: [
          InternalTransaction.t()
        ]
  def address_to_internal_transactions(hash, options \\ []) do
    necessity_by_association = Keyword.get(options, :necessity_by_association, %{})
    direction = Keyword.get(options, :direction)

    from_block = from_block(options)
    to_block = to_block(options)

    paging_options = Keyword.get(options, :paging_options, @default_paging_options)

    if direction == nil || direction == "" do
      query_to_address_hash_wrapped =
        InternalTransaction
        |> InternalTransaction.where_nonpending_block()
        |> InternalTransaction.where_address_fields_match(hash, :to_address_hash)
        |> InternalTransaction.where_block_number_in_period(from_block, to_block)
        |> common_where_limit_order(paging_options)
        |> wrapped_union_subquery()

      query_from_address_hash_wrapped =
        InternalTransaction
        |> InternalTransaction.where_nonpending_block()
        |> InternalTransaction.where_address_fields_match(hash, :from_address_hash)
        |> InternalTransaction.where_block_number_in_period(from_block, to_block)
        |> common_where_limit_order(paging_options)
        |> wrapped_union_subquery()

      query_created_contract_address_hash_wrapped =
        InternalTransaction
        |> InternalTransaction.where_nonpending_block()
        |> InternalTransaction.where_address_fields_match(hash, :created_contract_address_hash)
        |> InternalTransaction.where_block_number_in_period(from_block, to_block)
        |> common_where_limit_order(paging_options)
        |> wrapped_union_subquery()

      query_to_address_hash_wrapped
      |> union(^query_from_address_hash_wrapped)
      |> union(^query_created_contract_address_hash_wrapped)
      |> wrapped_union_subquery()
      |> common_where_limit_order(paging_options)
      |> preload(:block)
      |> join_associations(necessity_by_association)
      |> select_repo(options).all()
    else
      InternalTransaction
      |> InternalTransaction.where_nonpending_block()
      |> InternalTransaction.where_address_fields_match(hash, direction)
      |> InternalTransaction.where_block_number_in_period(from_block, to_block)
      |> common_where_limit_order(paging_options)
      |> preload(:block)
      |> join_associations(necessity_by_association)
      |> select_repo(options).all()
    end
  end

  def wrapped_union_subquery(query) do
    from(
      q in subquery(query),
      select: q
    )
  end

  defp common_where_limit_order(query, paging_options) do
    query
    |> InternalTransaction.where_is_different_from_parent_transaction()
    |> page_internal_transaction(paging_options, %{index_int_tx_desc_order: true})
    |> limit(^paging_options.page_size)
    |> order_by(
      [it],
      desc: it.block_number,
      desc: it.transaction_index,
      desc: it.index
    )
  end

  @doc """
  Get the total number of transactions sent by the address with the given hash according to the last block indexed.

  We have to increment +1 in the last nonce result because it works like an array position, the first
  nonce has the value 0. When last nonce is nil, it considers that the given address has 0 transactions.
  """
  @spec total_transactions_sent_by_address(Hash.Address.t()) :: non_neg_integer()
  def total_transactions_sent_by_address(address_hash) do
    last_nonce =
      address_hash
      |> Transaction.last_nonce_by_address_query()
      |> Repo.one(timeout: :infinity)

    case last_nonce do
      nil -> 0
      value -> value + 1
    end
  end

  @doc """
  Fetches the transactions related to the address with the given hash, including
  transactions that only have the address in the `token_transfers` related table
  and rewards for block validation.

  This query is divided into multiple subqueries intentionally in order to
  improve the listing performance.

  The `token_transfers` table tends to grow exponentially, and the query results
  with a `transactions` `join` statement takes too long.

  To solve this the `transaction_hashes` are fetched in a separate query, and
  paginated through the `block_number` already present in the `token_transfers`
  table.

  ## Options

    * `:necessity_by_association` - use to load `t:association/0` as `:required` or `:optional`.  If an association is
      `:required`, and the `t:Explorer.Chain.Transaction.t/0` has no associated record for that association, then the
      `t:Explorer.Chain.Transaction.t/0` will not be included in the page `entries`.
    * `:paging_options` - a `t:Explorer.PagingOptions.t/0` used to specify the `:page_size` and
      `:key` (a tuple of the lowest/oldest `{block_number, index}`) and. Results will be the transactions older than
      the `block_number` and `index` that are passed.

  """
  @spec address_to_transactions_with_rewards(Hash.Address.t(), [paging_options | necessity_by_association_option]) ::
          [
            Transaction.t()
          ]
  def address_to_transactions_with_rewards(address_hash, options \\ []) when is_list(options) do
    paging_options = Keyword.get(options, :paging_options, @default_paging_options)

    if Application.get_env(:block_scout_web, BlockScoutWeb.Chain)[:has_emission_funds] do
      cond do
        Keyword.get(options, :direction) == :from ->
          address_to_transactions_without_rewards(address_hash, options)

        address_has_rewards?(address_hash) ->
          address_with_rewards(address_hash, options, paging_options)

        true ->
          address_to_transactions_without_rewards(address_hash, options)
      end
    else
      address_to_transactions_without_rewards(address_hash, options)
    end
  end

  defp address_with_rewards(address_hash, options, paging_options) do
    %{payout_key: block_miner_payout_address} = Reward.get_validator_payout_key_by_mining_from_db(address_hash, options)

    if block_miner_payout_address && address_hash == block_miner_payout_address do
      transactions_with_rewards_results(address_hash, options, paging_options)
    else
      address_to_transactions_without_rewards(address_hash, options)
    end
  end

  defp transactions_with_rewards_results(address_hash, options, paging_options) do
    blocks_range = address_to_transactions_tasks_range_of_blocks(address_hash, options)

    rewards_task =
      Task.async(fn -> Reward.fetch_emission_rewards_tuples(address_hash, paging_options, blocks_range, options) end)

    [rewards_task | address_to_transactions_tasks(address_hash, options, true)]
    |> wait_for_address_transactions()
    |> Enum.sort_by(fn item ->
      case item do
        {%Reward{} = emission_reward, _} ->
          {-emission_reward.block.number, 1}

        item ->
          process_item(item)
      end
    end)
    |> Enum.dedup_by(fn item ->
      case item do
        {%Reward{} = emission_reward, _} ->
          {emission_reward.block_hash, emission_reward.address_hash, emission_reward.address_type}

        transaction ->
          transaction.hash
      end
    end)
    |> Enum.take(paging_options.page_size)
  end

  defp process_item(item) do
    block_number = if item.block_number, do: -item.block_number, else: 0
    index = if item.index, do: -item.index, else: 0
    {block_number, index}
  end

  def address_to_transactions_without_rewards(address_hash, options, old_ui? \\ true) do
    paging_options = Keyword.get(options, :paging_options, @default_paging_options)

    address_hash
    |> address_to_transactions_tasks(options, old_ui?)
    |> wait_for_address_transactions()
    |> Enum.sort_by(&{&1.block_number, &1.index}, &>=/2)
    |> Enum.dedup_by(& &1.hash)
    |> Enum.take(paging_options.page_size)
  end

  def address_hashes_to_mined_transactions_without_rewards(address_hashes, options) do
    paging_options = Keyword.get(options, :paging_options, @default_paging_options)

    address_hashes
    |> address_hashes_to_mined_transactions_tasks(options)
    |> wait_for_address_transactions()
    |> Enum.sort_by(&{&1.block_number, &1.index}, &>=/2)
    |> Enum.dedup_by(& &1.hash)
    |> Enum.take(paging_options.page_size)
  end

  defp address_to_transactions_tasks_query(options, only_mined? \\ false) do
    from_block = from_block(options)
    to_block = to_block(options)

    options
    |> Keyword.get(:paging_options, @default_paging_options)
    |> fetch_transactions(from_block, to_block, !only_mined?)
  end

  defp transactions_block_numbers_at_address(address_hash, options) do
    direction = Keyword.get(options, :direction)

    options
    |> address_to_transactions_tasks_query()
    |> Transaction.not_pending_transactions()
    |> select([t], t.block_number)
    |> Transaction.matching_address_queries_list(direction, address_hash)
  end

  defp address_to_transactions_tasks(address_hash, options, old_ui?) do
    direction = Keyword.get(options, :direction)
    necessity_by_association = Keyword.get(options, :necessity_by_association, %{})

    options
    |> address_to_transactions_tasks_query()
    |> Transaction.not_dropped_or_replaced_transactions()
    |> join_associations(necessity_by_association)
    |> put_has_token_transfers_to_tx(old_ui?)
    |> Transaction.matching_address_queries_list(direction, address_hash)
    |> Enum.map(fn query -> Task.async(fn -> select_repo(options).all(query) end) end)
  end

  defp address_hashes_to_mined_transactions_tasks(address_hashes, options) do
    direction = Keyword.get(options, :direction)
    necessity_by_association = Keyword.get(options, :necessity_by_association, %{})

    options
    |> address_to_transactions_tasks_query(true)
    |> Transaction.not_pending_transactions()
    |> join_associations(necessity_by_association)
    |> put_has_token_transfers_to_tx(false)
    |> Transaction.matching_address_queries_list(direction, address_hashes)
    |> Enum.map(fn query -> Task.async(fn -> select_repo(options).all(query) end) end)
  end

  def address_to_transactions_tasks_range_of_blocks(address_hash, options) do
    extremums_list =
      address_hash
      |> transactions_block_numbers_at_address(options)
      |> Enum.map(fn query ->
        extremum_query =
          from(
            q in subquery(query),
            select: %{min_block_number: min(q.block_number), max_block_number: max(q.block_number)}
          )

        extremum_query
        |> Repo.one!()
      end)

    extremums_list
    |> Enum.reduce(%{min_block_number: nil, max_block_number: 0}, fn %{
                                                                       min_block_number: min_number,
                                                                       max_block_number: max_number
                                                                     },
                                                                     extremums_result ->
      current_min_number = Map.get(extremums_result, :min_block_number)
      current_max_number = Map.get(extremums_result, :max_block_number)

      extremums_result
      |> process_extremums_result_against_min_number(current_min_number, min_number)
      |> process_extremums_result_against_max_number(current_max_number, max_number)
    end)
  end

  defp process_extremums_result_against_min_number(extremums_result, current_min_number, min_number)
       when is_number(current_min_number) and
              not (is_number(min_number) and min_number > 0 and min_number < current_min_number) do
    extremums_result
  end

  defp process_extremums_result_against_min_number(extremums_result, _current_min_number, min_number) do
    extremums_result
    |> Map.put(:min_block_number, min_number)
  end

  defp process_extremums_result_against_max_number(extremums_result, current_max_number, max_number)
       when is_number(max_number) and max_number > 0 and max_number > current_max_number do
    extremums_result
    |> Map.put(:max_block_number, max_number)
  end

  defp process_extremums_result_against_max_number(extremums_result, _current_max_number, _max_number) do
    extremums_result
  end

  defp wait_for_address_transactions(tasks) do
    tasks
    |> Task.yield_many(:timer.seconds(20))
    |> Enum.flat_map(fn {_task, res} ->
      case res do
        {:ok, result} ->
          result

        {:exit, reason} ->
          raise "Query fetching address transactions terminated: #{inspect(reason)}"

        nil ->
          raise "Query fetching address transactions timed out."
      end
    end)
  end

  @spec address_hash_to_token_transfers(Hash.Address.t(), Keyword.t()) :: [Transaction.t()]
  def address_hash_to_token_transfers(address_hash, options \\ []) do
    paging_options = Keyword.get(options, :paging_options, @default_paging_options)
    direction = Keyword.get(options, :direction)

    direction
    |> Transaction.transactions_with_token_transfers_direction(address_hash)
    |> Transaction.preload_token_transfers(address_hash)
    |> handle_paging_options(paging_options)
    |> Repo.all()
  end

  @spec address_hash_to_token_transfers_new(Hash.Address.t() | String.t(), Keyword.t()) :: [TokenTransfer.t()]
  def address_hash_to_token_transfers_new(address_hash, options \\ []) do
    paging_options = Keyword.get(options, :paging_options, @default_paging_options)
    direction = Keyword.get(options, :direction)
    filters = Keyword.get(options, :token_type)
    necessity_by_association = Keyword.get(options, :necessity_by_association)

    direction
    |> TokenTransfer.token_transfers_by_address_hash(address_hash, filters)
    |> join_associations(necessity_by_association)
    |> TokenTransfer.handle_paging_options(paging_options)
    |> select_repo(options).all()
  end

  @spec address_hash_to_token_transfers_by_token_address_hash(
          Hash.Address.t() | String.t(),
          Hash.Address.t() | String.t(),
          Keyword.t()
        ) :: [TokenTransfer.t()]
  def address_hash_to_token_transfers_by_token_address_hash(address_hash, token_address_hash, options \\ []) do
    paging_options = Keyword.get(options, :paging_options, @default_paging_options)

    necessity_by_association = Keyword.get(options, :necessity_by_association)

    address_hash
    |> TokenTransfer.token_transfers_by_address_hash_and_token_address_hash(token_address_hash)
    |> join_associations(necessity_by_association)
    |> TokenTransfer.handle_paging_options(paging_options)
    |> select_repo(options).all()
  end

  @spec address_hash_to_withdrawals(
          Hash.Address.t(),
          [paging_options | necessity_by_association_option]
        ) :: [Withdrawal.t()]
  def address_hash_to_withdrawals(address_hash, options \\ []) when is_list(options) do
    paging_options = Keyword.get(options, :paging_options, @default_paging_options)
    necessity_by_association = Keyword.get(options, :necessity_by_association, %{})

    address_hash
    |> Withdrawal.address_hash_to_withdrawals_query()
    |> join_associations(necessity_by_association)
    |> handle_withdrawals_paging_options(paging_options)
    |> select_repo(options).all()
  end

  @spec address_to_logs(Hash.Address.t(), Keyword.t()) :: [Log.t()]
  def address_to_logs(address_hash, csv_export?, options \\ []) when is_list(options) do
    paging_options = Keyword.get(options, :paging_options) || %PagingOptions{page_size: 50}

    from_block = from_block(options)
    to_block = to_block(options)

    base =
      from(log in Log,
        order_by: [desc: log.block_number, desc: log.index],
        where: log.address_hash == ^address_hash,
        limit: ^paging_options.page_size,
        select: log,
        inner_join: block in Block,
        on: block.hash == log.block_hash,
        where: block.consensus
      )

    preloaded_query =
      if csv_export? do
        base
      else
        base
        |> preload(transaction: [:to_address, :from_address])
      end

    preloaded_query
    |> page_logs(paging_options)
    |> filter_topic(Keyword.get(options, :topic))
    |> where_block_number_in_period(from_block, to_block)
    |> select_repo(options).all()
    |> Enum.take(paging_options.page_size)
  end

  defp filter_topic(base_query, nil), do: base_query

  defp filter_topic(base_query, ""), do: base_query

  defp filter_topic(base_query, topic) do
    from(log in base_query,
      where:
        log.first_topic == ^topic or log.second_topic == ^topic or log.third_topic == ^topic or
          log.fourth_topic == ^topic
    )
  end

  def where_block_number_in_period(base_query, from_block, to_block) when is_nil(from_block) and not is_nil(to_block) do
    from(q in base_query,
      where: q.block_number <= ^to_block
    )
  end

  def where_block_number_in_period(base_query, from_block, to_block) when not is_nil(from_block) and is_nil(to_block) do
    from(q in base_query,
      where: q.block_number > ^from_block
    )
  end

  def where_block_number_in_period(base_query, from_block, to_block) when is_nil(from_block) and is_nil(to_block) do
    base_query
  end

  def where_block_number_in_period(base_query, from_block, to_block) do
    from(q in base_query,
      where: q.block_number > ^from_block and q.block_number <= ^to_block
    )
  end

  @doc """
  Finds all `t:Explorer.Chain.Transaction.t/0`s given the address_hash and the token contract
  address hash.

  ## Options

    * `:paging_options` - a `t:Explorer.PagingOptions.t/0` used to specify the `:page_size` and
      `:key` (in the form of `%{"inserted_at" => inserted_at}`). Results will be the transactions
      older than the `index` that are passed.
  """
  @spec address_to_transactions_with_token_transfers(Hash.t(), Hash.t(), [paging_options]) :: [Transaction.t()]
  def address_to_transactions_with_token_transfers(address_hash, token_hash, options \\ []) do
    paging_options = Keyword.get(options, :paging_options, @default_paging_options)

    address_hash
    |> Transaction.transactions_with_token_transfers(token_hash)
    |> Transaction.preload_token_transfers(address_hash)
    |> handle_paging_options(paging_options)
    |> Repo.all()
  end

  @doc """
  The `t:Explorer.Chain.Address.t/0` `balance` in `unit`.
  """
  @spec balance(Address.t(), :wei) :: Wei.wei() | nil
  @spec balance(Address.t(), :gwei) :: Wei.gwei() | nil
  @spec balance(Address.t(), :ether) :: Wei.ether() | nil
  def balance(%Address{fetched_coin_balance: balance}, unit) do
    case balance do
      nil -> nil
      _ -> Wei.to(balance, unit)
    end
  end

  @doc """
  The number of `t:Explorer.Chain.Block.t/0`.

      iex> insert_list(2, :block)
      iex> Explorer.Chain.block_count()
      2

  When there are no `t:Explorer.Chain.Block.t/0`.

      iex> Explorer.Chain.block_count()
      0

  """
  def block_count do
    Repo.aggregate(Block, :count, :hash)
  end

  @doc """
  Reward for mining a block.

  The block reward is the sum of the following:

  * Sum of the transaction fees (gas_used * gas_price) for the block
  * A static reward for miner (this value may change during the life of the chain)
  * The reward for uncle blocks (1/32 * static_reward * number_of_uncles)

  *NOTE*

  Uncles are not currently accounted for.
  """
  @spec block_reward(Block.block_number()) :: Wei.t()
  def block_reward(block_number) do
    block_hash =
      Block
      |> where([block], block.number == ^block_number and block.consensus == true)
      |> select([block], block.hash)
      |> Repo.one!()

    case Repo.one!(
           from(reward in Reward,
             where: reward.block_hash == ^block_hash,
             select: %Wei{
               value: coalesce(sum(reward.reward), 0)
             }
           )
         ) do
      %Wei{
        value: %Decimal{coef: 0}
      } ->
        Repo.one!(
          from(block in Block,
            left_join: transaction in assoc(block, :transactions),
            inner_join: emission_reward in EmissionReward,
            on: fragment("? <@ ?", block.number, emission_reward.block_range),
            where: block.number == ^block_number and block.consensus == true,
            group_by: [emission_reward.reward, block.hash],
            select: %Wei{
              value: coalesce(sum(transaction.gas_used * transaction.gas_price), 0) + emission_reward.reward
            }
          )
        )

      other_value ->
        other_value
    end
  end

  def txn_fees(transactions) do
    Enum.reduce(transactions, Decimal.new(0), fn %{gas_used: gas_used, gas_price: gas_price}, acc ->
      gas_used
      |> Decimal.new()
      |> Decimal.mult(gas_price_to_decimal(gas_price))
      |> Decimal.add(acc)
    end)
  end

  defp gas_price_to_decimal(%Wei{} = wei), do: wei.value
  defp gas_price_to_decimal(gas_price), do: Decimal.new(gas_price)

  def burned_fees(transactions, base_fee_per_gas) do
    burned_fee_counter =
      transactions
      |> Enum.reduce(Decimal.new(0), fn %{gas_used: gas_used}, acc ->
        gas_used
        |> Decimal.new()
        |> Decimal.add(acc)
      end)

    base_fee_per_gas && Wei.mult(base_fee_per_gas_to_wei(base_fee_per_gas), burned_fee_counter)
  end

  defp base_fee_per_gas_to_wei(%Wei{} = wei), do: wei
  defp base_fee_per_gas_to_wei(base_fee_per_gas), do: %Wei{value: Decimal.new(base_fee_per_gas)}

  @uncle_reward_coef 1 / 32
  def block_reward_by_parts(block, transactions) do
    %{hash: block_hash, number: block_number} = block
    base_fee_per_gas = Map.get(block, :base_fee_per_gas)

    txn_fees = txn_fees(transactions)

    static_reward =
      Repo.one(
        from(
          er in EmissionReward,
          where: fragment("int8range(?, ?) <@ ?", ^block_number, ^(block_number + 1), er.block_range),
          select: er.reward
        )
      ) || %Wei{value: Decimal.new(0)}

    has_uncles? = is_list(block.uncles) and not Enum.empty?(block.uncles)

    burned_fees = burned_fees(transactions, base_fee_per_gas)
    uncle_reward = (has_uncles? && Wei.mult(static_reward, Decimal.from_float(@uncle_reward_coef))) || nil

    %{
      block_number: block_number,
      block_hash: block_hash,
      miner_hash: block.miner_hash,
      static_reward: static_reward,
      txn_fees: %Wei{value: txn_fees},
      burned_fees: burned_fees || %Wei{value: Decimal.new(0)},
      uncle_reward: uncle_reward || %Wei{value: Decimal.new(0)}
    }
  end

  @doc """
  The `t:Explorer.Chain.Wei.t/0` paid to the miners of the `t:Explorer.Chain.Block.t/0`s with `hash`
  `Explorer.Chain.Hash.Full.t/0` by the signers of the transactions in those blocks to cover the gas fee
  (`gas_used * gas_price`).
  """
  @spec gas_payment_by_block_hash([Hash.Full.t()]) :: %{Hash.Full.t() => Wei.t()}
  def gas_payment_by_block_hash(block_hashes) when is_list(block_hashes) do
    query =
      from(
        block in Block,
        left_join: transaction in assoc(block, :transactions),
        where: block.hash in ^block_hashes and block.consensus == true,
        group_by: block.hash,
        select: {block.hash, %Wei{value: coalesce(sum(transaction.gas_used * transaction.gas_price), 0)}}
      )

    query
    |> Repo.all()
    |> Enum.into(%{})
  end

  def timestamp_by_block_hash(block_hashes) when is_list(block_hashes) do
    query =
      from(
        block in Block,
        where: block.hash in ^block_hashes and block.consensus == true,
        group_by: block.hash,
        select: {block.hash, block.timestamp}
      )

    query
    |> Repo.all()
    |> Enum.into(%{})
  end

  @doc """
  Finds all `t:Explorer.Chain.Transaction.t/0`s in the `t:Explorer.Chain.Block.t/0`.

  ## Options

    * `:necessity_by_association` - use to load `t:association/0` as `:required` or `:optional`.  If an association is
      `:required`, and the `t:Explorer.Chain.Transaction.t/0` has no associated record for that association, then the
      `t:Explorer.Chain.Transaction.t/0` will not be included in the page `entries`.
    * `:paging_options` - a `t:Explorer.PagingOptions.t/0` used to specify the `:page_size` and
      `:key` (a tuple of the lowest/oldest `{index}`) and. Results will be the transactions older than
      the `index` that are passed.
  """
  @spec block_to_transactions(Hash.Full.t(), [paging_options | necessity_by_association_option | api?()], true | false) ::
          [
            Transaction.t()
          ]
  def block_to_transactions(block_hash, options \\ [], old_ui? \\ true) when is_list(options) do
    necessity_by_association = Keyword.get(options, :necessity_by_association, %{})

    options
    |> Keyword.get(:paging_options, @default_paging_options)
    |> fetch_transactions_in_ascending_order_by_index()
    |> join(:inner, [transaction], block in assoc(transaction, :block))
    |> where([_, block], block.hash == ^block_hash)
    |> join_associations(necessity_by_association)
    |> put_has_token_transfers_to_tx(old_ui?)
    |> (&if(old_ui?, do: preload(&1, [{:token_transfers, [:token, :from_address, :to_address]}]), else: &1)).()
    |> select_repo(options).all()
    |> (&if(old_ui?,
          do: &1,
          else:
            Enum.map(&1, fn tx -> preload_token_transfers(tx, @token_transfers_necessity_by_association, options) end)
        )).()
  end

  @spec block_to_withdrawals(
          Hash.Full.t(),
          [paging_options | necessity_by_association_option]
        ) :: [Withdrawal.t()]
  def block_to_withdrawals(block_hash, options \\ []) when is_list(options) do
    paging_options = Keyword.get(options, :paging_options, @default_paging_options)
    necessity_by_association = Keyword.get(options, :necessity_by_association, %{})

    block_hash
    |> Withdrawal.block_hash_to_withdrawals_query()
    |> join_associations(necessity_by_association)
    |> handle_withdrawals_paging_options(paging_options)
    |> select_repo(options).all()
  end

  @doc """
  Finds sum of gas_used for new (EIP-1559) txs belongs to block
  """
  @spec block_to_gas_used_by_1559_txs(Hash.Full.t()) :: non_neg_integer()
  def block_to_gas_used_by_1559_txs(block_hash) do
    query =
      from(
        tx in Transaction,
        where: tx.block_hash == ^block_hash,
        select: sum(tx.gas_used)
      )

    result = Repo.one(query)
    if result, do: result, else: 0
  end

  @doc """
  Finds sum of priority fee for new (EIP-1559) txs belongs to block
  """
  @spec block_to_priority_fee_of_1559_txs(Hash.Full.t()) :: Decimal.t()
  def block_to_priority_fee_of_1559_txs(block_hash) do
    block = Repo.get_by(Block, hash: block_hash)

    case block.base_fee_per_gas do
      %Wei{value: base_fee_per_gas} ->
        query =
          from(
            tx in Transaction,
            where: tx.block_hash == ^block_hash,
            select:
              sum(
                fragment(
                  "CASE
                    WHEN COALESCE(?,?) = 0 THEN 0
                    WHEN COALESCE(?,?) - ? < COALESCE(?,?) THEN (COALESCE(?,?) - ?) * ?
                    ELSE COALESCE(?,?) * ? END",
                  tx.max_fee_per_gas,
                  tx.gas_price,
                  tx.max_fee_per_gas,
                  tx.gas_price,
                  ^base_fee_per_gas,
                  tx.max_priority_fee_per_gas,
                  tx.gas_price,
                  tx.max_fee_per_gas,
                  tx.gas_price,
                  ^base_fee_per_gas,
                  tx.gas_used,
                  tx.max_priority_fee_per_gas,
                  tx.gas_price,
                  tx.gas_used
                )
              )
          )

        result = Repo.one(query)
        if result, do: result, else: 0

      _ ->
        0
    end
  end

  @doc """
  Counts the number of `t:Explorer.Chain.Transaction.t/0` in the `block`.
  """
  @spec block_to_transaction_count(Hash.Full.t()) :: non_neg_integer()
  def block_to_transaction_count(block_hash) do
    query =
      from(
        transaction in Transaction,
        where: transaction.block_hash == ^block_hash
      )

    Repo.aggregate(query, :count, :hash)
  end

  @spec check_if_withdrawals_in_block(Hash.Full.t()) :: boolean()
  def check_if_withdrawals_in_block(block_hash, options \\ []) do
    block_hash
    |> Withdrawal.block_hash_to_withdrawals_unordered_query()
    |> select_repo(options).exists?()
  end

  @spec address_to_incoming_transaction_count(Hash.Address.t()) :: non_neg_integer()
  def address_to_incoming_transaction_count(address_hash) do
    to_address_query =
      from(
        transaction in Transaction,
        where: transaction.to_address_hash == ^address_hash
      )

    Repo.aggregate(to_address_query, :count, :hash, timeout: :infinity)
  end

  @spec address_hash_to_transaction_count(Hash.Address.t()) :: non_neg_integer()
  def address_hash_to_transaction_count(address_hash) do
    query =
      from(
        transaction in Transaction,
        where: transaction.to_address_hash == ^address_hash or transaction.from_address_hash == ^address_hash
      )

    Repo.aggregate(query, :count, :hash, timeout: :infinity)
  end

  @spec address_to_incoming_transaction_gas_usage(Hash.Address.t()) :: Decimal.t() | nil
  def address_to_incoming_transaction_gas_usage(address_hash) do
    to_address_query =
      from(
        transaction in Transaction,
        where: transaction.to_address_hash == ^address_hash
      )

    Repo.aggregate(to_address_query, :sum, :gas_used, timeout: :infinity)
  end

  @spec address_to_outcoming_transaction_gas_usage(Hash.Address.t()) :: Decimal.t() | nil
  def address_to_outcoming_transaction_gas_usage(address_hash) do
    to_address_query =
      from(
        transaction in Transaction,
        where: transaction.from_address_hash == ^address_hash
      )

    Repo.aggregate(to_address_query, :sum, :gas_used, timeout: :infinity)
  end

  @spec max_incoming_transactions_count() :: non_neg_integer()
  def max_incoming_transactions_count, do: @max_incoming_transactions_count

  @doc """
  How many blocks have confirmed `block` based on the current `max_block_number`

  A consensus block's number of confirmations is the difference between its number and the current block height + 1.

      iex> block = insert(:block, number: 1)
      iex> Explorer.Chain.confirmations(block, block_height: 2)
      {:ok, 2}

  The newest block at the block height has 1 confirmation.

      iex> block = insert(:block, number: 1)
      iex> Explorer.Chain.confirmations(block, block_height: 1)
      {:ok, 1}

  A non-consensus block has no confirmations and is orphaned even if there are child blocks of it on an orphaned chain.

      iex> parent_block = insert(:block, consensus: false, number: 1)
      iex> insert(
      ...>   :block,
      ...>   parent_hash: parent_block.hash,
      ...>   consensus: false,
      ...>   number: parent_block.number + 1
      ...> )
      iex> Explorer.Chain.confirmations(parent_block, block_height: 3)
      {:error, :non_consensus}

  If you calculate the block height and then get a newer block, the confirmations will be `0` instead of negative.

      iex> block = insert(:block, number: 1)
      iex> Explorer.Chain.confirmations(block, block_height: 0)
      {:ok, 1}
  """
  @spec confirmations(Block.t() | nil, [{:block_height, block_height()}]) ::
          {:ok, non_neg_integer()} | {:error, :non_consensus | :pending}

  def confirmations(%Block{consensus: true, number: number}, named_arguments) when is_list(named_arguments) do
    max_consensus_block_number = Keyword.fetch!(named_arguments, :block_height)

    {:ok, max(1 + max_consensus_block_number - number, 1)}
  end

  def confirmations(%Block{consensus: false}, _), do: {:error, :non_consensus}

  def confirmations(nil, _), do: {:error, :pending}

  @doc """
  Creates an address.

      iex> {:ok, %Explorer.Chain.Address{hash: hash}} = Explorer.Chain.create_address(
      ...>   %{hash: "0xa94f5374fce5edbc8e2a8697c15331677e6ebf0b"}
      ...> )
      ...> to_string(hash)
      "0xa94f5374fce5edbc8e2a8697c15331677e6ebf0b"

  A `String.t/0` value for `Explorer.Chain.Address.t/0` `hash` must have 40 hexadecimal characters after the `0x` prefix
  to prevent short- and long-hash transcription errors.

      iex> {:error, %Ecto.Changeset{errors: errors}} = Explorer.Chain.create_address(
      ...>   %{hash: "0xa94f5374fce5edbc8e2a8697c15331677e6ebf0"}
      ...> )
      ...> errors
      [hash: {"is invalid", [type: Explorer.Chain.Hash.Address, validation: :cast]}]
      iex> {:error, %Ecto.Changeset{errors: errors}} = Explorer.Chain.create_address(
      ...>   %{hash: "0xa94f5374fce5edbc8e2a8697c15331677e6ebf0ba"}
      ...> )
      ...> errors
      [hash: {"is invalid", [type: Explorer.Chain.Hash.Address, validation: :cast]}]

  """
  @spec create_address(map()) :: {:ok, Address.t()} | {:error, Ecto.Changeset.t()}
  def create_address(attrs \\ %{}) do
    %Address{}
    |> Address.changeset(attrs)
    |> Repo.insert()
  end

  @doc """
  Creates a decompiled smart contract.
  """

  @spec create_decompiled_smart_contract(map()) :: {:ok, Address.t()} | {:error, Ecto.Changeset.t()}
  def create_decompiled_smart_contract(attrs) do
    changeset = DecompiledSmartContract.changeset(%DecompiledSmartContract{}, attrs)

    # Enforce ShareLocks tables order (see docs: sharelocks.md)
    Multi.new()
    |> Multi.run(:set_address_decompiled, fn repo, _ ->
      set_address_decompiled(repo, Changeset.get_field(changeset, :address_hash))
    end)
    |> Multi.insert(:decompiled_smart_contract, changeset,
      on_conflict: :replace_all,
      conflict_target: [:decompiler_version, :address_hash]
    )
    |> Repo.transaction()
    |> case do
      {:ok, %{decompiled_smart_contract: decompiled_smart_contract}} -> {:ok, decompiled_smart_contract}
      {:error, _, error_value, _} -> {:error, error_value}
    end
  end

  @doc """
  Converts the `Explorer.Chain.Data.t:t/0` to `iodata` representation that can be written to users efficiently.

      iex> %Explorer.Chain.Data{
      ...>   bytes: <<>>
      ...> } |>
      ...> Explorer.Chain.data_to_iodata() |>
      ...> IO.iodata_to_binary()
      "0x"
      iex> %Explorer.Chain.Data{
      ...>   bytes: <<0, 0, 0, 0, 0, 0, 0, 0, 0, 0, 0, 0, 134, 45, 103, 203, 7,
      ...>     115, 238, 63, 140, 231, 234, 137, 179, 40, 255, 234, 134, 26,
      ...>     179, 239>>
      ...> } |>
      ...> Explorer.Chain.data_to_iodata() |>
      ...> IO.iodata_to_binary()
      "0x000000000000000000000000862d67cb0773ee3f8ce7ea89b328ffea861ab3ef"

  """
  @spec data_to_iodata(Data.t()) :: iodata()
  def data_to_iodata(data) do
    Data.to_iodata(data)
  end

  @doc """
  The fee a `transaction` paid for the `t:Explorer.Transaction.t/0` `gas`

  If the transaction is pending, then the fee will be a range of `unit`

      iex> Explorer.Chain.fee(
      ...>   %Explorer.Chain.Transaction{
      ...>     gas: Decimal.new(3),
      ...>     gas_price: %Explorer.Chain.Wei{value: Decimal.new(2)},
      ...>     gas_used: nil
      ...>   },
      ...>   :wei
      ...> )
      {:maximum, Decimal.new(6)}

  If the transaction has been confirmed in block, then the fee will be the actual fee paid in `unit` for the `gas_used`
  in the `transaction`.

      iex> Explorer.Chain.fee(
      ...>   %Explorer.Chain.Transaction{
      ...>     gas: Decimal.new(3),
      ...>     gas_price: %Explorer.Chain.Wei{value: Decimal.new(2)},
      ...>     gas_used: Decimal.new(2)
      ...>   },
      ...>   :wei
      ...> )
      {:actual, Decimal.new(4)}

  """
  @spec fee(Transaction.t(), :ether | :gwei | :wei) :: {:maximum, Decimal.t()} | {:actual, Decimal.t()}
  def fee(%Transaction{gas: gas, gas_price: gas_price, gas_used: nil}, unit) do
    fee =
      gas_price
      |> Wei.to(unit)
      |> Decimal.mult(gas)

    {:maximum, fee}
  end

  def fee(%Transaction{gas_price: gas_price, gas_used: gas_used}, unit) do
    fee =
      gas_price
      |> Wei.to(unit)
      |> Decimal.mult(gas_used)

    {:actual, fee}
  end

  @doc """
  Checks to see if the chain is down indexing based on the transaction from the
  oldest block and the pending operation
  """
  @spec finished_indexing_internal_transactions?([api?]) :: boolean()
  def finished_indexing_internal_transactions?(options \\ []) do
    internal_transactions_disabled? =
      Application.get_env(:indexer, Indexer.Fetcher.InternalTransaction.Supervisor)[:disabled?] or
        not Application.get_env(:indexer, Indexer.Supervisor)[:enabled]

    if internal_transactions_disabled? do
      true
    else
      json_rpc_named_arguments = Application.fetch_env!(:indexer, :json_rpc_named_arguments)
      variant = Keyword.fetch!(json_rpc_named_arguments, :variant)

      if variant == EthereumJSONRPC.Ganache || variant == EthereumJSONRPC.Arbitrum do
        true
      else
        check_left_blocks_to_index_internal_transactions(options)
      end
    end
  end

  defp check_left_blocks_to_index_internal_transactions(options) do
    with {:transactions_exist, true} <- {:transactions_exist, select_repo(options).exists?(Transaction)},
         min_block_number when not is_nil(min_block_number) <-
           select_repo(options).aggregate(Transaction, :min, :block_number) do
      min_block_number =
        min_block_number
        |> Decimal.max(EthereumJSONRPC.first_block_to_fetch(:trace_first_block))
        |> Decimal.to_integer()

      query =
        from(
          block in Block,
          join: pending_ops in assoc(block, :pending_operations),
          where: block.consensus and block.number == ^min_block_number
        )

      if select_repo(options).exists?(query) do
        false
      else
        check_indexing_internal_transactions_threshold()
      end
    else
      {:transactions_exist, false} -> true
      nil -> false
    end
  end

  defp check_indexing_internal_transactions_threshold do
    pbo_count = PendingBlockOperationCache.estimated_count()

    if pbo_count <
         Application.get_env(:indexer, Indexer.Fetcher.InternalTransaction)[:indexing_finished_threshold] do
      true
    else
      false
    end
  end

  def finished_indexing_from_ratio?(ratio) do
    Decimal.compare(ratio, 1) !== :lt
  end

  @doc """
  Checks if indexing of blocks and internal transactions finished aka full indexing
  """
  @spec finished_indexing?([api?]) :: boolean()
  def finished_indexing?(options \\ []) do
    if Application.get_env(:indexer, Indexer.Supervisor)[:enabled] do
      indexed_ratio = indexed_ratio_blocks()

      case finished_indexing_from_ratio?(indexed_ratio) do
        false -> false
        _ -> finished_indexing_internal_transactions?(options)
      end
    else
      true
    end
  end

  @doc """
  The `t:Explorer.Chain.Transaction.t/0` `gas_price` of the `transaction` in `unit`.
  """
  def gas_price(%Transaction{gas_price: gas_price}, unit) do
    Wei.to(gas_price, unit)
  end

  @doc """
  Converts `t:Explorer.Chain.Address.t/0` `hash` to the `t:Explorer.Chain.Address.t/0` with that `hash`.

  Returns `{:ok, %Explorer.Chain.Address{}}` if found

      iex> {:ok, %Explorer.Chain.Address{hash: hash}} = Explorer.Chain.create_address(
      ...>   %{hash: "0x5aaeb6053f3e94c9b9a09f33669435e7ef1beaed"}
      ...> )
      iex> {:ok, %Explorer.Chain.Address{hash: found_hash}} = Explorer.Chain.hash_to_address(hash)
      iex> found_hash == hash
      true

  Returns `{:error, :not_found}` if not found

      iex> {:ok, hash} = Explorer.Chain.string_to_address_hash("0x5aaeb6053f3e94c9b9a09f33669435e7ef1beaed")
      iex> Explorer.Chain.hash_to_address(hash)
      {:error, :not_found}

  ## Options

    * `:necessity_by_association` - use to load `t:association/0` as `:required` or `:optional`.  If an association is
      `:required`, and the `t:Explorer.Chain.Address.t/0` has no associated record for that association,
      then the `t:Explorer.Chain.Address.t/0` will not be included in the list.

  Optionally it also accepts a boolean to fetch the `has_decompiled_code?` virtual field or not

  """
  @spec hash_to_address(Hash.Address.t(), [necessity_by_association_option | api?], boolean()) ::
          {:ok, Address.t()} | {:error, :not_found}
  def hash_to_address(
        %Hash{byte_count: unquote(Hash.Address.byte_count())} = hash,
        options \\ [
          necessity_by_association: %{
            :contracts_creation_internal_transaction => :optional,
            :names => :optional,
            :smart_contract => :optional,
            :token => :optional,
            :contracts_creation_transaction => :optional
          }
        ],
        query_decompiled_code_flag \\ true
      ) do
    necessity_by_association = Keyword.get(options, :necessity_by_association, %{})

    query =
      from(
        address in Address,
        where: address.hash == ^hash
      )

    address_result =
      query
      |> join_associations(necessity_by_association)
      |> with_decompiled_code_flag(hash, query_decompiled_code_flag)
      |> select_repo(options).one()

    address_updated_result =
      case address_result do
        %{smart_contract: smart_contract} ->
          if smart_contract do
            address_result
          else
            compose_smart_contract(address_result, hash, options)
          end

        _ ->
          address_result
      end

    address_updated_result
    |> case do
      nil -> {:error, :not_found}
      address -> {:ok, address}
    end
  end

  defp compose_smart_contract(address_result, hash, options) do
    address_verified_twin_contract =
      get_minimal_proxy_template(hash, options) ||
        get_address_verified_twin_contract(hash, options).verified_contract

    if address_verified_twin_contract do
      address_verified_twin_contract_updated =
        address_verified_twin_contract
        |> Map.put(:address_hash, hash)
        |> Map.put(:metadata_from_verified_twin, true)
        |> Map.put(:implementation_address_hash, nil)
        |> Map.put(:implementation_name, nil)
        |> Map.put(:implementation_fetched_at, nil)

      address_result
      |> Map.put(:smart_contract, address_verified_twin_contract_updated)
    else
      address_result
    end
  end

  def decompiled_code(address_hash, version) do
    query =
      from(contract in DecompiledSmartContract,
        where: contract.address_hash == ^address_hash and contract.decompiler_version == ^version
      )

    query
    |> Repo.one()
    |> case do
      nil -> {:error, :not_found}
      contract -> {:ok, contract.decompiled_source_code}
    end
  end

  @spec token_contract_address_from_token_name(String.t()) :: {:ok, Hash.Address.t()} | {:error, :not_found}
  def token_contract_address_from_token_name(name) when is_binary(name) do
    query =
      from(token in Token,
        where: ilike(token.symbol, ^name),
        or_where: ilike(token.name, ^name),
        select: token.contract_address_hash
      )

    query
    |> Repo.all()
    |> case do
      [] ->
        {:error, :not_found}

      hashes ->
        if Enum.count(hashes) == 1 do
          {:ok, List.first(hashes)}
        else
          {:error, :not_found}
        end
    end
  end

  defp prepare_search_term(string) do
    case Regex.scan(~r/[a-zA-Z0-9]+/, string) do
      [_ | _] = words ->
        term_final =
          words
          |> Enum.map_join(" & ", fn [word] -> word <> ":*" end)

        {:some, term_final}

      _ ->
        :none
    end
  end

  def search_label_query(term) do
    inner_query =
      from(tag in AddressTag,
        where: fragment("to_tsvector('english', ?) @@ to_tsquery(?)", tag.display_name, ^term),
        select: tag
      )

    from(att in AddressToTag,
      inner_join: at in subquery(inner_query),
      on: att.tag_id == at.id,
      left_join: smart_contract in SmartContract,
      on: att.address_hash == smart_contract.address_hash,
      select: %{
        address_hash: att.address_hash,
        tx_hash: fragment("CAST(NULL AS bytea)"),
        block_hash: fragment("CAST(NULL AS bytea)"),
        foreign_token_hash: fragment("CAST(NULL AS bytea)"),
        foreign_chain_id: ^nil,
        type: "label",
        name: at.display_name,
        symbol: ^nil,
        holder_count: ^nil,
        inserted_at: att.inserted_at,
        block_number: 0,
        icon_url: nil,
        token_type: nil,
        timestamp: fragment("NULL::timestamp without time zone"),
        verified: not is_nil(smart_contract),
        exchange_rate: nil,
        total_supply: nil
      }
    )
  end

  defp search_token_query(term) do
    from(token in Token,
      left_join: bridged in BridgedToken,
      on: token.contract_address_hash == bridged.home_token_contract_address_hash,
      left_join: smart_contract in SmartContract,
      on: token.contract_address_hash == smart_contract.address_hash,
      where: fragment("to_tsvector('english', ? || ' ' || ?) @@ to_tsquery(?)", token.symbol, token.name, ^term),
      select: %{
        address_hash: token.contract_address_hash,
        tx_hash: fragment("CAST(NULL AS bytea)"),
        block_hash: fragment("CAST(NULL AS bytea)"),
        foreign_token_hash: bridged.foreign_token_contract_address_hash,
        foreign_chain_id: bridged.foreign_chain_id,
        type: "token",
        name: token.name,
        symbol: token.symbol,
        holder_count: token.holder_count,
        inserted_at: token.inserted_at,
        block_number: 0,
        icon_url: token.icon_url,
        token_type: token.type,
        timestamp: fragment("NULL::timestamp without time zone"),
        verified: not is_nil(smart_contract),
        exchange_rate: token.fiat_value,
        total_supply: token.total_supply
      }
    )
  end

  defp search_contract_query(term) do
    from(smart_contract in SmartContract,
      left_join: address in Address,
      on: smart_contract.address_hash == address.hash,
      where: fragment("to_tsvector('english', ?) @@ to_tsquery(?)", smart_contract.name, ^term),
      select: %{
        address_hash: smart_contract.address_hash,
        tx_hash: fragment("CAST(NULL AS bytea)"),
        block_hash: fragment("CAST(NULL AS bytea)"),
        foreign_token_hash: fragment("CAST(NULL AS bytea)"),
        foreign_chain_id: ^nil,
        type: "contract",
        name: smart_contract.name,
        symbol: ^nil,
        holder_count: ^nil,
        inserted_at: address.inserted_at,
        block_number: 0,
        icon_url: nil,
        token_type: nil,
        timestamp: fragment("NULL::timestamp without time zone"),
        verified: true,
        exchange_rate: nil,
        total_supply: nil
      }
    )
  end

  defp search_address_query(term) do
    case Chain.string_to_address_hash(term) do
      {:ok, address_hash} ->
        from(address in Address,
          left_join:
            address_name in subquery(
              from(name in Address.Name,
                where: name.address_hash == ^address_hash,
                order_by: [desc: name.primary],
                limit: 1
              )
            ),
          on: address.hash == address_name.address_hash,
          where: address.hash == ^address_hash,
          select: %{
            address_hash: address.hash,
            tx_hash: fragment("CAST(NULL AS bytea)"),
            block_hash: fragment("CAST(NULL AS bytea)"),
            foreign_token_hash: fragment("CAST(NULL AS bytea)"),
            foreign_chain_id: ^nil,
            type: "address",
            name: address_name.name,
            symbol: ^nil,
            holder_count: ^nil,
            inserted_at: address.inserted_at,
            block_number: 0,
            icon_url: nil,
            token_type: nil,
            timestamp: fragment("NULL::timestamp without time zone"),
            verified: address.verified,
            exchange_rate: nil,
            total_supply: nil
          }
        )

      _ ->
        nil
    end
  end

  defp search_tx_query(term) do
    case Chain.string_to_transaction_hash(term) do
      {:ok, tx_hash} ->
        from(transaction in Transaction,
          left_join: block in Block,
          on: transaction.block_hash == block.hash,
          where: transaction.hash == ^tx_hash,
          select: %{
            address_hash: fragment("CAST(NULL AS bytea)"),
            tx_hash: transaction.hash,
            block_hash: fragment("CAST(NULL AS bytea)"),
            foreign_token_hash: fragment("CAST(NULL AS bytea)"),
            foreign_chain_id: ^nil,
            type: "transaction",
            name: ^nil,
            symbol: ^nil,
            holder_count: ^nil,
            inserted_at: transaction.inserted_at,
            block_number: 0,
            icon_url: nil,
            token_type: nil,
            timestamp: block.timestamp,
            verified: nil,
            exchange_rate: nil,
            total_supply: nil
          }
        )

      _ ->
        nil
    end
  end

  defp search_block_query(term) do
    case Chain.string_to_block_hash(term) do
      {:ok, block_hash} ->
        from(block in Block,
          where: block.hash == ^block_hash,
          select: %{
            address_hash: fragment("CAST(NULL AS bytea)"),
            tx_hash: fragment("CAST(NULL AS bytea)"),
            block_hash: block.hash,
            foreign_token_hash: fragment("CAST(NULL AS bytea)"),
            foreign_chain_id: ^nil,
            type: "block",
            name: ^nil,
            symbol: ^nil,
            holder_count: ^nil,
            inserted_at: block.inserted_at,
            block_number: block.number,
            icon_url: nil,
            token_type: nil,
            timestamp: block.timestamp,
            verified: nil,
            exchange_rate: nil,
            total_supply: nil
          }
        )

      _ ->
        case Integer.parse(term) do
          {block_number, ""} ->
            from(block in Block,
              where: block.number == ^block_number,
              select: %{
                address_hash: fragment("CAST(NULL AS bytea)"),
                tx_hash: fragment("CAST(NULL AS bytea)"),
                block_hash: block.hash,
                foreign_token_hash: fragment("CAST(NULL AS bytea)"),
                foreign_chain_id: ^nil,
                type: "block",
                name: ^nil,
                symbol: ^nil,
                holder_count: ^nil,
                inserted_at: block.inserted_at,
                block_number: block.number,
                icon_url: nil,
                token_type: nil,
                timestamp: block.timestamp,
                verified: nil,
                exchange_rate: nil,
                total_supply: nil
              }
            )

          _ ->
            nil
        end
    end
  end

  def joint_search(paging_options, offset, raw_string, options \\ []) do
    string = String.trim(raw_string)

    case prepare_search_term(string) do
      {:some, term} ->
        tokens_query = search_token_query(term)
        contracts_query = search_contract_query(term)
        labels_query = search_label_query(term)
        tx_query = search_tx_query(string)
        address_query = search_address_query(string)
        block_query = search_block_query(string)

        basic_query =
          from(
            tokens in subquery(tokens_query),
            union: ^contracts_query,
            union: ^labels_query
          )

        query =
          cond do
            address_query ->
              basic_query
              |> union(^address_query)

            tx_query ->
              basic_query
              |> union(^tx_query)
              |> union(^block_query)

            block_query ->
              basic_query
              |> union(^block_query)

            true ->
              basic_query
          end

        ordered_query =
          from(items in subquery(query),
            order_by: [desc_nulls_last: items.holder_count, asc: items.name, desc: items.inserted_at],
            limit: ^paging_options.page_size,
            offset: ^offset
          )

        paginated_ordered_query =
          ordered_query
          |> page_search_results(paging_options)

        search_results = select_repo(options).all(paginated_ordered_query)

        search_results
        |> Enum.map(fn result ->
          result
          |> compose_result_checksummed_address_hash()
          |> format_timestamp()
        end)

      _ ->
        []
    end
  end

  defp compose_result_checksummed_address_hash(result) do
    result_checksummed_address_hash =
      if result.address_hash do
        result
        |> Map.put(:address_hash, Address.checksum(result.address_hash))
      else
        result
      end

    if result_checksummed_address_hash.foreign_token_hash do
      result_checksummed_address_hash
      |> Map.put(:foreign_token_hash, Address.checksum(result_checksummed_address_hash.foreign_token_hash))
    else
      result_checksummed_address_hash
    end
  end

  # For some reasons timestamp for blocks and txs returns as ~N[2023-06-25 19:39:47.339493]
  defp format_timestamp(result) do
    if result.timestamp do
      result
      |> Map.put(:timestamp, DateTime.from_naive!(result.timestamp, "Etc/UTC"))
    else
      result
    end
  end

  @doc """
  Converts `t:Explorer.Chain.Address.t/0` `hash` to the `t:Explorer.Chain.Address.t/0` with that `hash`.

  Returns `{:ok, %Explorer.Chain.Address{}}` if found

      iex> {:ok, %Explorer.Chain.Address{hash: hash}} = Explorer.Chain.create_address(
      ...>   %{hash: "0x5aaeb6053f3e94c9b9a09f33669435e7ef1beaed"}
      ...> )
      iex> {:ok, %Explorer.Chain.Address{hash: found_hash}} = Explorer.Chain.hash_to_address(hash)
      iex> found_hash == hash
      true

  Returns `{:error, address}` if not found but created an address

      iex> {:ok, %Explorer.Chain.Address{hash: hash}} = Explorer.Chain.create_address(
      ...>   %{hash: "0x5aaeb6053f3e94c9b9a09f33669435e7ef1beaed"}
      ...> )
      iex> {:ok, %Explorer.Chain.Address{hash: found_hash}} = Explorer.Chain.hash_to_address(hash)
      iex> found_hash == hash
      true


  ## Options

    * `:necessity_by_association` - use to load `t:association/0` as `:required` or `:optional`.  If an association is
      `:required`, and the `t:Explorer.Chain.Address.t/0` has no associated record for that association,
      then the `t:Explorer.Chain.Address.t/0` will not be included in the list.

  Optionally it also accepts a boolean to fetch the `has_decompiled_code?` virtual field or not

  """
  @spec find_or_insert_address_from_hash(Hash.Address.t(), [necessity_by_association_option], boolean()) ::
          {:ok, Address.t()}
  def find_or_insert_address_from_hash(
        %Hash{byte_count: unquote(Hash.Address.byte_count())} = hash,
        options \\ [
          necessity_by_association: %{
            :contracts_creation_internal_transaction => :optional,
            :names => :optional,
            :smart_contract => :optional,
            :token => :optional,
            :contracts_creation_transaction => :optional
          }
        ],
        query_decompiled_code_flag \\ true
      ) do
    case hash_to_address(hash, options, query_decompiled_code_flag) do
      {:ok, address} ->
        {:ok, address}

      {:error, :not_found} ->
        create_address(%{hash: to_string(hash)})
        hash_to_address(hash, options, query_decompiled_code_flag)
    end
  end

  @doc """
  Converts list of `t:Explorer.Chain.Address.t/0` `hash` to the `t:Explorer.Chain.Address.t/0` with that `hash`.

  Returns `[%Explorer.Chain.Address{}]}` if found

  """
  @spec hashes_to_addresses([Hash.Address.t()]) :: [Address.t()]
  def hashes_to_addresses(hashes) when is_list(hashes) do
    query =
      from(
        address in Address,
        where: address.hash in ^hashes,
        # https://stackoverflow.com/a/29598910/470451
        order_by: fragment("array_position(?, ?)", type(^hashes, {:array, Hash.Address}), address.hash)
      )

    Repo.all(query)
  end

  @doc """
  Finds an `t:Explorer.Chain.Address.t/0` that has the provided `t:Explorer.Chain.Address.t/0` `hash` and a contract.

  ## Options

    * `:necessity_by_association` - use to load `t:association/0` as `:required` or `:optional`.  If an association is
      `:required`, and the `t:Explorer.Chain.Address.t/0` has no associated record for that association,
      then the `t:Explorer.Chain.Address.t/0` will not be included in the list.

  Optionally it also accepts a boolean to fetch the `has_decompiled_code?` virtual field or not

  """
  @spec find_contract_address(Hash.Address.t(), [necessity_by_association_option], boolean()) ::
          {:ok, Address.t()} | {:error, :not_found}
  def find_contract_address(
        %Hash{byte_count: unquote(Hash.Address.byte_count())} = hash,
        options \\ [],
        query_decompiled_code_flag \\ false
      ) do
    necessity_by_association =
      options
      |> Keyword.get(:necessity_by_association, %{})
      |> Map.merge(%{
        smart_contract_additional_sources: :optional
      })

    query =
      from(
        address in Address,
        where: address.hash == ^hash and not is_nil(address.contract_code)
      )

    address_result =
      query
      |> join_associations(necessity_by_association)
      |> with_decompiled_code_flag(hash, query_decompiled_code_flag)
      |> select_repo(options).one()

    address_updated_result =
      case address_result do
        %{smart_contract: smart_contract} ->
          if smart_contract do
            CheckBytecodeMatchingOnDemand.trigger_check(address_result, smart_contract)
            LookUpSmartContractSourcesOnDemand.trigger_fetch(address_result, smart_contract)
            address_result
          else
            LookUpSmartContractSourcesOnDemand.trigger_fetch(address_result, nil)

            address_verified_twin_contract =
              get_minimal_proxy_template(hash, options) ||
                get_address_verified_twin_contract(hash, options).verified_contract

            add_twin_info_to_contract(address_result, address_verified_twin_contract, hash)
          end

        _ ->
          LookUpSmartContractSourcesOnDemand.trigger_fetch(address_result, nil)
          address_result
      end

    address_updated_result
    |> case do
      nil -> {:error, :not_found}
      address -> {:ok, address}
    end
  end

  defp add_twin_info_to_contract(address_result, address_verified_twin_contract, _hash)
       when is_nil(address_verified_twin_contract),
       do: address_result

  defp add_twin_info_to_contract(address_result, address_verified_twin_contract, hash) do
    address_verified_twin_contract_updated =
      address_verified_twin_contract
      |> Map.put(:address_hash, hash)
      |> Map.put(:metadata_from_verified_twin, true)
      |> Map.put(:implementation_address_hash, nil)
      |> Map.put(:implementation_name, nil)
      |> Map.put(:implementation_fetched_at, nil)

    address_result
    |> Map.put(:smart_contract, address_verified_twin_contract_updated)
  end

  @spec find_decompiled_contract_address(Hash.Address.t()) :: {:ok, Address.t()} | {:error, :not_found}
  def find_decompiled_contract_address(%Hash{byte_count: unquote(Hash.Address.byte_count())} = hash) do
    query =
      from(
        address in Address,
        preload: [
          :contracts_creation_internal_transaction,
          :names,
          :smart_contract,
          :token,
          :contracts_creation_transaction,
          :decompiled_smart_contracts
        ],
        where: address.hash == ^hash
      )

    address = Repo.one(query)

    if address do
      {:ok, address}
    else
      {:error, :not_found}
    end
  end

  @doc """
  Converts `t:Explorer.Chain.Block.t/0` `hash` to the `t:Explorer.Chain.Block.t/0` with that `hash`.

  Unlike `number_to_block/1`, both consensus and non-consensus blocks can be returned when looked up by `hash`.

  Returns `{:ok, %Explorer.Chain.Block{}}` if found

      iex> %Block{hash: hash} = insert(:block, consensus: false)
      iex> {:ok, %Explorer.Chain.Block{hash: found_hash}} = Explorer.Chain.hash_to_block(hash)
      iex> found_hash == hash
      true

  Returns `{:error, :not_found}` if not found

      iex> {:ok, hash} = Explorer.Chain.string_to_block_hash(
      ...>   "0x9fc76417374aa880d4449a1f7f31ec597f00b1f6f3dd2d66f4c9c6c445836d8b"
      ...> )
      iex> Explorer.Chain.hash_to_block(hash)
      {:error, :not_found}

  ## Options

    * `:necessity_by_association` - use to load `t:association/0` as `:required` or `:optional`.  If an association is
      `:required`, and the `t:Explorer.Chain.Block.t/0` has no associated record for that association, then the
      `t:Explorer.Chain.Block.t/0` will not be included in the page `entries`.

  """
  @spec hash_to_block(Hash.Full.t(), [necessity_by_association_option | api?]) ::
          {:ok, Block.t()} | {:error, :not_found}
  def hash_to_block(%Hash{byte_count: unquote(Hash.Full.byte_count())} = hash, options \\ []) when is_list(options) do
    necessity_by_association = Keyword.get(options, :necessity_by_association, %{})

    Block
    |> where(hash: ^hash)
    |> join_associations(necessity_by_association)
    |> select_repo(options).one()
    |> case do
      nil ->
        {:error, :not_found}

      block ->
        {:ok, block}
    end
  end

  @doc """
  Converts the `Explorer.Chain.Hash.t:t/0` to `iodata` representation that can be written efficiently to users.

      iex> %Explorer.Chain.Hash{
      ...>   byte_count: 32,
      ...>   bytes: <<0x9fc76417374aa880d4449a1f7f31ec597f00b1f6f3dd2d66f4c9c6c445836d8b ::
      ...>            big-integer-size(32)-unit(8)>>
      ...> } |>
      ...> Explorer.Chain.hash_to_iodata() |>
      ...> IO.iodata_to_binary()
      "0x9fc76417374aa880d4449a1f7f31ec597f00b1f6f3dd2d66f4c9c6c445836d8b"

  Always pads number, so that it is a valid format for casting.

      iex> %Explorer.Chain.Hash{
      ...>   byte_count: 32,
      ...>   bytes: <<0x1234567890abcdef :: big-integer-size(32)-unit(8)>>
      ...> } |>
      ...> Explorer.Chain.hash_to_iodata() |>
      ...> IO.iodata_to_binary()
      "0x0000000000000000000000000000000000000000000000001234567890abcdef"

  """
  @spec hash_to_iodata(Hash.t()) :: iodata()
  def hash_to_iodata(hash) do
    Hash.to_iodata(hash)
  end

  @doc """
  Converts `t:Explorer.Chain.Transaction.t/0` `hash` to the `t:Explorer.Chain.Transaction.t/0` with that `hash`.

  Returns `{:ok, %Explorer.Chain.Transaction{}}` if found

      iex> %Transaction{hash: hash} = insert(:transaction)
      iex> {:ok, %Explorer.Chain.Transaction{hash: found_hash}} = Explorer.Chain.hash_to_transaction(hash)
      iex> found_hash == hash
      true

  Returns `{:error, :not_found}` if not found

      iex> {:ok, hash} = Explorer.Chain.string_to_transaction_hash(
      ...>   "0x9fc76417374aa880d4449a1f7f31ec597f00b1f6f3dd2d66f4c9c6c445836d8b"
      ...> )
      iex> Explorer.Chain.hash_to_transaction(hash)
      {:error, :not_found}

  ## Options

    * `:necessity_by_association` - use to load `t:association/0` as `:required` or `:optional`.  If an association is
      `:required`, and the `t:Explorer.Chain.Transaction.t/0` has no associated record for that association, then the
      `t:Explorer.Chain.Transaction.t/0` will not be included in the page `entries`.
  """
  @spec hash_to_transaction(Hash.Full.t(), [necessity_by_association_option | api?]) ::
          {:ok, Transaction.t()} | {:error, :not_found}
  def hash_to_transaction(
        %Hash{byte_count: unquote(Hash.Full.byte_count())} = hash,
        options \\ []
      )
      when is_list(options) do
    necessity_by_association = Keyword.get(options, :necessity_by_association, %{})

    Transaction
    |> where(hash: ^hash)
    |> join_associations(necessity_by_association)
    |> select_repo(options).one()
    |> case do
      nil ->
        {:error, :not_found}

      transaction ->
        {:ok, transaction}
    end
  end

  # preload_to_detect_tt?: we don't need to preload more than one token transfer in case the tx inside the list (we don't show any token transfers on tx tile in new UI)
  def preload_token_transfers(
        %Transaction{hash: tx_hash, block_hash: block_hash} = transaction,
        necessity_by_association,
        options,
        preload_to_detect_tt? \\ true
      ) do
    if preload_to_detect_tt? do
      transaction
    else
      limit = if(preload_to_detect_tt?, do: 1, else: @token_transfers_per_transaction_preview + 1)

      token_transfers =
        TokenTransfer
        |> (&if(is_nil(block_hash),
              do: where(&1, [token_transfer], token_transfer.transaction_hash == ^tx_hash),
              else:
                where(
                  &1,
                  [token_transfer],
                  token_transfer.transaction_hash == ^tx_hash and token_transfer.block_hash == ^block_hash
                )
            )).()
        |> limit(^limit)
        |> order_by([token_transfer], asc: token_transfer.log_index)
        |> (&if(preload_to_detect_tt?, do: &1, else: join_associations(&1, necessity_by_association))).()
        |> select_repo(options).all()
        |> flat_1155_batch_token_transfers()
        |> Enum.take(limit)

      %Transaction{transaction | token_transfers: token_transfers}
    end
  end

  def get_token_transfers_per_transaction_preview_count, do: @token_transfers_per_transaction_preview

  @doc """
  Converts list of `t:Explorer.Chain.Transaction.t/0` `hashes` to the list of `t:Explorer.Chain.Transaction.t/0`s for
  those `hashes`.

  Returns list of `%Explorer.Chain.Transaction{}`s if found

      iex> [%Transaction{hash: hash1}, %Transaction{hash: hash2}] = insert_list(2, :transaction)
      iex> [%Explorer.Chain.Transaction{hash: found_hash1}, %Explorer.Chain.Transaction{hash: found_hash2}] =
      ...>   Explorer.Chain.hashes_to_transactions([hash1, hash2])
      iex> found_hash1 in [hash1, hash2]
      true
      iex> found_hash2 in [hash1, hash2]
      true

  Returns `[]` if not found

      iex> {:ok, hash} = Explorer.Chain.string_to_transaction_hash(
      ...>   "0x9fc76417374aa880d4449a1f7f31ec597f00b1f6f3dd2d66f4c9c6c445836d8b"
      ...> )
      iex> Explorer.Chain.hashes_to_transactions([hash])
      []

  ## Options

    * `:necessity_by_association` - use to load `t:association/0` as `:required` or `:optional`.  If an association is
      `:required`, and the `t:Explorer.Chain.Transaction.t/0` has no associated record for that association, then the
      `t:Explorer.Chain.Transaction.t/0` will not be included in the page `entries`.
  """
  @spec hashes_to_transactions([Hash.Full.t()], [necessity_by_association_option]) :: [Transaction.t()] | []
  def hashes_to_transactions(hashes, options \\ []) when is_list(hashes) and is_list(options) do
    necessity_by_association = Keyword.get(options, :necessity_by_association, %{})

    fetch_transactions()
    |> where([transaction], transaction.hash in ^hashes)
    |> join_associations(necessity_by_association)
    |> preload([{:token_transfers, [:token, :from_address, :to_address]}])
    |> Repo.all()
  end

  @doc """
  Bulk insert all data stored in the `Explorer`.

  See `Explorer.Chain.Import.all/1` for options and returns.
  """
  @spec import(Import.all_options()) :: Import.all_result()
  def import(options) do
    Import.all(options)
  end

  @doc """
  The percentage of indexed blocks on the chain.

  If there are no blocks, the percentage is 0.

      iex> Explorer.Chain.indexed_ratio_blocks()
      Decimal.new(0)

  """
  @spec indexed_ratio_blocks() :: Decimal.t()
  def indexed_ratio_blocks do
    if Application.get_env(:indexer, Indexer.Supervisor)[:enabled] do
      %{min: min_saved_block_number, max: max_saved_block_number} = BlockNumber.get_all()

      min_blockchain_block_number = min_block_number_from_config(:first_block)

      case {min_saved_block_number, max_saved_block_number} do
        {0, 0} ->
          Decimal.new(0)

        _ ->
          BlockCache.estimated_count()
          |> Decimal.div(max_saved_block_number - min_blockchain_block_number + 1)
          |> (&if(
                greater_or_equal_0_99(&1) &&
                  min_saved_block_number <= min_blockchain_block_number,
                do: Decimal.new(1),
                else: &1
              )).()
          |> format_indexed_ratio()
      end
    else
      Decimal.new(1)
    end
  end

  @spec indexed_ratio_internal_transactions() :: Decimal.t()
  def indexed_ratio_internal_transactions do
    if Application.get_env(:indexer, Indexer.Supervisor)[:enabled] &&
         not Application.get_env(:indexer, Indexer.Fetcher.InternalTransaction.Supervisor)[:disabled?] do
      %{max: max_saved_block_number} = BlockNumber.get_all()
      pbo_count = PendingBlockOperationCache.estimated_count()

      min_blockchain_trace_block_number = min_block_number_from_config(:trace_first_block)

      case max_saved_block_number do
        0 ->
          Decimal.new(0)

        _ ->
          full_blocks_range = max_saved_block_number - min_blockchain_trace_block_number + 1
          processed_int_txs_for_blocks_count = full_blocks_range - pbo_count

          processed_int_txs_for_blocks_count
          |> Decimal.div(full_blocks_range)
          |> (&if(
                greater_or_equal_0_99(&1),
                do: Decimal.new(1),
                else: &1
              )).()
          |> format_indexed_ratio()
      end
    else
      Decimal.new(1)
    end
  end

  @spec greater_or_equal_0_99(Decimal.t()) :: boolean()
  defp greater_or_equal_0_99(value) do
    Decimal.compare(value, Decimal.from_float(0.99)) == :gt ||
      Decimal.compare(value, Decimal.from_float(0.99)) == :eq
  end

  @spec min_block_number_from_config(atom()) :: integer()
  defp min_block_number_from_config(block_type) do
    case Integer.parse(Application.get_env(:indexer, block_type)) do
      {block_number, _} -> block_number
      _ -> 0
    end
  end

  @spec format_indexed_ratio(Decimal.t()) :: Decimal.t()
  defp format_indexed_ratio(raw_ratio) do
    raw_ratio
    |> Decimal.round(2, :down)
    |> Decimal.min(Decimal.new(1))
  end

  @spec fetch_min_block_number() :: non_neg_integer
  def fetch_min_block_number do
    query =
      from(block in Block,
        select: block.number,
        where: block.consensus == true,
        order_by: [asc: block.number],
        limit: 1
      )

    Repo.one(query) || 0
  rescue
    _ ->
      0
  end

  @spec fetch_max_block_number() :: non_neg_integer
  def fetch_max_block_number do
    query =
      from(block in Block,
        select: block.number,
        where: block.consensus == true,
        order_by: [desc: block.number],
        limit: 1
      )

    Repo.one(query) || 0
  rescue
    _ ->
      0
  end

  def fetch_block_by_hash(block_hash) do
    Repo.get(Block, block_hash)
  end

  def filter_consensus_block_numbers(block_numbers) do
    query =
      from(
        block in Block,
        where: block.number in ^block_numbers,
        where: block.consensus == true,
        select: block.number
      )

    Repo.all(query)
  end

  @doc """
  The number of `t:Explorer.Chain.InternalTransaction.t/0`.

      iex> transaction = :transaction |> insert() |> with_block()
      iex> insert(:internal_transaction, index: 0, transaction: transaction, block_hash: transaction.block_hash, block_index: 0)
      iex> Explorer.Chain.internal_transaction_count()
      1

  If there are none, the count is `0`.

      iex> Explorer.Chain.internal_transaction_count()
      0

  """
  def internal_transaction_count do
    Repo.aggregate(InternalTransaction.where_nonpending_block(), :count, :transaction_hash)
  end

  @doc """
  Finds all `t:Explorer.Chain.Transaction.t/0` in the `t:Explorer.Chain.Block.t/0`.

  ## Options

    * `:necessity_by_association` - use to load `t:association/0` as `:required` or `:optional`.  If an association is
        `:required`, and the `t:Explorer.Chain.Block.t/0` has no associated record for that association, then the
        `t:Explorer.Chain.Block.t/0` will not be included in the page `entries`.
    * `:paging_options` - a `t:Explorer.PagingOptions.t/0` used to specify the `:page_size` and
      `:key` (a tuple of the lowest/oldest `{block_number}`). Results will be the internal
      transactions older than the `block_number` that are passed.
    * ':block_type' - use to filter by type of block; Uncle`, `Reorg`, or `Block` (default).

  """
  @spec list_blocks([paging_options | necessity_by_association_option | api?]) :: [Block.t()]
  def list_blocks(options \\ []) when is_list(options) do
    necessity_by_association = Keyword.get(options, :necessity_by_association, %{})
    paging_options = Keyword.get(options, :paging_options) || @default_paging_options
    block_type = Keyword.get(options, :block_type, "Block")

    cond do
      block_type == "Block" && !paging_options.key ->
        block_from_cache(block_type, paging_options, necessity_by_association, options)

      block_type == "Uncle" && !paging_options.key ->
        uncles_from_cache(block_type, paging_options, necessity_by_association, options)

      true ->
        fetch_blocks(block_type, paging_options, necessity_by_association, options)
    end
  end

  defp block_from_cache(block_type, paging_options, necessity_by_association, options) do
    case Blocks.take_enough(paging_options.page_size) do
      nil ->
        elements = fetch_blocks(block_type, paging_options, necessity_by_association, options)

        Blocks.update(elements)

        elements

      blocks ->
        blocks
    end
  end

  def uncles_from_cache(block_type, paging_options, necessity_by_association, options) do
    case Uncles.take_enough(paging_options.page_size) do
      nil ->
        elements = fetch_blocks(block_type, paging_options, necessity_by_association, options)

        Uncles.update(elements)

        elements

      blocks ->
        blocks
    end
  end

  defp fetch_blocks(block_type, paging_options, necessity_by_association, options) do
    Block
    |> Block.block_type_filter(block_type)
    |> page_blocks(paging_options)
    |> limit(^paging_options.page_size)
    |> order_by(desc: :number)
    |> join_associations(necessity_by_association)
    |> select_repo(options).all()
  end

  @doc """
  Map `block_number`s to their `t:Explorer.Chain.Block.t/0` `hash` `t:Explorer.Chain.Hash.Full.t/0`.

  Does not include non-consensus blocks.

      iex> block = insert(:block, consensus: false)
      iex> Explorer.Chain.block_hash_by_number([block.number])
      %{}

  """
  @spec block_hash_by_number([Block.block_number()]) :: %{Block.block_number() => Hash.Full.t()}
  def block_hash_by_number(block_numbers) when is_list(block_numbers) do
    query =
      from(block in Block,
        where: block.consensus == true and block.number in ^block_numbers,
        select: {block.number, block.hash}
      )

    query
    |> Repo.all()
    |> Enum.into(%{})
  end

  @doc """
  Lists the top `t:Explorer.Chain.Address.t/0`'s' in descending order based on coin balance and address hash.

  """
  @spec list_top_addresses :: [{Address.t(), non_neg_integer()}]
  def list_top_addresses(options \\ []) do
    paging_options = Keyword.get(options, :paging_options, @default_paging_options)

    if is_nil(paging_options.key) do
      paging_options.page_size
      |> Accounts.take_enough()
      |> case do
        nil ->
          get_addresses(options)

        accounts ->
          Enum.map(
            accounts,
            &{&1,
             if is_nil(&1.nonce) do
               0
             else
               &1.nonce + 1
             end}
          )
      end
    else
      fetch_top_addresses(options)
    end
  end

  defp get_addresses(options) do
    accounts_with_n = fetch_top_addresses(options)

    accounts_with_n
    |> Enum.map(fn {address, _n} -> address end)
    |> Accounts.update()

    accounts_with_n
  end

  defp fetch_top_addresses(options) do
    paging_options = Keyword.get(options, :paging_options, @default_paging_options)

    base_query =
      from(a in Address,
        where: a.fetched_coin_balance > ^0,
        order_by: [desc: a.fetched_coin_balance, asc: a.hash],
        preload: [:names],
        select: {a, fragment("coalesce(1 + ?, 0)", a.nonce)}
      )

    base_query
    |> page_addresses(paging_options)
    |> limit(^paging_options.page_size)
    |> select_repo(options).all()
  end

  @doc """
  Lists the top `t:Explorer.Chain.Token.t/0`'s'.

  """
  @spec list_top_tokens(String.t()) :: [{Token.t(), non_neg_integer()}]
  def list_top_tokens(filter, options \\ []) do
    paging_options = Keyword.get(options, :paging_options, @default_paging_options)
    token_type = Keyword.get(options, :token_type, nil)
    sorting = Keyword.get(options, :sorting, [])

    fetch_top_tokens(filter, paging_options, token_type, sorting, options)
  end

<<<<<<< HEAD
  @spec list_top_bridged_tokens(atom(), String.t() | nil, boolean(), [paging_options | necessity_by_association_option]) ::
          [
            {Token.t(), BridgedToken.t()}
          ]
  def list_top_bridged_tokens(destination, filter, from_api, options \\ []) do
    paging_options = Keyword.get(options, :paging_options, @default_paging_options)

    fetch_top_bridged_tokens(destination, paging_options, filter, from_api)
  end

  defp fetch_top_tokens(filter, paging_options, token_type, options) do
    base_query = base_token_query(token_type)
=======
  defp fetch_top_tokens(filter, paging_options, token_type, sorting, options) do
    base_query = Token.base_token_query(token_type, sorting)
>>>>>>> 6b047b51

    base_query_with_paging =
      base_query
      |> Token.page_tokens(paging_options, sorting)
      |> limit(^paging_options.page_size)

    query =
      if filter && filter !== "" do
        case prepare_search_term(filter) do
          {:some, filter_term} ->
            base_query_with_paging
            |> where(fragment("to_tsvector('english', symbol || ' ' || name) @@ to_tsquery(?)", ^filter_term))

          _ ->
            base_query_with_paging
        end
      else
        base_query_with_paging
      end

    query
    |> select_repo(options).all()
  end

<<<<<<< HEAD
  defp fetch_top_bridged_tokens(destination, paging_options, filter, from_api) do
    offset = (max(paging_options.page_number, 1) - 1) * paging_options.page_size
    chain_id = translate_destination_to_chain_id(destination)

    if chain_id == :undefined do
      []
    else
      bridged_tokens_query =
        if chain_id do
          from(bt in BridgedToken,
            select: bt,
            where: bt.foreign_chain_id == ^chain_id
          )
        else
          from(bt in BridgedToken,
            select: bt
          )
        end

      base_query =
        from(t in Token,
          right_join: bt in subquery(bridged_tokens_query),
          on: t.contract_address_hash == bt.home_token_contract_address_hash,
          where: t.total_supply > ^0,
          where: t.bridged,
          order_by: [desc: t.holder_count, asc: t.name],
          select: [t, bt],
          preload: [:contract_address]
        )

      base_query_with_paging =
        base_query
        |> page_tokens(paging_options)
        |> limit(^paging_options.page_size)
        |> offset(^offset)

      query =
        if filter && filter !== "" do
          base_query_with_paging
          |> where(fragment("to_tsvector('english', symbol || ' ' || name ) @@ to_tsquery(?)", ^filter))
        else
          base_query_with_paging
        end

      if from_api do
        query
        |> Repo.replica().all()
      else
        query
        |> Repo.all()
      end
    end
  end

  @spec list_top_gas_consumers([DateTime.t()]) :: [map()]
  def list_top_gas_consumers(period, options \\ []) do
    paging_options = Keyword.get(options, :paging_options, @default_paging_options)

    list_top_gas_usage_query(period, :to, paging_options)
  end

  @spec list_top_gas_spenders([DateTime.t()]) :: [map()]
  def list_top_gas_spenders(period, options \\ []) do
    paging_options = Keyword.get(options, :paging_options, @default_paging_options)

    list_top_gas_usage_query(period, :from, paging_options)
  end

  defp list_top_gas_usage_query(duration, column, paging_options) do
    initial_query =
      if column == :to do
        from(t in Transaction,
          select: %{
            address_hash: t.to_address_hash,
            total_gas: sum(t.gas_used)
          },
          group_by: t.to_address_hash,
          where: not is_nil(t.to_address_hash)
        )
      else
        from(t in Transaction,
          select: %{
            address_hash: t.from_address_hash,
            total_gas: sum(t.gas_used)
          },
          group_by: t.from_address_hash,
          where: not is_nil(t.from_address_hash)
        )
      end

    base_query =
      initial_query
      |> where([t], t.inserted_at >= ^duration)
      |> order_by([t], desc: sum(t.gas_used))

    intermediate_query =
      from(t in subquery(base_query),
        select: t,
        where: t.total_gas > 0
      )

    intermediate_query
    |> limit(^paging_options.page_size)
    |> page_gas_usage(paging_options)
    |> Repo.all()
  end

  defp translate_destination_to_chain_id(destination) do
    case destination do
      :eth -> 1
      :kovan -> 42
      :bsc -> 56
      :poa -> 99
      nil -> nil
      _ -> :undefined
    end
  end

  defp base_token_query(empty_type) when empty_type in [nil, []] do
    bridged_tokens_query =
      from(bt in BridgedToken,
        select: bt
      )

    from(t in Token,
      left_join: bt in subquery(bridged_tokens_query),
      on: t.contract_address_hash == bt.home_token_contract_address_hash,
      where: t.total_supply > ^0,
      order_by: [
        desc_nulls_last: t.circulating_market_cap,
        desc_nulls_last: t.holder_count,
        asc: t.name,
        asc: t.contract_address_hash
      ],
      select: t,
      preload: [:contract_address]
    )
  end

  defp base_token_query(token_types) when is_list(token_types) do
    bridged_tokens_query =
      from(bt in BridgedToken,
        select: bt
      )

    from(t in Token,
      left_join: bt in subquery(bridged_tokens_query),
      on: t.contract_address_hash == bt.home_token_contract_address_hash,
      where: t.total_supply > ^0,
      where: t.type in ^token_types,
      order_by: [
        desc_nulls_last: t.circulating_market_cap,
        desc_nulls_last: t.holder_count,
        asc: t.name,
        asc: t.contract_address_hash
      ],
      preload: [:contract_address]
    )
  end

=======
>>>>>>> 6b047b51
  @doc """
  Calls `reducer` on a stream of `t:Explorer.Chain.Block.t/0` without `t:Explorer.Chain.Block.Reward.t/0`.
  """
  def stream_blocks_without_rewards(initial, reducer, limited? \\ false) when is_function(reducer, 2) do
    Block.blocks_without_reward_query()
    |> add_fetcher_limit(limited?)
    |> Repo.stream_reduce(initial, reducer)
  end

  @doc """
  Finds all transactions of a certain block number
  """
  def get_transactions_of_block_number(block_number) do
    block_number
    |> Transaction.transactions_with_block_number()
    |> Repo.all()
  end

  @doc """
  Finds all Blocks validated by the address with the given hash.

    ## Options
      * `:necessity_by_association` - use to load `t:association/0` as `:required` or `:optional`.  If an association is
          `:required`, and the `t:Explorer.Chain.Block.t/0` has no associated record for that association, then the
          `t:Explorer.Chain.Block.t/0` will not be included in the page `entries`.
      * `:paging_options` - a `t:Explorer.PagingOptions.t/0` used to specify the `:page_size` and
        `:key` (a tuple of the lowest/oldest `{block_number}`) and. Results will be the internal
        transactions older than the `block_number` that are passed.

  Returns all blocks validated by the address given.
  """
  @spec get_blocks_validated_by_address(
          [paging_options | necessity_by_association_option],
          Hash.Address.t()
        ) :: [Block.t()]
  def get_blocks_validated_by_address(options \\ [], address_hash) when is_list(options) do
    necessity_by_association = Keyword.get(options, :necessity_by_association, %{})
    paging_options = Keyword.get(options, :paging_options, @default_paging_options)

    Block
    |> join_associations(necessity_by_association)
    |> where(miner_hash: ^address_hash)
    |> page_blocks(paging_options)
    |> limit(^paging_options.page_size)
    |> order_by(desc: :number)
    |> select_repo(options).all()
  end

  def check_if_validated_blocks_at_address(address_hash, options \\ []) do
    select_repo(options).exists?(from(b in Block, where: b.miner_hash == ^address_hash))
  end

  def check_if_logs_at_address(address_hash, options \\ []) do
    select_repo(options).exists?(from(l in Log, where: l.address_hash == ^address_hash))
  end

  def check_if_internal_transactions_at_address(address_hash) do
    internal_transactions_exists_by_created_contract_address_hash =
      Repo.exists?(from(it in InternalTransaction, where: it.created_contract_address_hash == ^address_hash))

    internal_transactions_exists_by_from_address_hash =
      Repo.exists?(from(it in InternalTransaction, where: it.from_address_hash == ^address_hash))

    internal_transactions_exists_by_to_address_hash =
      Repo.exists?(from(it in InternalTransaction, where: it.to_address_hash == ^address_hash))

    internal_transactions_exists_by_created_contract_address_hash || internal_transactions_exists_by_from_address_hash ||
      internal_transactions_exists_by_to_address_hash
  end

  def check_if_token_transfers_at_address(address_hash, options \\ []) do
    token_transfers_exists_by_from_address_hash =
      select_repo(options).exists?(from(tt in TokenTransfer, where: tt.from_address_hash == ^address_hash))

    token_transfers_exists_by_to_address_hash =
      select_repo(options).exists?(from(tt in TokenTransfer, where: tt.to_address_hash == ^address_hash))

    token_transfers_exists_by_from_address_hash ||
      token_transfers_exists_by_to_address_hash
  end

  def check_if_tokens_at_address(address_hash, options \\ []) do
    select_repo(options).exists?(
      from(
        tb in CurrentTokenBalance,
        where: tb.address_hash == ^address_hash,
        where: tb.value > 0
      )
    )
  end

  @spec check_if_withdrawals_at_address(Hash.Address.t()) :: boolean()
  def check_if_withdrawals_at_address(address_hash, options \\ []) do
    address_hash
    |> Withdrawal.address_hash_to_withdrawals_unordered_query()
    |> select_repo(options).exists?()
  end

  @doc """
  Counts all of the block validations and groups by the `miner_hash`.
  """
  def each_address_block_validation_count(fun) when is_function(fun, 1) do
    query =
      from(
        b in Block,
        join: addr in Address,
        on: b.miner_hash == addr.hash,
        select: {b.miner_hash, count(b.miner_hash)},
        group_by: b.miner_hash
      )

    Repo.stream_each(query, fun)
  end

  @doc """
  Counts the number of `t:Explorer.Chain.Block.t/0` validated by the address with the given `hash`.
  """
  @spec address_to_validation_count(Hash.Address.t(), [api?]) :: non_neg_integer()
  def address_to_validation_count(hash, options) do
    query = from(block in Block, where: block.miner_hash == ^hash, select: fragment("COUNT(*)"))

    select_repo(options).one(query)
  end

  @spec address_to_transaction_count(Address.t()) :: non_neg_integer()
  def address_to_transaction_count(address) do
    address_hash_to_transaction_count(address.hash)
  end

  @spec address_to_token_transfer_count(Address.t()) :: non_neg_integer()
  def address_to_token_transfer_count(address) do
    query =
      from(
        token_transfer in TokenTransfer,
        where: token_transfer.to_address_hash == ^address.hash,
        or_where: token_transfer.from_address_hash == ^address.hash
      )

    Repo.aggregate(query, :count, timeout: :infinity)
  end

  @spec address_to_gas_usage_count(Address.t()) :: Decimal.t() | nil
  def address_to_gas_usage_count(address) do
    if contract?(address) do
      incoming_transaction_gas_usage = address_to_incoming_transaction_gas_usage(address.hash)

      cond do
        !incoming_transaction_gas_usage ->
          address_to_outcoming_transaction_gas_usage(address.hash)

        Decimal.compare(incoming_transaction_gas_usage, 0) == :eq ->
          address_to_outcoming_transaction_gas_usage(address.hash)

        true ->
          incoming_transaction_gas_usage
      end
    else
      address_to_outcoming_transaction_gas_usage(address.hash)
    end
  end

  @doc """
  Return the balance in usd corresponding to this token. Return nil if the fiat_value of the token is not present.
  """
  def balance_in_fiat(%{fiat_value: fiat_value} = token_balance) when not is_nil(fiat_value) do
    token_balance.fiat_value
  end

  def balance_in_fiat(%{token: %{fiat_value: fiat_value, decimals: decimals}}) when nil in [fiat_value, decimals] do
    nil
  end

  def balance_in_fiat(%{token: %{fiat_value: fiat_value, decimals: decimals}} = token_balance) do
    tokens = CurrencyHelper.divide_decimals(token_balance.value, decimals)
    Decimal.mult(tokens, fiat_value)
  end

  defp contract?(%{contract_code: nil}), do: false

  defp contract?(%{contract_code: _}), do: true

  @doc """
  Returns a stream of unfetched `t:Explorer.Chain.Address.CoinBalance.t/0`.

  When there are addresses, the `reducer` is called for each `t:Explorer.Chain.Address.t/0` `hash` and all
  `t:Explorer.Chain.Block.t/0` `block_number` that address is mentioned.

  | Address Hash Schema                        | Address Hash Field              | Block Number Schema                | Block Number Field |
  |--------------------------------------------|---------------------------------|------------------------------------|--------------------|
  | `t:Explorer.Chain.Block.t/0`               | `miner_hash`                    | `t:Explorer.Chain.Block.t/0`       | `number`           |
  | `t:Explorer.Chain.Transaction.t/0`         | `from_address_hash`             | `t:Explorer.Chain.Transaction.t/0` | `block_number`     |
  | `t:Explorer.Chain.Transaction.t/0`         | `to_address_hash`               | `t:Explorer.Chain.Transaction.t/0` | `block_number`     |
  | `t:Explorer.Chain.Log.t/0`                 | `address_hash`                  | `t:Explorer.Chain.Transaction.t/0` | `block_number`     |
  | `t:Explorer.Chain.InternalTransaction.t/0` | `created_contract_address_hash` | `t:Explorer.Chain.Transaction.t/0` | `block_number`     |
  | `t:Explorer.Chain.InternalTransaction.t/0` | `from_address_hash`             | `t:Explorer.Chain.Transaction.t/0` | `block_number`     |
  | `t:Explorer.Chain.InternalTransaction.t/0` | `to_address_hash`               | `t:Explorer.Chain.Transaction.t/0` | `block_number`     |

  Pending `t:Explorer.Chain.Transaction.t/0` `from_address_hash` and `to_address_hash` aren't returned because they
  don't have an associated block number.

  When there are no addresses, the `reducer` is never called and the `initial` is returned in an `:ok` tuple.

  When an `t:Explorer.Chain.Address.t/0` `hash` is used multiple times, all unique `t:Explorer.Chain.Block.t/0` `number`
  will be returned.
  """
  @spec stream_unfetched_balances(
          initial :: accumulator,
          reducer ::
            (entry :: %{address_hash: Hash.Address.t(), block_number: Block.block_number()}, accumulator -> accumulator),
          limited? :: boolean()
        ) :: {:ok, accumulator}
        when accumulator: term()
  def stream_unfetched_balances(initial, reducer, limited? \\ false) when is_function(reducer, 2) do
    query =
      from(
        balance in CoinBalance,
        where: is_nil(balance.value_fetched_at),
        select: %{address_hash: balance.address_hash, block_number: balance.block_number}
      )

    query
    |> add_fetcher_limit(limited?)
    |> Repo.stream_reduce(initial, reducer)
  end

  @doc """
  Returns a stream of all token balances that weren't fetched values.
  """
  @spec stream_unfetched_token_balances(
          initial :: accumulator,
          reducer :: (entry :: TokenBalance.t(), accumulator -> accumulator),
          limited? :: boolean()
        ) :: {:ok, accumulator}
        when accumulator: term()
  def stream_unfetched_token_balances(initial, reducer, limited? \\ false) when is_function(reducer, 2) do
    TokenBalance.unfetched_token_balances()
    |> add_fetcher_limit(limited?)
    |> Repo.stream_reduce(initial, reducer)
  end

  @doc """
  Returns a stream of all blocks with unfetched internal transactions, using
  the `pending_block_operation` table.

      iex> unfetched = insert(:block)
      iex> insert(:pending_block_operation, block: unfetched, block_number: unfetched.number)
      iex> {:ok, number_set} = Explorer.Chain.stream_blocks_with_unfetched_internal_transactions(
      ...>   MapSet.new(),
      ...>   fn number, acc ->
      ...>     MapSet.put(acc, number)
      ...>   end
      ...> )
      iex> unfetched.number in number_set
      true

  """
  @spec stream_blocks_with_unfetched_internal_transactions(
          initial :: accumulator,
          reducer :: (entry :: term(), accumulator -> accumulator),
          limited? :: boolean()
        ) :: {:ok, accumulator}
        when accumulator: term()
  def stream_blocks_with_unfetched_internal_transactions(initial, reducer, limited? \\ false)
      when is_function(reducer, 2) do
    query =
      from(
        po in PendingBlockOperation,
        where: not is_nil(po.block_number),
        select: po.block_number
      )

    query
    |> add_fetcher_limit(limited?)
    |> Repo.stream_reduce(initial, reducer)
  end

  def remove_nonconsensus_blocks_from_pending_ops(block_hashes) do
    query =
      from(
        po in PendingBlockOperation,
        where: po.block_hash in ^block_hashes
      )

    {_, _} = Repo.delete_all(query)

    :ok
  end

  def remove_nonconsensus_blocks_from_pending_ops do
    query =
      from(
        po in PendingBlockOperation,
        inner_join: block in Block,
        on: block.hash == po.block_hash,
        where: block.consensus == false
      )

    {_, _} = Repo.delete_all(query)

    :ok
  end

  @spec stream_transactions_with_unfetched_created_contract_codes(
          fields :: [
            :block_hash
            | :created_contract_code_indexed_at
            | :from_address_hash
            | :gas
            | :gas_price
            | :hash
            | :index
            | :input
            | :nonce
            | :r
            | :s
            | :to_address_hash
            | :v
            | :value
          ],
          initial :: accumulator,
          reducer :: (entry :: term(), accumulator -> accumulator),
          limited? :: boolean()
        ) :: {:ok, accumulator}
        when accumulator: term()
  def stream_transactions_with_unfetched_created_contract_codes(fields, initial, reducer, limited? \\ false)
      when is_function(reducer, 2) do
    query =
      from(t in Transaction,
        where:
          not is_nil(t.block_hash) and not is_nil(t.created_contract_address_hash) and
            is_nil(t.created_contract_code_indexed_at),
        select: ^fields
      )

    query
    |> add_fetcher_limit(limited?)
    |> Repo.stream_reduce(initial, reducer)
  end

  @spec stream_mined_transactions(
          fields :: [
            :block_hash
            | :created_contract_code_indexed_at
            | :from_address_hash
            | :gas
            | :gas_price
            | :hash
            | :index
            | :input
            | :nonce
            | :r
            | :s
            | :to_address_hash
            | :v
            | :value
          ],
          initial :: accumulator,
          reducer :: (entry :: term(), accumulator -> accumulator)
        ) :: {:ok, accumulator}
        when accumulator: term()
  def stream_mined_transactions(fields, initial, reducer) when is_function(reducer, 2) do
    query =
      from(t in Transaction,
        where: not is_nil(t.block_hash) and not is_nil(t.nonce) and not is_nil(t.from_address_hash),
        select: ^fields
      )

    Repo.stream_reduce(query, initial, reducer)
  end

  @spec stream_pending_transactions(
          fields :: [
            :block_hash
            | :created_contract_code_indexed_at
            | :from_address_hash
            | :gas
            | :gas_price
            | :hash
            | :index
            | :input
            | :nonce
            | :r
            | :s
            | :to_address_hash
            | :v
            | :value
          ],
          initial :: accumulator,
          reducer :: (entry :: term(), accumulator -> accumulator),
          limited? :: boolean()
        ) :: {:ok, accumulator}
        when accumulator: term()
  def stream_pending_transactions(fields, initial, reducer, limited? \\ false) when is_function(reducer, 2) do
    query =
      Transaction
      |> pending_transactions_query()
      |> select(^fields)
      |> add_fetcher_limit(limited?)

    Repo.stream_reduce(query, initial, reducer)
  end

  @doc """
  Returns a stream of all blocks that are marked as unfetched in `t:Explorer.Chain.Block.SecondDegreeRelation.t/0`.
  For each uncle block a `hash` of nephew block and an `index` of the block in it are returned.

  When a block is fetched, its uncles are transformed into `t:Explorer.Chain.Block.SecondDegreeRelation.t/0` and can be
  returned.  Once the uncle is imported its corresponding `t:Explorer.Chain.Block.SecondDegreeRelation.t/0`
  `uncle_fetched_at` will be set and it won't be returned anymore.
  """
  @spec stream_unfetched_uncles(
          initial :: accumulator,
          reducer :: (entry :: term(), accumulator -> accumulator),
          limited? :: boolean()
        ) :: {:ok, accumulator}
        when accumulator: term()
  def stream_unfetched_uncles(initial, reducer, limited? \\ false) when is_function(reducer, 2) do
    query =
      from(bsdr in Block.SecondDegreeRelation,
        where: is_nil(bsdr.uncle_fetched_at) and not is_nil(bsdr.index),
        select: [:nephew_hash, :index]
      )

    query
    |> add_fetcher_limit(limited?)
    |> Repo.stream_reduce(initial, reducer)
  end

  @doc """
  The number of `t:Explorer.Chain.Log.t/0`.

      iex> transaction = :transaction |> insert() |> with_block()
      iex> insert(:log, transaction: transaction, index: 0)
      iex> Explorer.Chain.log_count()
      1

  When there are no `t:Explorer.Chain.Log.t/0`.

      iex> Explorer.Chain.log_count()
      0

  """
  def log_count do
    Repo.one!(from(log in "logs", select: fragment("COUNT(*)")))
  end

  @doc """
  Max consensus block numbers.

  If blocks are skipped and inserted out of number order, the max number is still returned

      iex> insert(:block, number: 2)
      iex> insert(:block, number: 1)
      iex> Explorer.Chain.max_consensus_block_number()
      {:ok, 2}

  Non-consensus blocks are ignored

      iex> insert(:block, number: 3, consensus: false)
      iex> insert(:block, number: 2, consensus: true)
      iex> Explorer.Chain.max_consensus_block_number()
      {:ok, 2}

  If there are no blocks, `{:error, :not_found}` is returned

      iex> Explorer.Chain.max_consensus_block_number()
      {:error, :not_found}

  """
  @spec max_consensus_block_number() :: {:ok, Block.block_number()} | {:error, :not_found}
  def max_consensus_block_number do
    Block
    |> where(consensus: true)
    |> Repo.aggregate(:max, :number)
    |> case do
      nil -> {:error, :not_found}
      number -> {:ok, number}
    end
  end

  @spec block_height() :: block_height()
  def block_height(options \\ []) do
    query = from(block in Block, select: coalesce(max(block.number), 0), where: block.consensus == true)

    select_repo(options).one!(query)
  end

  def last_db_block_status do
    query =
      from(block in Block,
        select: {block.number, block.timestamp},
        where: block.consensus == true,
        order_by: [desc: block.number],
        limit: 1
      )

    query
    |> Repo.one()
    |> block_status()
  end

  def last_cache_block_status do
    [
      paging_options: %PagingOptions{page_size: 1}
    ]
    |> list_blocks()
    |> List.last()
    |> case do
      %{timestamp: timestamp, number: number} ->
        block_status({number, timestamp})

      _ ->
        block_status(nil)
    end
  end

  @spec upsert_last_fetched_counter(map()) :: {:ok, LastFetchedCounter.t()} | {:error, Ecto.Changeset.t()}
  def upsert_last_fetched_counter(params) do
    changeset = LastFetchedCounter.changeset(%LastFetchedCounter{}, params)

    Repo.insert(changeset,
      on_conflict: :replace_all,
      conflict_target: [:counter_type]
    )
  end

  def get_last_fetched_counter(type, options \\ []) do
    query =
      from(
        last_fetched_counter in LastFetchedCounter,
        where: last_fetched_counter.counter_type == ^type,
        select: last_fetched_counter.value
      )

    select_repo(options).one(query) || Decimal.new(0)
  end

  defp block_status({number, timestamp}) do
    now = DateTime.utc_now()
    last_block_period = DateTime.diff(now, timestamp, :millisecond)

    if last_block_period > Application.get_env(:explorer, :healthy_blocks_period) do
      {:error, number, timestamp}
    else
      {:ok, number, timestamp}
    end
  end

  defp block_status(nil), do: {:error, :no_blocks}

  def fetch_min_missing_block_cache(from \\ nil, to \\ nil) do
    from_block_number = from || 0
    to_block_number = to || BlockNumber.get_max()

    if to_block_number > 0 do
      query =
        from(b in Block,
          right_join:
            missing_range in fragment(
              """
                (SELECT b1.number
                FROM generate_series((?)::integer, (?)::integer) AS b1(number)
                WHERE NOT EXISTS
                  (SELECT 1 FROM blocks b2 WHERE b2.number=b1.number AND b2.consensus))
              """,
              ^from_block_number,
              ^to_block_number
            ),
          on: b.number == missing_range.number,
          select: min(missing_range.number)
        )

      Repo.one(query, timeout: :infinity)
    else
      nil
    end
  end

  @doc """
  Calculates the ranges of missing consensus blocks in `range`.

  When there are no blocks, the entire range is missing.

      iex> Explorer.Chain.missing_block_number_ranges(0..5)
      [0..5]

  If the block numbers from `0` to `max_block_number/0` are contiguous, then no block numbers are missing

      iex> insert(:block, number: 0)
      iex> insert(:block, number: 1)
      iex> Explorer.Chain.missing_block_number_ranges(0..1)
      []

  If there are gaps between the `first` and `last` of `range`, then the missing numbers are compacted into ranges.
  Single missing numbers become ranges with the single number as the start and end.

      iex> insert(:block, number: 0)
      iex> insert(:block, number: 2)
      iex> insert(:block, number: 5)
      iex> Explorer.Chain.missing_block_number_ranges(0..5)
      [1..1, 3..4]

  Flipping the order of `first` and `last` in the `range` flips the order that the missing ranges are returned.  This
  allows `missing_block_numbers` to be used to generate the sequence down or up from a starting block number.

      iex> insert(:block, number: 0)
      iex> insert(:block, number: 2)
      iex> insert(:block, number: 5)
      iex> Explorer.Chain.missing_block_number_ranges(5..0)
      [4..3, 1..1]

  If only non-consensus blocks exist for a number, the number still counts as missing.

      iex> insert(:block, number: 0)
      iex> insert(:block, number: 1, consensus: false)
      iex> insert(:block, number: 2)
      iex> Explorer.Chain.missing_block_number_ranges(2..0)
      [1..1]

  if range starts with non-consensus block in the middle of the chain, it returns missing numbers.

      iex> insert(:block, number: 12859383, consensus: true)
      iex> insert(:block, number: 12859384, consensus: false)
      iex> insert(:block, number: 12859386, consensus: true)
      iex> Explorer.Chain.missing_block_number_ranges(12859384..12859385)
      [12859384..12859385]

      if range starts with missing block in the middle of the chain, it returns missing numbers.

      iex> insert(:block, number: 12859383, consensus: true)
      iex> insert(:block, number: 12859386, consensus: true)
      iex> Explorer.Chain.missing_block_number_ranges(12859384..12859385)
      [12859384..12859385]

  """
  @spec missing_block_number_ranges(Range.t()) :: [Range.t()]
  def missing_block_number_ranges(range)

  def missing_block_number_ranges(range_start..range_end) do
    range_min = min(range_start, range_end)
    range_max = max(range_start, range_end)

    ordered_missing_query =
      from(b in Block,
        right_join:
          missing_range in fragment(
            """
            (
              SELECT distinct b1.number
              FROM generate_series((?)::integer, (?)::integer) AS b1(number)
              WHERE NOT EXISTS
                (SELECT 1 FROM blocks b2 WHERE b2.number=b1.number AND b2.consensus)
              ORDER BY b1.number DESC
            )
            """,
            ^range_min,
            ^range_max
          ),
        on: b.number == missing_range.number,
        select: missing_range.number,
        order_by: missing_range.number,
        distinct: missing_range.number
      )

    missing_blocks = Repo.all(ordered_missing_query, timeout: :infinity)

    [block_ranges, last_block_range_start, last_block_range_end] =
      missing_blocks
      |> Enum.reduce([[], nil, nil], fn block_number, [block_ranges, last_block_range_start, last_block_range_end] ->
        cond do
          !last_block_range_start ->
            [block_ranges, block_number, block_number]

          block_number == last_block_range_end + 1 ->
            [block_ranges, last_block_range_start, block_number]

          true ->
            block_ranges = block_ranges_extend(block_ranges, last_block_range_start, last_block_range_end)
            [block_ranges, block_number, block_number]
        end
      end)

    final_block_ranges =
      if last_block_range_start && last_block_range_end do
        block_ranges_extend(block_ranges, last_block_range_start, last_block_range_end)
      else
        block_ranges
      end

    ordered_block_ranges =
      final_block_ranges
      |> Enum.sort(fn %Range{first: first1, last: _}, %Range{first: first2, last: _} ->
        if range_start <= range_end, do: first1 <= first2, else: first1 >= first2
      end)
      |> Enum.map(fn %Range{first: first, last: last} = range ->
        if range_start <= range_end do
          range
        else
          set_new_range(last, first)
        end
      end)

    ordered_block_ranges
  end

  defp set_new_range(last, first) do
    if last > first, do: set_range(last, first, -1), else: set_range(last, first, 1)
  end

  defp set_range(last, first, step) do
    %Range{first: last, last: first, step: step}
  end

  defp block_ranges_extend(block_ranges, block_range_start, block_range_end) do
    # credo:disable-for-next-line
    block_ranges ++ [Range.new(block_range_start, block_range_end)]
  end

  @doc """
  Finds consensus `t:Explorer.Chain.Block.t/0` with `number`.

  ## Options

    * `:necessity_by_association` - use to load `t:association/0` as `:required` or `:optional`.  If an association is
      `:required`, and the `t:Explorer.Chain.Block.t/0` has no associated record for that association, then the
      `t:Explorer.Chain.Block.t/0` will not be included in the page `entries`.

  """
  @spec number_to_block(Block.block_number(), [necessity_by_association_option | api?]) ::
          {:ok, Block.t()} | {:error, :not_found}
  def number_to_block(number, options \\ []) when is_list(options) do
    necessity_by_association = Keyword.get(options, :necessity_by_association, %{})

    Block
    |> where(consensus: true, number: ^number)
    |> join_associations(necessity_by_association)
    |> select_repo(options).one()
    |> case do
      nil -> {:error, :not_found}
      block -> {:ok, block}
    end
  end

  @spec nonconsensus_block_by_number(Block.block_number(), [api?]) :: {:ok, Block.t()} | {:error, :not_found}
  def nonconsensus_block_by_number(number, options) do
    Block
    |> where(consensus: false, number: ^number)
    |> select_repo(options).one()
    |> case do
      nil -> {:error, :not_found}
      block -> {:ok, block}
    end
  end

  @spec timestamp_to_block_number(DateTime.t(), :before | :after, boolean()) ::
          {:ok, Block.block_number()} | {:error, :not_found}
  def timestamp_to_block_number(given_timestamp, closest, from_api) do
    {:ok, t} = Timex.format(given_timestamp, "%Y-%m-%d %H:%M:%S", :strftime)

    inner_query =
      from(
        block in Block,
        where: block.consensus == true,
        where:
          fragment("? <= TO_TIMESTAMP(?, 'YYYY-MM-DD HH24:MI:SS') + (1 * interval '1 minute')", block.timestamp, ^t),
        where:
          fragment("? >= TO_TIMESTAMP(?, 'YYYY-MM-DD HH24:MI:SS') - (1 * interval '1 minute')", block.timestamp, ^t)
      )

    query =
      from(
        block in subquery(inner_query),
        select: block,
        order_by:
          fragment("abs(extract(epoch from (? - TO_TIMESTAMP(?, 'YYYY-MM-DD HH24:MI:SS'))))", block.timestamp, ^t),
        limit: 1
      )

    repo = if from_api, do: Repo.replica(), else: Repo

    query
    |> repo.one(timeout: :infinity)
    |> case do
      nil ->
        {:error, :not_found}

      %{:number => number, :timestamp => timestamp} ->
        block_number = get_block_number_based_on_closest(closest, timestamp, given_timestamp, number)

        {:ok, block_number}
    end
  end

  defp get_block_number_based_on_closest(closest, timestamp, given_timestamp, number) do
    case closest do
      :before ->
        if DateTime.compare(timestamp, given_timestamp) == :lt ||
             DateTime.compare(timestamp, given_timestamp) == :eq do
          number
        else
          number - 1
        end

      :after ->
        if DateTime.compare(timestamp, given_timestamp) == :lt ||
             DateTime.compare(timestamp, given_timestamp) == :eq do
          number + 1
        else
          number
        end
    end
  end

  @doc """
  Count of pending `t:Explorer.Chain.Transaction.t/0`.

  A count of all pending transactions.

      iex> insert(:transaction)
      iex> :transaction |> insert() |> with_block()
      iex> Explorer.Chain.pending_transaction_count()
      1

  """
  @spec pending_transaction_count() :: non_neg_integer()
  def pending_transaction_count do
    Transaction
    |> pending_transactions_query()
    |> Repo.aggregate(:count, :hash)
  end

  @doc """
  Returns the paged list of collated transactions that occurred recently from newest to oldest using `block_number`
  and `index`.

      iex> newest_first_transactions = 50 |> insert_list(:transaction) |> with_block() |> Enum.reverse()
      iex> oldest_seen = Enum.at(newest_first_transactions, 9)
      iex> paging_options = %Explorer.PagingOptions{page_size: 10, key: {oldest_seen.block_number, oldest_seen.index}}
      iex> recent_collated_transactions = Explorer.Chain.recent_collated_transactions(true, paging_options: paging_options)
      iex> length(recent_collated_transactions)
      10
      iex> hd(recent_collated_transactions).hash == Enum.at(newest_first_transactions, 10).hash
      true

  ## Options

    * `:necessity_by_association` - use to load `t:association/0` as `:required` or `:optional`.  If an association is
      `:required`, and the `t:Explorer.Chain.Transaction.t/0` has no associated record for that association,
      then the `t:Explorer.Chain.Transaction.t/0` will not be included in the list.
    * `:paging_options` - a `t:Explorer.PagingOptions.t/0` used to specify the `:page_size` and
      `:key` (a tuple of the lowest/oldest `{block_number, index}`) and. Results will be the transactions older than
      the `block_number` and `index` that are passed.

  """
  @spec recent_collated_transactions(true | false, [paging_options | necessity_by_association_option | api?]) :: [
          Transaction.t()
        ]
  def recent_collated_transactions(old_ui?, options \\ [])
      when is_list(options) do
    necessity_by_association = Keyword.get(options, :necessity_by_association, %{})
    paging_options = Keyword.get(options, :paging_options, @default_paging_options)
    method_id_filter = Keyword.get(options, :method)
    type_filter = Keyword.get(options, :type)

    fetch_recent_collated_transactions(
      old_ui?,
      paging_options,
      necessity_by_association,
      method_id_filter,
      type_filter,
      options
    )
  end

  # RAP - random access pagination
  @spec recent_collated_transactions_for_rap([paging_options | necessity_by_association_option]) :: %{
          :total_transactions_count => non_neg_integer(),
          :transactions => [Transaction.t()]
        }
  def recent_collated_transactions_for_rap(options \\ []) when is_list(options) do
    necessity_by_association = Keyword.get(options, :necessity_by_association, %{})
    paging_options = Keyword.get(options, :paging_options, @default_paging_options)

    total_transactions_count = transactions_available_count()

    fetched_transactions =
      if is_nil(paging_options.key) or paging_options.page_number == 1 do
        paging_options.page_size
        |> Kernel.+(1)
        |> Transactions.take_enough()
        |> case do
          nil ->
            transactions = fetch_recent_collated_transactions_for_rap(paging_options, necessity_by_association)
            Transactions.update(transactions)
            transactions

          transactions ->
            transactions
        end
      else
        fetch_recent_collated_transactions_for_rap(paging_options, necessity_by_association)
      end

    %{total_transactions_count: total_transactions_count, transactions: fetched_transactions}
  end

  def default_page_size, do: @default_page_size

  def fetch_recent_collated_transactions_for_rap(paging_options, necessity_by_association) do
    fetch_transactions_for_rap()
    |> where([transaction], not is_nil(transaction.block_number) and not is_nil(transaction.index))
    |> handle_random_access_paging_options(paging_options)
    |> join_associations(necessity_by_association)
    |> preload([{:token_transfers, [:token, :from_address, :to_address]}])
    |> Repo.all()
  end

  defp fetch_transactions_for_rap do
    Transaction
    |> order_by([transaction], desc: transaction.block_number, desc: transaction.index)
  end

  def transactions_available_count do
    Transaction
    |> where([transaction], not is_nil(transaction.block_number) and not is_nil(transaction.index))
    |> limit(^@limit_showing_transactions)
    |> Repo.aggregate(:count, :hash)
  end

  def fetch_recent_collated_transactions(
        old_ui?,
        paging_options,
        necessity_by_association,
        method_id_filter,
        type_filter,
        options
      ) do
    paging_options
    |> fetch_transactions()
    |> where([transaction], not is_nil(transaction.block_number) and not is_nil(transaction.index))
    |> apply_filter_by_method_id_to_transactions(method_id_filter)
    |> apply_filter_by_tx_type_to_transactions(type_filter)
    |> join_associations(necessity_by_association)
    |> put_has_token_transfers_to_tx(old_ui?)
    |> (&if(old_ui?, do: preload(&1, [{:token_transfers, [:token, :from_address, :to_address]}]), else: &1)).()
    |> select_repo(options).all()
    |> (&if(old_ui?,
          do: &1,
          else:
            Enum.map(&1, fn tx -> preload_token_transfers(tx, @token_transfers_necessity_by_association, options) end)
        )).()
  end

  @doc """
  Return the list of pending transactions that occurred recently.

      iex> 2 |> insert_list(:transaction)
      iex> :transaction |> insert() |> with_block()
      iex> 8 |> insert_list(:transaction)
      iex> recent_pending_transactions = Explorer.Chain.recent_pending_transactions()
      iex> length(recent_pending_transactions)
      10
      iex> Enum.all?(recent_pending_transactions, fn %Explorer.Chain.Transaction{block_hash: block_hash} ->
      ...>   is_nil(block_hash)
      ...> end)
      true

  ## Options

    * `:necessity_by_association` - use to load `t:association/0` as `:required` or `:optional`.  If an association is
      `:required`, and the `t:Explorer.Chain.Transaction.t/0` has no associated record for that association,
      then the `t:Explorer.Chain.Transaction.t/0` will not be included in the list.
    * `:paging_options` - a `t:Explorer.PagingOptions.t/0` used to specify the `:page_size` (defaults to
      `#{@default_paging_options.page_size}`) and `:key` (a tuple of the lowest/oldest `{inserted_at, hash}`) and.
      Results will be the transactions older than the `inserted_at` and `hash` that are passed.

  """
  @spec recent_pending_transactions([paging_options | necessity_by_association_option], true | false) :: [
          Transaction.t()
        ]
  def recent_pending_transactions(options \\ [], old_ui? \\ true)
      when is_list(options) do
    necessity_by_association = Keyword.get(options, :necessity_by_association, %{})
    paging_options = Keyword.get(options, :paging_options, @default_paging_options)
    method_id_filter = Keyword.get(options, :method)
    type_filter = Keyword.get(options, :type)

    Transaction
    |> page_pending_transaction(paging_options)
    |> limit(^paging_options.page_size)
    |> pending_transactions_query()
    |> apply_filter_by_method_id_to_transactions(method_id_filter)
    |> apply_filter_by_tx_type_to_transactions(type_filter)
    |> order_by([transaction], desc: transaction.inserted_at, asc: transaction.hash)
    |> join_associations(necessity_by_association)
    |> (&if(old_ui?, do: preload(&1, [{:token_transfers, [:token, :from_address, :to_address]}]), else: &1)).()
    |> select_repo(options).all()
  end

  def pending_transactions_query(query) do
    from(transaction in query,
      where: is_nil(transaction.block_hash) and (is_nil(transaction.error) or transaction.error != "dropped/replaced")
    )
  end

  def pending_transactions_list do
    query =
      from(transaction in Transaction,
        where: is_nil(transaction.block_hash) and (is_nil(transaction.error) or transaction.error != "dropped/replaced")
      )

    query
    |> Repo.all(timeout: :infinity)
  end

  @doc """
  The `string` must start with `0x`, then is converted to an integer and then to `t:Explorer.Chain.Hash.Address.t/0`.

      iex> Explorer.Chain.string_to_address_hash("0x5aAeb6053F3E94C9b9A09f33669435E7Ef1BeAed")
      {
        :ok,
        %Explorer.Chain.Hash{
          byte_count: 20,
          bytes: <<90, 174, 182, 5, 63, 62, 148, 201, 185, 160, 159, 51, 102, 148, 53,
            231, 239, 27, 234, 237>>
        }
      }

      iex> Explorer.Chain.string_to_address_hash("0x5aaeb6053f3e94c9b9a09f33669435e7ef1beaed")
      {
        :ok,
        %Explorer.Chain.Hash{
          byte_count: 20,
          bytes: <<90, 174, 182, 5, 63, 62, 148, 201, 185, 160, 159, 51, 102, 148, 53,
            231, 239, 27, 234, 237>>
        }
      }

      iex> Base.encode16(<<90, 174, 182, 5, 63, 62, 148, 201, 185, 160, 159, 51, 102, 148, 53, 231, 239, 27, 234, 237>>, case: :lower)
      "5aaeb6053f3e94c9b9a09f33669435e7ef1beaed"

  `String.t` format must always have 40 hexadecimal digits after the `0x` base prefix.

      iex> Explorer.Chain.string_to_address_hash("0x0")
      :error

  """
  @spec string_to_address_hash(String.t()) :: {:ok, Hash.Address.t()} | :error
  def string_to_address_hash(string) when is_binary(string) do
    Hash.Address.cast(string)
  end

  def string_to_address_hash(_), do: :error

  @doc """
  The `string` must start with `0x`, then is converted to an integer and then to `t:Explorer.Chain.Hash.t/0`.

      iex> Explorer.Chain.string_to_block_hash(
      ...>   "0x9fc76417374aa880d4449a1f7f31ec597f00b1f6f3dd2d66f4c9c6c445836d8b"
      ...> )
      {
        :ok,
        %Explorer.Chain.Hash{
          byte_count: 32,
          bytes: <<0x9fc76417374aa880d4449a1f7f31ec597f00b1f6f3dd2d66f4c9c6c445836d8b :: big-integer-size(32)-unit(8)>>
        }
      }

  `String.t` format must always have 64 hexadecimal digits after the `0x` base prefix.

      iex> Explorer.Chain.string_to_block_hash("0x0")
      :error

  """
  @spec string_to_block_hash(String.t()) :: {:ok, Hash.t()} | :error
  def string_to_block_hash(string) when is_binary(string) do
    Hash.Full.cast(string)
  end

  def string_to_block_hash(_), do: :error

  @doc """
  The `string` must start with `0x`, then is converted to an integer and then to `t:Explorer.Chain.Hash.t/0`.

      iex> Explorer.Chain.string_to_transaction_hash(
      ...>  "0x9fc76417374aa880d4449a1f7f31ec597f00b1f6f3dd2d66f4c9c6c445836d8b"
      ...> )
      {
        :ok,
        %Explorer.Chain.Hash{
          byte_count: 32,
          bytes: <<0x9fc76417374aa880d4449a1f7f31ec597f00b1f6f3dd2d66f4c9c6c445836d8b :: big-integer-size(32)-unit(8)>>
        }
      }

  `String.t` format must always have 64 hexadecimal digits after the `0x` base prefix.

      iex> Explorer.Chain.string_to_transaction_hash("0x0")
      :error

  """
  @spec string_to_transaction_hash(String.t()) :: {:ok, Hash.t()} | :error
  def string_to_transaction_hash(string) when is_binary(string) do
    Hash.Full.cast(string)
  end

  def string_to_transaction_hash(_), do: :error

  @doc """
  `t:Explorer.Chain.InternalTransaction/0`s in `t:Explorer.Chain.Transaction.t/0` with `hash`.

  ## Options

    * `:necessity_by_association` - use to load `t:association/0` as `:required` or `:optional`.  If an association is
      `:required`, and the `t:Explorer.Chain.InternalTransaction.t/0` has no associated record for that association,
      then the `t:Explorer.Chain.InternalTransaction.t/0` will not be included in the list.
    * `:paging_options` - a `t:Explorer.PagingOptions.t/0` used to specify the `:page_size` and
      `:key` (a tuple of the lowest/oldest `{index}`). Results will be the internal transactions older than
      the `index` that is passed.

  """

  @spec all_transaction_to_internal_transactions(Hash.Full.t(), [
          paging_options | necessity_by_association_option | api?
        ]) :: [
          InternalTransaction.t()
        ]
  def all_transaction_to_internal_transactions(hash, options \\ []) when is_list(options) do
    necessity_by_association = Keyword.get(options, :necessity_by_association, %{})
    paging_options = Keyword.get(options, :paging_options, @default_paging_options)

    InternalTransaction
    |> for_parent_transaction(hash)
    |> join_associations(necessity_by_association)
    |> InternalTransaction.where_nonpending_block()
    |> page_internal_transaction(paging_options)
    |> limit(^paging_options.page_size)
    |> order_by([internal_transaction], asc: internal_transaction.index)
    |> select_repo(options).all()
  end

  @spec transaction_to_internal_transactions(Hash.Full.t(), [paging_options | necessity_by_association_option | api?]) ::
          [
            InternalTransaction.t()
          ]
  def transaction_to_internal_transactions(hash, options \\ []) when is_list(options) do
    necessity_by_association = Keyword.get(options, :necessity_by_association, %{})
    paging_options = Keyword.get(options, :paging_options, @default_paging_options)

    InternalTransaction
    |> for_parent_transaction(hash)
    |> join_associations(necessity_by_association)
    |> where_transaction_has_multiple_internal_transactions()
    |> InternalTransaction.where_is_different_from_parent_transaction()
    |> InternalTransaction.where_nonpending_block()
    |> page_internal_transaction(paging_options)
    |> limit(^paging_options.page_size)
    |> order_by([internal_transaction], asc: internal_transaction.index)
    |> preload(:block)
    |> select_repo(options).all()
  end

  @doc """
  Finds all `t:Explorer.Chain.Log.t/0`s for `t:Explorer.Chain.Transaction.t/0`.

  ## Options

    * `:necessity_by_association` - use to load `t:association/0` as `:required` or `:optional`.  If an association is
      `:required`, and the `t:Explorer.Chain.Log.t/0` has no associated record for that association, then the
      `t:Explorer.Chain.Log.t/0` will not be included in the page `entries`.
    * `:paging_options` - a `t:Explorer.PagingOptions.t/0` used to specify the `:page_size` and
      `:key` (a tuple of the lowest/oldest `{index}`). Results will be the transactions older than
      the `index` that are passed.

  """
  @spec transaction_to_logs(Hash.Full.t(), [paging_options | necessity_by_association_option | api?]) :: [Log.t()]
  def transaction_to_logs(transaction_hash, options \\ []) when is_list(options) do
    necessity_by_association = Keyword.get(options, :necessity_by_association, %{})
    paging_options = Keyword.get(options, :paging_options, @default_paging_options)

    log_with_transactions =
      from(log in Log,
        inner_join: transaction in Transaction,
        on:
          transaction.block_hash == log.block_hash and transaction.block_number == log.block_number and
            transaction.hash == log.transaction_hash
      )

    query =
      log_with_transactions
      |> where([_, transaction], transaction.hash == ^transaction_hash)
      |> page_transaction_logs(paging_options)
      |> limit(^paging_options.page_size)
      |> order_by([log], asc: log.index)
      |> join_associations(necessity_by_association)

    query
    |> select_repo(options).all()
  end

  @doc """
  Finds all `t:Explorer.Chain.TokenTransfer.t/0`s for `t:Explorer.Chain.Transaction.t/0`.

  ## Options

    * `:necessity_by_association` - use to load `t:association/0` as `:required` or `:optional`.  If an association is
      `:required`, and the `t:Explorer.Chain.TokenTransfer.t/0` has no associated record for that association, then the
      `t:Explorer.Chain.TokenTransfer.t/0` will not be included in the page `entries`.
    * `:paging_options` - a `t:Explorer.PagingOptions.t/0` used to specify the `:page_size` and
      `:key` (in the form of `%{"inserted_at" => inserted_at}`). Results will be the transactions older than
      the `index` that are passed.

  """
  @spec transaction_to_token_transfers(Hash.Full.t(), [paging_options | necessity_by_association_option | api?()]) :: [
          TokenTransfer.t()
        ]
  def transaction_to_token_transfers(transaction_hash, options \\ []) when is_list(options) do
    necessity_by_association = Keyword.get(options, :necessity_by_association, %{})
    paging_options = options |> Keyword.get(:paging_options, @default_paging_options) |> Map.put(:asc_order, true)
    token_type = Keyword.get(options, :token_type)

    TokenTransfer
    |> join(:inner, [token_transfer], transaction in assoc(token_transfer, :transaction))
    |> where(
      [token_transfer, transaction],
      transaction.hash == ^transaction_hash and token_transfer.block_hash == transaction.block_hash and
        token_transfer.block_number == transaction.block_number
    )
    |> join(:inner, [tt], token in assoc(tt, :token), as: :token)
    |> preload([token: token], [{:token, token}])
    |> TokenTransfer.filter_by_type(token_type)
    |> TokenTransfer.page_token_transfer(paging_options)
    |> limit(^paging_options.page_size)
    |> order_by([token_transfer], asc: token_transfer.log_index)
    |> join_associations(necessity_by_association)
    |> select_repo(options).all()
  end

  @doc """
  Converts `transaction` to the status of the `t:Explorer.Chain.Transaction.t/0` whether pending or collated.

  ## Returns

    * `:pending` - the transaction has not be confirmed in a block yet.
    * `:awaiting_internal_transactions` - the transaction happened in a pre-Byzantium block or on a chain like Ethereum
      Classic (ETC) that never adopted [EIP-658](https://github.com/Arachnid/EIPs/blob/master/EIPS/eip-658.md), which
      add transaction status to transaction receipts, so the status can only be derived whether the first internal
      transaction has an error.
    * `:success` - the transaction has been confirmed in a block
    * `{:error, :awaiting_internal_transactions}` - the transactions happened post-Byzantium, but the error message
       requires the internal transactions.
    * `{:error, reason}` - the transaction failed due to `reason` in its first internal transaction.

  """
  @spec transaction_to_status(Transaction.t()) ::
          :pending
          | :awaiting_internal_transactions
          | :success
          | {:error, :awaiting_internal_transactions}
          | {:error, reason :: String.t()}
  def transaction_to_status(%Transaction{error: "dropped/replaced"}), do: {:error, "dropped/replaced"}
  def transaction_to_status(%Transaction{block_hash: nil, status: nil}), do: :pending
  def transaction_to_status(%Transaction{status: nil}), do: :awaiting_internal_transactions
  def transaction_to_status(%Transaction{status: :ok}), do: :success

  def transaction_to_status(%Transaction{status: :error, error: nil}),
    do: {:error, :awaiting_internal_transactions}

  def transaction_to_status(%Transaction{status: :error, error: error}) when is_binary(error), do: {:error, error}

  def transaction_to_revert_reason(transaction) do
    %Transaction{revert_reason: revert_reason} = transaction

    if revert_reason == nil do
      fetch_tx_revert_reason(transaction)
    else
      revert_reason
    end
  end

  def fetch_tx_revert_reason(
        %Transaction{
          block_number: block_number,
          to_address_hash: to_address_hash,
          from_address_hash: from_address_hash,
          input: data,
          gas: gas,
          gas_price: gas_price,
          value: value
        } = transaction
      ) do
    json_rpc_named_arguments = Application.get_env(:explorer, :json_rpc_named_arguments)

    gas_hex =
      if gas do
        gas_hex_without_prefix =
          gas
          |> Decimal.to_integer()
          |> Integer.to_string(16)
          |> String.downcase()

        "0x" <> gas_hex_without_prefix
      else
        "0x0"
      end

    req =
      EthereumJSONRPCTransaction.eth_call_request(
        0,
        block_number,
        data,
        to_address_hash,
        from_address_hash,
        gas_hex,
        Wei.hex_format(gas_price),
        Wei.hex_format(value)
      )

    revert_reason =
      case EthereumJSONRPC.json_rpc(req, json_rpc_named_arguments) do
        {:error, %{data: data}} ->
          data

        {:error, %{message: message}} ->
          message

        _ ->
          ""
      end

    formatted_revert_reason =
      revert_reason |> format_revert_reason_message() |> (&if(String.valid?(&1), do: &1, else: revert_reason)).()

    if byte_size(formatted_revert_reason) > 0 do
      transaction
      |> Changeset.change(%{revert_reason: formatted_revert_reason})
      |> Repo.update()
    end

    formatted_revert_reason
  end

  def format_revert_reason_message(revert_reason) do
    case revert_reason do
      @revert_msg_prefix_1 <> rest ->
        rest

      @revert_msg_prefix_2 <> rest ->
        rest

      @revert_msg_prefix_3 <> rest ->
        extract_revert_reason_message_wrapper(rest)

      @revert_msg_prefix_4 <> rest ->
        extract_revert_reason_message_wrapper(rest)

      @revert_msg_prefix_5 <> rest ->
        extract_revert_reason_message_wrapper(rest)

      revert_reason_full ->
        revert_reason_full
    end
  end

  defp extract_revert_reason_message_wrapper(revert_reason_message) do
    case revert_reason_message do
      "0x" <> hex ->
        extract_revert_reason_message(hex)

      _ ->
        revert_reason_message
    end
  end

  defp extract_revert_reason_message(hex) do
    case hex do
      @revert_error_method_id <> msg_with_offset ->
        [msg] =
          msg_with_offset
          |> Base.decode16!(case: :mixed)
          |> TypeDecoder.decode_raw([:string])

        msg

      _ ->
        hex
    end
  end

  @doc """
  The `t:Explorer.Chain.Transaction.t/0` or `t:Explorer.Chain.InternalTransaction.t/0` `value` of the `transaction` in
  `unit`.
  """
  @spec value(InternalTransaction.t(), :wei) :: Wei.wei()
  @spec value(InternalTransaction.t(), :gwei) :: Wei.gwei()
  @spec value(InternalTransaction.t(), :ether) :: Wei.ether()
  @spec value(Transaction.t(), :wei) :: Wei.wei()
  @spec value(Transaction.t(), :gwei) :: Wei.gwei()
  @spec value(Transaction.t(), :ether) :: Wei.ether()
  def value(%type{value: value}, unit) when type in [InternalTransaction, Transaction] do
    Wei.to(value, unit)
  end

  def smart_contract_bytecode(address_hash) do
    query =
      from(
        address in Address,
        where: address.hash == ^address_hash,
        select: address.contract_code
      )

    query
    |> Repo.one()
    |> Data.to_string()
  end

  def smart_contract_creation_tx_bytecode(address_hash) do
    creation_tx_query =
      from(
        tx in Transaction,
        left_join: a in Address,
        on: tx.created_contract_address_hash == a.hash,
        where: tx.created_contract_address_hash == ^address_hash,
        where: tx.status == ^1,
        select: %{init: tx.input, created_contract_code: a.contract_code}
      )

    tx_input =
      creation_tx_query
      |> Repo.one()

    if tx_input do
      with %{init: input, created_contract_code: created_contract_code} <- tx_input do
        %{init: Data.to_string(input), created_contract_code: Data.to_string(created_contract_code)}
      end
    else
      creation_int_tx_query =
        from(
          itx in InternalTransaction,
          join: t in assoc(itx, :transaction),
          where: itx.created_contract_address_hash == ^address_hash,
          where: t.status == ^1,
          select: %{init: itx.init, created_contract_code: itx.created_contract_code}
        )

      res = creation_int_tx_query |> Repo.one()

      case res do
        %{init: init, created_contract_code: created_contract_code} ->
          init_str = Data.to_string(init)
          created_contract_code_str = Data.to_string(created_contract_code)
          %{init: init_str, created_contract_code: created_contract_code_str}

        _ ->
          nil
      end
    end
  end

  @doc """
  Checks if an address is a contract
  """
  @spec contract_address?(String.t(), non_neg_integer(), Keyword.t()) :: boolean() | :json_rpc_error
  def contract_address?(address_hash, block_number, json_rpc_named_arguments \\ []) do
    {:ok, binary_hash} = Explorer.Chain.Hash.Address.cast(address_hash)

    query =
      from(
        address in Address,
        where: address.hash == ^binary_hash
      )

    address = Repo.one(query)

    cond do
      is_nil(address) ->
        block_quantity = integer_to_quantity(block_number)

        case EthereumJSONRPC.fetch_codes(
               [%{block_quantity: block_quantity, address: address_hash}],
               json_rpc_named_arguments
             ) do
          {:ok, %EthereumJSONRPC.FetchedCodes{params_list: fetched_codes}} ->
            result = List.first(fetched_codes)

            result && !(is_nil(result[:code]) || result[:code] == "" || result[:code] == "0x")

          _ ->
            :json_rpc_error
        end

      is_nil(address.contract_code) ->
        false

      true ->
        true
    end
  end

  @doc """
  Fetches contract creation input data.
  """
  @spec contract_creation_input_data(String.t()) :: nil | String.t()
  def contract_creation_input_data(address_hash) do
    query =
      from(
        address in Address,
        where: address.hash == ^address_hash,
        preload: [:contracts_creation_internal_transaction, :contracts_creation_transaction]
      )

    contract_address = Repo.one(query)

    contract_creation_input_data_from_address(contract_address)
  end

  # credo:disable-for-next-line /Complexity/
  defp contract_creation_input_data_from_address(address) do
    internal_transaction = address && address.contracts_creation_internal_transaction
    transaction = address && address.contracts_creation_transaction

    cond do
      is_nil(address) ->
        ""

      internal_transaction && internal_transaction.input ->
        Data.to_string(internal_transaction.input)

      internal_transaction && internal_transaction.init ->
        Data.to_string(internal_transaction.init)

      transaction && transaction.input ->
        Data.to_string(transaction.input)

      is_nil(transaction) && is_nil(internal_transaction) &&
          not is_nil(address.contract_code) ->
        %Explorer.Chain.Data{bytes: bytes} = address.contract_code
        Base.encode16(bytes, case: :lower)

      true ->
        ""
    end
  end

  @doc """
  Inserts a `t:SmartContract.t/0`.

  As part of inserting a new smart contract, an additional record is inserted for
  naming the address for reference.
  """
  @spec create_smart_contract(map()) :: {:ok, SmartContract.t()} | {:error, Ecto.Changeset.t()}
  def create_smart_contract(attrs \\ %{}, external_libraries \\ [], secondary_sources \\ []) do
    new_contract = %SmartContract{}

    attrs =
      attrs
      |> Helper.add_contract_code_md5()

    smart_contract_changeset =
      new_contract
      |> SmartContract.changeset(attrs)
      |> Changeset.put_change(:external_libraries, external_libraries)

    new_contract_additional_source = %SmartContractAdditionalSource{}

    smart_contract_additional_sources_changesets =
      if secondary_sources do
        secondary_sources
        |> Enum.map(fn changeset ->
          new_contract_additional_source
          |> SmartContractAdditionalSource.changeset(changeset)
        end)
      else
        []
      end

    address_hash = Changeset.get_field(smart_contract_changeset, :address_hash)

    # Enforce ShareLocks tables order (see docs: sharelocks.md)
    insert_contract_query =
      Multi.new()
      |> Multi.run(:set_address_verified, fn repo, _ -> set_address_verified(repo, address_hash) end)
      |> Multi.run(:clear_primary_address_names, fn repo, _ -> clear_primary_address_names(repo, address_hash) end)
      |> Multi.insert(:smart_contract, smart_contract_changeset)

    insert_contract_query_with_additional_sources =
      smart_contract_additional_sources_changesets
      |> Enum.with_index()
      |> Enum.reduce(insert_contract_query, fn {changeset, index}, multi ->
        Multi.insert(multi, "smart_contract_additional_source_#{Integer.to_string(index)}", changeset)
      end)

    insert_result =
      insert_contract_query_with_additional_sources
      |> Repo.transaction()

    create_address_name(Repo, Changeset.get_field(smart_contract_changeset, :name), address_hash)

    case insert_result do
      {:ok, %{smart_contract: smart_contract}} ->
        {:ok, smart_contract}

      {:error, :smart_contract, changeset, _} ->
        {:error, changeset}

      {:error, :set_address_verified, message, _} ->
        {:error, message}
    end
  end

  @doc """
  Updates a `t:SmartContract.t/0`.

  Has the similar logic as create_smart_contract/1.
  Used in cases when you need to update row in DB contains SmartContract, e.g. in case of changing
  status `partially verified` to `fully verified` (re-verify).
  """
  @spec update_smart_contract(map()) :: {:ok, SmartContract.t()} | {:error, Ecto.Changeset.t()}
  def update_smart_contract(attrs \\ %{}, external_libraries \\ [], secondary_sources \\ []) do
    address_hash = Map.get(attrs, :address_hash)

    query =
      from(
        smart_contract in SmartContract,
        where: smart_contract.address_hash == ^address_hash
      )

    query_sources =
      from(
        source in SmartContractAdditionalSource,
        where: source.address_hash == ^address_hash
      )

    _delete_sources = Repo.delete_all(query_sources)

    smart_contract = Repo.one(query)

    smart_contract_changeset =
      smart_contract
      |> SmartContract.changeset(attrs)
      |> Changeset.put_change(:external_libraries, external_libraries)

    new_contract_additional_source = %SmartContractAdditionalSource{}

    smart_contract_additional_sources_changesets =
      if secondary_sources do
        secondary_sources
        |> Enum.map(fn changeset ->
          new_contract_additional_source
          |> SmartContractAdditionalSource.changeset(changeset)
        end)
      else
        []
      end

    # Enforce ShareLocks tables order (see docs: sharelocks.md)
    insert_contract_query =
      Multi.new()
      |> Multi.update(:smart_contract, smart_contract_changeset)

    insert_contract_query_with_additional_sources =
      smart_contract_additional_sources_changesets
      |> Enum.with_index()
      |> Enum.reduce(insert_contract_query, fn {changeset, index}, multi ->
        Multi.insert(multi, "smart_contract_additional_source_#{Integer.to_string(index)}", changeset)
      end)

    insert_result =
      insert_contract_query_with_additional_sources
      |> Repo.transaction()

    case insert_result do
      {:ok, %{smart_contract: smart_contract}} ->
        {:ok, smart_contract}

      {:error, :smart_contract, changeset, _} ->
        {:error, changeset}

      {:error, :set_address_verified, message, _} ->
        {:error, message}
    end
  end

  defp set_address_verified(repo, address_hash) do
    query =
      from(
        address in Address,
        where: address.hash == ^address_hash
      )

    case repo.update_all(query, set: [verified: true]) do
      {1, _} -> {:ok, []}
      _ -> {:error, "There was an error annotating that the address has been verified."}
    end
  end

  defp set_address_decompiled(repo, address_hash) do
    query =
      from(
        address in Address,
        where: address.hash == ^address_hash
      )

    case repo.update_all(query, set: [decompiled: true]) do
      {1, _} -> {:ok, []}
      _ -> {:error, "There was an error annotating that the address has been decompiled."}
    end
  end

  defp clear_primary_address_names(repo, address_hash) do
    query =
      from(
        address_name in Address.Name,
        where: address_name.address_hash == ^address_hash,
        # Enforce Name ShareLocks order (see docs: sharelocks.md)
        order_by: [asc: :address_hash, asc: :name],
        lock: "FOR NO KEY UPDATE"
      )

    repo.update_all(
      from(n in Address.Name, join: s in subquery(query), on: n.address_hash == s.address_hash and n.name == s.name),
      set: [primary: false]
    )

    {:ok, []}
  end

  defp create_address_name(repo, name, address_hash) do
    params = %{
      address_hash: address_hash,
      name: name,
      primary: true
    }

    %Address.Name{}
    |> Address.Name.changeset(params)
    |> repo.insert(on_conflict: :nothing, conflict_target: [:address_hash, :name])
  end

  def get_verified_twin_contract(%Explorer.Chain.Address{} = target_address, options \\ []) do
    case target_address do
      %{contract_code: %Chain.Data{bytes: contract_code_bytes}} ->
        target_address_hash = target_address.hash

        contract_code_md5 = Helper.contract_code_md5(contract_code_bytes)

        verified_contract_twin_query =
          from(
            smart_contract in SmartContract,
            where: smart_contract.contract_code_md5 == ^contract_code_md5,
            where: smart_contract.address_hash != ^target_address_hash,
            select: smart_contract,
            limit: 1
          )

        verified_contract_twin_query
        |> select_repo(options).one(timeout: 10_000)

      _ ->
        nil
    end
  end

  @doc """
  Finds metadata for verification of a contract from verified twins: contracts with the same bytecode
  which were verified previously, returns a single t:SmartContract.t/0
  """
  def get_address_verified_twin_contract(hash, options \\ [])

  def get_address_verified_twin_contract(hash, options) when is_binary(hash) do
    case string_to_address_hash(hash) do
      {:ok, address_hash} -> get_address_verified_twin_contract(address_hash, options)
      _ -> %{:verified_contract => nil, :additional_sources => nil}
    end
  end

  def get_address_verified_twin_contract(%Explorer.Chain.Hash{} = address_hash, options) do
    with target_address <- select_repo(options).get(Address, address_hash),
         false <- is_nil(target_address) do
      verified_contract_twin = get_verified_twin_contract(target_address, options)

      verified_contract_twin_additional_sources = get_contract_additional_sources(verified_contract_twin, options)

      %{
        :verified_contract => verified_contract_twin,
        :additional_sources => verified_contract_twin_additional_sources
      }
    else
      _ ->
        %{:verified_contract => nil, :additional_sources => nil}
    end
  end

  def get_minimal_proxy_template(address_hash, options \\ []) do
    minimal_proxy_template =
      case select_repo(options).get(Address, address_hash) do
        nil ->
          nil

        target_address ->
          contract_code = target_address.contract_code

          case contract_code do
            %Chain.Data{bytes: contract_code_bytes} ->
              contract_bytecode = Base.encode16(contract_code_bytes, case: :lower)

              get_minimal_proxy_from_template_code(contract_bytecode, options)

            _ ->
              nil
          end
      end

    minimal_proxy_template
  end

  defp get_minimal_proxy_from_template_code(contract_bytecode, options) do
    case contract_bytecode do
      "363d3d373d3d3d363d73" <> <<template_address::binary-size(40)>> <> _ ->
        template_address = "0x" <> template_address

        query =
          from(
            smart_contract in SmartContract,
            where: smart_contract.address_hash == ^template_address,
            select: smart_contract
          )

        template =
          query
          |> select_repo(options).one(timeout: 10_000)

        template

      _ ->
        nil
    end
  end

  defp get_contract_additional_sources(verified_contract_twin, options) do
    if verified_contract_twin do
      verified_contract_twin_additional_sources_query =
        from(
          s in SmartContractAdditionalSource,
          where: s.address_hash == ^verified_contract_twin.address_hash
        )

      verified_contract_twin_additional_sources_query
      |> select_repo(options).all()
    else
      []
    end
  end

  @spec address_hash_to_smart_contract(Hash.Address.t(), [api?]) :: SmartContract.t() | nil
  def address_hash_to_smart_contract(address_hash, options \\ []) do
    query =
      from(
        smart_contract in SmartContract,
        where: smart_contract.address_hash == ^address_hash
      )

    current_smart_contract = select_repo(options).one(query)

    if current_smart_contract do
      current_smart_contract
    else
      address_verified_twin_contract =
        get_minimal_proxy_template(address_hash, options) ||
          get_address_verified_twin_contract(address_hash, options).verified_contract

      if address_verified_twin_contract do
        address_verified_twin_contract
        |> Map.put(:address_hash, address_hash)
        |> Map.put(:metadata_from_verified_twin, true)
        |> Map.put(:implementation_address_hash, nil)
        |> Map.put(:implementation_name, nil)
        |> Map.put(:implementation_fetched_at, nil)
      else
        current_smart_contract
      end
    end
  end

  @spec address_hash_to_smart_contract(Hash.Address.t()) :: SmartContract.t() | nil
  def address_hash_to_one_smart_contract(hash) do
    SmartContract
    |> where([sc], sc.address_hash == ^hash)
    |> Repo.one()
  end

  @spec address_hash_to_smart_contract_without_twin(Hash.Address.t(), [api?]) :: SmartContract.t() | nil
  def address_hash_to_smart_contract_without_twin(address_hash, options) do
    query =
      from(
        smart_contract in SmartContract,
        where: smart_contract.address_hash == ^address_hash
      )

    select_repo(options).one(query)
  end

  def smart_contract_fully_verified?(address_hash, options \\ [])

  def smart_contract_fully_verified?(address_hash_str, options) when is_binary(address_hash_str) do
    case string_to_address_hash(address_hash_str) do
      {:ok, address_hash} ->
        check_fully_verified(address_hash, options)

      _ ->
        false
    end
  end

  def smart_contract_fully_verified?(address_hash, options) do
    check_fully_verified(address_hash, options)
  end

  defp check_fully_verified(address_hash, options) do
    query =
      from(
        smart_contract in SmartContract,
        where: smart_contract.address_hash == ^address_hash
      )

    result = select_repo(options).one(query)

    if result, do: !result.partially_verified, else: false
  end

  def smart_contract_verified?(address_hash_str) when is_binary(address_hash_str) do
    case string_to_address_hash(address_hash_str) do
      {:ok, address_hash} ->
        check_verified(address_hash)

      _ ->
        false
    end
  end

  def smart_contract_verified?(address_hash) do
    check_verified(address_hash)
  end

  defp check_verified(address_hash) do
    query =
      from(
        smart_contract in SmartContract,
        where: smart_contract.address_hash == ^address_hash
      )

    if Repo.one(query), do: true, else: false
  end

  defp fetch_transactions(paging_options \\ nil, from_block \\ nil, to_block \\ nil, with_pending? \\ false) do
    Transaction
    |> order_for_transactions(with_pending?)
    |> where_block_number_in_period(from_block, to_block)
    |> handle_paging_options(paging_options)
  end

  defp order_for_transactions(query, true) do
    query
    |> order_by([transaction],
      desc: transaction.block_number,
      desc: transaction.index,
      desc: transaction.inserted_at,
      asc: transaction.hash
    )
  end

  defp order_for_transactions(query, _) do
    query
    |> order_by([transaction], desc: transaction.block_number, desc: transaction.index)
  end

  defp fetch_transactions_in_ascending_order_by_index(paging_options) do
    Transaction
    |> order_by([transaction], asc: transaction.index)
    |> handle_block_paging_options(paging_options)
  end

  defp for_parent_transaction(query, %Hash{byte_count: unquote(Hash.Full.byte_count())} = hash) do
    from(
      child in query,
      inner_join: transaction in assoc(child, :transaction),
      where: transaction.hash == ^hash
    )
  end

  defp handle_block_paging_options(query, nil), do: query

  defp handle_block_paging_options(query, %PagingOptions{key: nil, page_size: nil}), do: query

  defp handle_block_paging_options(query, paging_options) do
    query
    |> page_block_transactions(paging_options)
    |> limit(^paging_options.page_size)
  end

  defp handle_paging_options(query, nil), do: query

  defp handle_paging_options(query, %PagingOptions{key: nil, page_size: nil}), do: query

  defp handle_paging_options(query, paging_options) do
    query
    |> page_transaction(paging_options)
    |> limit(^paging_options.page_size)
  end

  defp handle_verified_contracts_paging_options(query, nil), do: query

  defp handle_verified_contracts_paging_options(query, paging_options) do
    query
    |> page_verified_contracts(paging_options)
    |> limit(^paging_options.page_size)
  end

  defp handle_withdrawals_paging_options(query, nil), do: query

  defp handle_withdrawals_paging_options(query, paging_options) do
    query
    |> Withdrawal.page_withdrawals(paging_options)
    |> limit(^paging_options.page_size)
  end

  defp handle_random_access_paging_options(query, empty_options) when empty_options in [nil, [], %{}],
    do: limit(query, ^(@default_page_size + 1))

  defp handle_random_access_paging_options(query, paging_options) do
    query
    |> (&if(paging_options |> Map.get(:page_number, 1) |> process_page_number() == 1,
          do: &1,
          else: page_transaction(&1, paging_options)
        )).()
    |> handle_page(paging_options)
  end

  defp handle_page(query, paging_options) do
    page_number = paging_options |> Map.get(:page_number, 1) |> process_page_number()
    page_size = Map.get(paging_options, :page_size, @default_page_size)

    cond do
      page_in_bounds?(page_number, page_size) && page_number == 1 ->
        query
        |> limit(^(page_size + 1))

      page_in_bounds?(page_number, page_size) ->
        query
        |> limit(^page_size)
        |> offset(^((page_number - 2) * page_size))

      true ->
        query
        |> limit(^(@default_page_size + 1))
    end
  end

  defp process_page_number(number) when number < 1, do: 1

  defp process_page_number(number), do: number

  defp page_in_bounds?(page_number, page_size),
    do: page_size <= @limit_showing_transactions && @limit_showing_transactions - page_number * page_size >= 0

  def limit_showing_transactions, do: @limit_showing_transactions

  defp join_association(query, [{association, nested_preload}], necessity)
       when is_atom(association) and is_atom(nested_preload) do
    case necessity do
      :optional ->
        preload(query, [{^association, ^nested_preload}])

      :required ->
        from(q in query,
          inner_join: a in assoc(q, ^association),
          left_join: b in assoc(a, ^nested_preload),
          preload: [{^association, {a, [{^nested_preload, b}]}}]
        )
    end
  end

  defp join_association(query, association, necessity) when is_atom(association) do
    case necessity do
      :optional ->
        preload(query, ^association)

      :required ->
        from(q in query, inner_join: a in assoc(q, ^association), preload: [{^association, a}])
    end
  end

  defp join_association(query, association, necessity) do
    case necessity do
      :optional ->
        preload(query, ^association)

      :required ->
        from(q in query, inner_join: a in assoc(q, ^association), preload: [{^association, a}])
    end
  end

  defp join_associations(query, necessity_by_association) when is_map(necessity_by_association) do
    Enum.reduce(necessity_by_association, query, fn {association, join}, acc_query ->
      join_association(acc_query, association, join)
    end)
  end

  defp page_addresses(query, %PagingOptions{key: nil}), do: query

  defp page_addresses(query, %PagingOptions{key: {coin_balance, hash}}) do
    from(address in query,
      where:
        (address.fetched_coin_balance == ^coin_balance and address.hash > ^hash) or
          address.fetched_coin_balance < ^coin_balance
    )
  end

<<<<<<< HEAD
  defp page_gas_usage(query, %PagingOptions{key: nil}), do: query

  defp page_gas_usage(query, %PagingOptions{key: {total_gas, _}}) do
    from(tx in query,
      where: tx.total_gas < ^total_gas
    )
  end

  defp page_tokens(query, %PagingOptions{key: nil}), do: query

  defp page_tokens(query, %PagingOptions{key: {circulating_market_cap, holder_count, name, contract_address_hash}}) do
    from(token in query,
      where: ^page_tokens_circulating_market_cap(circulating_market_cap, holder_count, name, contract_address_hash)
    )
  end

  defp page_tokens_circulating_market_cap(nil, holder_count, name, contract_address_hash) do
    dynamic(
      [t],
      is_nil(t.circulating_market_cap) and ^page_tokens_holder_count(holder_count, name, contract_address_hash)
    )
  end

  defp page_tokens_circulating_market_cap(circulating_market_cap, holder_count, name, contract_address_hash) do
    dynamic(
      [t],
      is_nil(t.circulating_market_cap) or t.circulating_market_cap < ^circulating_market_cap or
        (t.circulating_market_cap == ^circulating_market_cap and
           ^page_tokens_holder_count(holder_count, name, contract_address_hash))
    )
  end

  defp page_tokens_holder_count(nil, name, contract_address_hash) do
    dynamic(
      [t],
      is_nil(t.holder_count) and ^page_tokens_name(name, contract_address_hash)
    )
  end

  defp page_tokens_holder_count(holder_count, name, contract_address_hash) do
    dynamic(
      [t],
      is_nil(t.holder_count) or t.holder_count < ^holder_count or
        (t.holder_count == ^holder_count and ^page_tokens_name(name, contract_address_hash))
    )
  end

  defp page_tokens_name(nil, contract_address_hash) do
    dynamic([t], is_nil(t.name) and ^page_tokens_contract_address_hash(contract_address_hash))
  end

  defp page_tokens_name(name, contract_address_hash) do
    dynamic(
      [t],
      is_nil(t.name) or
        (t.name > ^name or (t.name == ^name and ^page_tokens_contract_address_hash(contract_address_hash)))
    )
  end

  defp page_tokens_contract_address_hash(contract_address_hash) do
    dynamic([t], t.contract_address_hash > ^contract_address_hash)
  end

=======
>>>>>>> 6b047b51
  defp page_blocks(query, %PagingOptions{key: nil}), do: query

  defp page_blocks(query, %PagingOptions{key: {block_number}}) do
    where(query, [block], block.number < ^block_number)
  end

  defp page_coin_balances(query, %PagingOptions{key: nil}), do: query

  defp page_coin_balances(query, %PagingOptions{key: {block_number}}) do
    where(query, [coin_balance], coin_balance.block_number < ^block_number)
  end

  defp page_internal_transaction(_, _, _ \\ %{index_int_tx_desc_order: false})

  defp page_internal_transaction(query, %PagingOptions{key: nil}, _), do: query

  defp page_internal_transaction(query, %PagingOptions{key: {block_number, transaction_index, index}}, %{
         index_int_tx_desc_order: desc
       }) do
    hardcoded_where_for_page_int_tx(query, block_number, transaction_index, index, desc)
  end

  defp page_internal_transaction(query, %PagingOptions{key: {index}}, %{index_int_tx_desc_order: desc}) do
    if desc do
      where(query, [internal_transaction], internal_transaction.index < ^index)
    else
      where(query, [internal_transaction], internal_transaction.index > ^index)
    end
  end

  defp hardcoded_where_for_page_int_tx(query, block_number, transaction_index, index, false),
    do:
      where(
        query,
        [internal_transaction],
        internal_transaction.block_number < ^block_number or
          (internal_transaction.block_number == ^block_number and
             internal_transaction.transaction_index < ^transaction_index) or
          (internal_transaction.block_number == ^block_number and
             internal_transaction.transaction_index == ^transaction_index and internal_transaction.index > ^index)
      )

  defp hardcoded_where_for_page_int_tx(query, block_number, transaction_index, index, true),
    do:
      where(
        query,
        [internal_transaction],
        internal_transaction.block_number < ^block_number or
          (internal_transaction.block_number == ^block_number and
             internal_transaction.transaction_index < ^transaction_index) or
          (internal_transaction.block_number == ^block_number and
             internal_transaction.transaction_index == ^transaction_index and internal_transaction.index < ^index)
      )

  defp page_logs(query, %PagingOptions{key: nil}), do: query

  defp page_logs(query, %PagingOptions{key: {index}}) do
    where(query, [log], log.index > ^index)
  end

  defp page_logs(query, %PagingOptions{key: {block_number, log_index}}) do
    where(
      query,
      [log],
      log.block_number < ^block_number or (log.block_number == ^block_number and log.index < ^log_index)
    )
  end

  defp page_transaction_logs(query, %PagingOptions{key: nil}), do: query

  defp page_transaction_logs(query, %PagingOptions{key: {index}}) do
    where(query, [log], log.index > ^index)
  end

  defp page_transaction_logs(query, %PagingOptions{key: {_block_number, index}}) do
    where(query, [log], log.index > ^index)
  end

  defp page_pending_transaction(query, %PagingOptions{key: nil}), do: query

  defp page_pending_transaction(query, %PagingOptions{key: {inserted_at, hash}}) do
    where(
      query,
      [transaction],
      (is_nil(transaction.block_number) and
         (transaction.inserted_at < ^inserted_at or
            (transaction.inserted_at == ^inserted_at and transaction.hash > ^hash))) or
        not is_nil(transaction.block_number)
    )
  end

  defp page_transaction(query, %PagingOptions{key: nil}), do: query

  defp page_transaction(query, %PagingOptions{is_pending_tx: true} = options),
    do: page_pending_transaction(query, options)

  defp page_transaction(query, %PagingOptions{key: {block_number, index}, is_index_in_asc_order: true}) do
    where(
      query,
      [transaction],
      transaction.block_number < ^block_number or
        (transaction.block_number == ^block_number and transaction.index > ^index)
    )
  end

  defp page_transaction(query, %PagingOptions{key: {block_number, index}}) do
    where(
      query,
      [transaction],
      transaction.block_number < ^block_number or
        (transaction.block_number == ^block_number and transaction.index < ^index)
    )
  end

  defp page_transaction(query, %PagingOptions{key: {index}}) do
    where(query, [transaction], transaction.index < ^index)
  end

  defp page_block_transactions(query, %PagingOptions{key: nil}), do: query

  defp page_block_transactions(query, %PagingOptions{key: {_block_number, index}, is_index_in_asc_order: true}) do
    where(query, [transaction], transaction.index > ^index)
  end

  defp page_block_transactions(query, %PagingOptions{key: {_block_number, index}}) do
    where(query, [transaction], transaction.index < ^index)
  end

  defp page_search_results(query, %PagingOptions{key: nil}), do: query

  defp page_search_results(query, %PagingOptions{
         key: {_address_hash, _tx_hash, _block_hash, holder_count, name, inserted_at, item_type}
       })
       when holder_count in [nil, ""] do
    where(
      query,
      [item],
      (item.name > ^name and item.type == ^item_type) or
        (item.name == ^name and item.inserted_at < ^inserted_at and
           item.type == ^item_type) or
        item.type != ^item_type
    )
  end

  # credo:disable-for-next-line
  defp page_search_results(query, %PagingOptions{
         key: {_address_hash, _tx_hash, _block_hash, holder_count, name, inserted_at, item_type}
       }) do
    where(
      query,
      [item],
      (item.holder_count < ^holder_count and item.type == ^item_type) or
        (item.holder_count == ^holder_count and item.name > ^name and item.type == ^item_type) or
        (item.holder_count == ^holder_count and item.name == ^name and item.inserted_at < ^inserted_at and
           item.type == ^item_type) or
        item.type != ^item_type
    )
  end

  def page_token_balances(query, %PagingOptions{key: nil}), do: query

  def page_token_balances(query, %PagingOptions{key: {value, address_hash}}) do
    where(
      query,
      [tb],
      tb.value < ^value or (tb.value == ^value and tb.address_hash < ^address_hash)
    )
  end

  def page_current_token_balances(query, keyword) when is_list(keyword),
    do: page_current_token_balances(query, Keyword.get(keyword, :paging_options))

  def page_current_token_balances(query, %PagingOptions{key: nil}), do: query

  def page_current_token_balances(query, %PagingOptions{key: {nil, value, id}}) do
    fiat_balance = CurrentTokenBalance.fiat_value_query()

    condition =
      dynamic(
        [ctb, t],
        is_nil(^fiat_balance) and
          (ctb.value < ^value or
             (ctb.value == ^value and ctb.id < ^id))
      )

    where(
      query,
      [ctb, t],
      ^condition
    )
  end

  def page_current_token_balances(query, %PagingOptions{key: {fiat_value, value, id}}) do
    fiat_balance = CurrentTokenBalance.fiat_value_query()

    condition =
      dynamic(
        [ctb, t],
        ^fiat_balance < ^fiat_value or is_nil(^fiat_balance) or
          (^fiat_balance == ^fiat_value and
             (ctb.value < ^value or
                (ctb.value == ^value and ctb.id < ^id)))
      )

    where(
      query,
      [ctb, t],
      ^condition
    )
  end

  defp page_verified_contracts(query, %PagingOptions{key: nil}), do: query

  defp page_verified_contracts(query, %PagingOptions{key: {id}}) do
    where(query, [contract], contract.id < ^id)
  end

  @doc """
  Ensures the following conditions are true:

    * excludes internal transactions of type call with no siblings in the
      transaction
    * includes internal transactions of type create, reward, or selfdestruct
      even when they are alone in the parent transaction

  """
  @spec where_transaction_has_multiple_internal_transactions(Ecto.Query.t()) :: Ecto.Query.t()
  def where_transaction_has_multiple_internal_transactions(query) do
    where(
      query,
      [internal_transaction, transaction],
      internal_transaction.type != ^:call or
        fragment(
          """
          EXISTS (SELECT sibling.*
          FROM internal_transactions AS sibling
          WHERE sibling.transaction_hash = ? AND sibling.index != ?
          )
          """,
          transaction.hash,
          internal_transaction.index
        )
    )
  end

  @doc """
  The current total number of coins minted minus verifiably burned coins.
  """
  @spec total_supply :: non_neg_integer() | nil
  def total_supply do
    supply_module().total() || 0
  end

  @doc """
  The current number coins in the market for trading.
  """
  @spec circulating_supply :: non_neg_integer() | nil
  def circulating_supply do
    supply_module().circulating()
  end

  defp supply_module do
    Application.get_env(:explorer, :supply, Explorer.Chain.Supply.ExchangeRate)
  end

  @doc """
  Calls supply_for_days from the configured supply_module
  """
  def supply_for_days, do: supply_module().supply_for_days(MarketHistoryCache.recent_days_count())

  @doc """
  Streams a lists token contract addresses that haven't been cataloged.
  """
  @spec stream_uncataloged_token_contract_address_hashes(
          initial :: accumulator,
          reducer :: (entry :: Hash.Address.t(), accumulator -> accumulator),
          limited? :: boolean()
        ) :: {:ok, accumulator}
        when accumulator: term()
  def stream_uncataloged_token_contract_address_hashes(initial, reducer, limited? \\ false)
      when is_function(reducer, 2) do
    query =
      from(
        token in Token,
        where: token.cataloged == false,
        select: token.contract_address_hash
      )

    query
    |> add_fetcher_limit(limited?)
    |> Repo.stream_reduce(initial, reducer)
  end

  @spec stream_unfetched_token_instances(
          initial :: accumulator,
          reducer :: (entry :: map(), accumulator -> accumulator)
        ) :: {:ok, accumulator}
        when accumulator: term()
  def stream_unfetched_token_instances(initial, reducer) when is_function(reducer, 2) do
    nft_tokens =
      from(
        token in Token,
        where: token.type == ^"ERC-721" or token.type == ^"ERC-1155",
        select: token.contract_address_hash
      )

    token_ids_query =
      from(
        token_transfer in TokenTransfer,
        select: %{
          token_contract_address_hash: token_transfer.token_contract_address_hash,
          token_id: fragment("unnest(?)", token_transfer.token_ids)
        }
      )

    query =
      from(
        transfer in subquery(token_ids_query),
        inner_join: token in subquery(nft_tokens),
        on: token.contract_address_hash == transfer.token_contract_address_hash,
        left_join: instance in Instance,
        on:
          transfer.token_contract_address_hash == instance.token_contract_address_hash and
            transfer.token_id == instance.token_id,
        where: is_nil(instance.token_id),
        select: %{
          contract_address_hash: transfer.token_contract_address_hash,
          token_id: transfer.token_id
        }
      )

    distinct_query =
      from(
        q in subquery(query),
        distinct: [q.contract_address_hash, q.token_id]
      )

    Repo.stream_reduce(distinct_query, initial, reducer)
  end

  @spec stream_token_instances_with_error(
          initial :: accumulator,
          reducer :: (entry :: map(), accumulator -> accumulator),
          limited? :: boolean()
        ) :: {:ok, accumulator}
        when accumulator: term()
  def stream_token_instances_with_error(initial, reducer, limited? \\ false) when is_function(reducer, 2) do
    Instance
    |> where([instance], not is_nil(instance.error))
    |> select([instance], %{
      contract_address_hash: instance.token_contract_address_hash,
      token_id: instance.token_id,
      updated_at: instance.updated_at
    })
    |> add_fetcher_limit(limited?)
    |> Repo.stream_reduce(initial, reducer)
  end

  @doc """
  Streams a list of token contract addresses that have been cataloged.
  """
  @spec stream_cataloged_token_contract_address_hashes(
          initial :: accumulator,
          reducer :: (entry :: Hash.Address.t(), accumulator -> accumulator),
          some_time_ago_updated :: integer(),
          limited? :: boolean()
        ) :: {:ok, accumulator}
        when accumulator: term()
  def stream_cataloged_token_contract_address_hashes(initial, reducer, some_time_ago_updated \\ 2880, limited? \\ false)
      when is_function(reducer, 2) do
    some_time_ago_updated
    |> Token.cataloged_tokens()
    |> add_fetcher_limit(limited?)
    |> order_by(asc: :updated_at)
    |> Repo.stream_reduce(initial, reducer)
  end

  @doc """
  Returns a list of block numbers token transfer `t:Log.t/0`s that don't have an
  associated `t:TokenTransfer.t/0` record.
  """
  def uncataloged_token_transfer_block_numbers do
    query =
      from(l in Log,
        as: :log,
        where:
          l.first_topic == unquote(TokenTransfer.constant()) or
            l.first_topic == unquote(TokenTransfer.erc1155_single_transfer_signature()) or
            l.first_topic == unquote(TokenTransfer.erc1155_batch_transfer_signature()),
        where:
          not exists(
            from(tf in TokenTransfer,
              where: tf.transaction_hash == parent_as(:log).transaction_hash,
              where: tf.log_index == parent_as(:log).index
            )
          ),
        select: l.block_number,
        distinct: l.block_number
      )

    Repo.stream_reduce(query, [], &[&1 | &2])
  end

  @doc """
  Returns a list of token addresses `t:Address.t/0`s that don't have an
  bridged property revealed.
  """
  def unprocessed_token_addresses_to_reveal_bridged_tokens do
    query =
      from(t in Token,
        where: is_nil(t.bridged),
        select: t.contract_address_hash
      )

    Repo.stream_reduce(query, [], &[&1 | &2])
  end

  @doc """
  Processes AMB tokens from mediators addresses provided
  """
  def process_amb_tokens do
    amb_bridge_mediators_var = Application.get_env(:block_scout_web, :amb_bridge_mediators)
    amb_bridge_mediators = (amb_bridge_mediators_var && String.split(amb_bridge_mediators_var, ",")) || []

    json_rpc_named_arguments = Application.get_env(:explorer, :json_rpc_named_arguments)

    foreign_json_rpc = Application.get_env(:block_scout_web, :foreign_json_rpc)

    eth_call_foreign_json_rpc_named_arguments =
      compose_foreign_json_rpc_named_arguments(json_rpc_named_arguments, foreign_json_rpc)

    try do
      amb_bridge_mediators
      |> Enum.each(fn amb_bridge_mediator_hash ->
        with {:ok, bridge_contract_hash_resp} <-
               get_bridge_contract_hash(amb_bridge_mediator_hash, json_rpc_named_arguments),
             bridge_contract_hash <- decode_contract_address_hash_response(bridge_contract_hash_resp),
             {:ok, destination_chain_id_resp} <-
               get_destination_chain_id(bridge_contract_hash, json_rpc_named_arguments),
             foreign_chain_id <- decode_contract_integer_response(destination_chain_id_resp),
             {:ok, home_token_contract_hash_resp} <-
               get_erc677_token_hash(amb_bridge_mediator_hash, json_rpc_named_arguments),
             home_token_contract_hash_string <- decode_contract_address_hash_response(home_token_contract_hash_resp),
             {:ok, home_token_contract_hash} <- Chain.string_to_address_hash(home_token_contract_hash_string),
             {:ok, foreign_mediator_contract_hash_resp} <-
               get_foreign_mediator_contract_hash(amb_bridge_mediator_hash, json_rpc_named_arguments),
             foreign_mediator_contract_hash <-
               decode_contract_address_hash_response(foreign_mediator_contract_hash_resp),
             {:ok, foreign_token_contract_hash_resp} <-
               get_erc677_token_hash(foreign_mediator_contract_hash, eth_call_foreign_json_rpc_named_arguments),
             foreign_token_contract_hash_string <-
               decode_contract_address_hash_response(foreign_token_contract_hash_resp),
             {:ok, foreign_token_contract_hash} <- Chain.string_to_address_hash(foreign_token_contract_hash_string) do
          insert_bridged_token_metadata(home_token_contract_hash, %{
            foreign_chain_id: foreign_chain_id,
            foreign_token_address_hash: foreign_token_contract_hash,
            custom_metadata: nil,
            custom_cap: nil,
            lp_token: nil,
            type: "amb"
          })

          set_token_bridged_status(home_token_contract_hash, true)
        else
          result ->
            Logger.debug([
              "failed to fetch metadata for token bridged with AMB mediator #{amb_bridge_mediator_hash}",
              inspect(result)
            ])
        end
      end)
    rescue
      _ ->
        :ok
    end

    :ok
  end

  @doc """
  Fetches bridged tokens metadata from OmniBridge.
  """
  def fetch_omni_bridged_tokens_metadata(token_addresses) do
    Enum.each(token_addresses, fn token_address_hash ->
      created_from_int_tx_success_query =
        from(
          it in InternalTransaction,
          inner_join: t in assoc(it, :transaction),
          where: it.created_contract_address_hash == ^token_address_hash,
          where: t.status == ^1
        )

      created_from_int_tx_success =
        created_from_int_tx_success_query
        |> limit(1)
        |> Repo.one()

      created_from_tx_query =
        from(
          t in Transaction,
          where: t.created_contract_address_hash == ^token_address_hash
        )

      created_from_tx =
        created_from_tx_query
        |> Repo.all()
        |> Enum.count() > 0

      created_from_int_tx_query =
        from(
          it in InternalTransaction,
          where: it.created_contract_address_hash == ^token_address_hash
        )

      created_from_int_tx =
        created_from_int_tx_query
        |> Repo.all()
        |> Enum.count() > 0

      cond do
        created_from_tx ->
          set_token_bridged_status(token_address_hash, false)

        created_from_int_tx && !created_from_int_tx_success ->
          set_token_bridged_status(token_address_hash, false)

        created_from_int_tx && created_from_int_tx_success ->
          proceed_with_set_omni_status(token_address_hash, created_from_int_tx_success)

        true ->
          :ok
      end
    end)

    :ok
  end

  defp proceed_with_set_omni_status(token_address_hash, created_from_int_tx_success) do
    {:ok, eth_omni_status} =
      extract_omni_bridged_token_metadata_wrapper(
        token_address_hash,
        created_from_int_tx_success,
        :eth_omni_bridge_mediator
      )

    {:ok, bsc_omni_status} =
      if eth_omni_status do
        {:ok, false}
      else
        extract_omni_bridged_token_metadata_wrapper(
          token_address_hash,
          created_from_int_tx_success,
          :bsc_omni_bridge_mediator
        )
      end

    {:ok, poa_omni_status} =
      if eth_omni_status || bsc_omni_status do
        {:ok, false}
      else
        extract_omni_bridged_token_metadata_wrapper(
          token_address_hash,
          created_from_int_tx_success,
          :poa_omni_bridge_mediator
        )
      end

    if !eth_omni_status && !bsc_omni_status && !poa_omni_status do
      set_token_bridged_status(token_address_hash, false)
    end
  end

  defp extract_omni_bridged_token_metadata_wrapper(token_address_hash, created_from_int_tx_success, mediator) do
    omni_bridge_mediator = Application.get_env(:block_scout_web, mediator)
    %{transaction_hash: transaction_hash} = created_from_int_tx_success

    if omni_bridge_mediator && omni_bridge_mediator !== "" do
      {:ok, omni_bridge_mediator_hash} = Chain.string_to_address_hash(omni_bridge_mediator)

      created_by_amb_mediator_query =
        from(
          it in InternalTransaction,
          where: it.transaction_hash == ^transaction_hash,
          where: it.to_address_hash == ^omni_bridge_mediator_hash
        )

      created_by_amb_mediator =
        created_by_amb_mediator_query
        |> Repo.all()

      if Enum.count(created_by_amb_mediator) > 0 do
        extract_omni_bridged_token_metadata(
          token_address_hash,
          omni_bridge_mediator,
          omni_bridge_mediator_hash
        )

        {:ok, true}
      else
        {:ok, false}
      end
    else
      {:ok, false}
    end
  end

  defp extract_omni_bridged_token_metadata(token_address_hash, omni_bridge_mediator, omni_bridge_mediator_hash) do
    json_rpc_named_arguments = Application.get_env(:explorer, :json_rpc_named_arguments)

    with {:ok, _} <-
           get_token_interfaces_version_signature(token_address_hash, json_rpc_named_arguments),
         {:ok, foreign_token_address_abi_encoded} <-
           get_foreign_token_address(omni_bridge_mediator, token_address_hash, json_rpc_named_arguments),
         {:ok, bridge_contract_hash_resp} <-
           get_bridge_contract_hash(omni_bridge_mediator_hash, json_rpc_named_arguments) do
      foreign_token_address_hash_string = decode_contract_address_hash_response(foreign_token_address_abi_encoded)
      {:ok, foreign_token_address_hash} = Chain.string_to_address_hash(foreign_token_address_hash_string)

      multi_token_bridge_hash_string = decode_contract_address_hash_response(bridge_contract_hash_resp)

      {:ok, foreign_chain_id_abi_encoded} =
        get_destination_chain_id(multi_token_bridge_hash_string, json_rpc_named_arguments)

      foreign_chain_id = decode_contract_integer_response(foreign_chain_id_abi_encoded)

      foreign_json_rpc = Application.get_env(:block_scout_web, :foreign_json_rpc)

      custom_metadata =
        if foreign_json_rpc == 1 do
          get_bridged_token_custom_metadata(foreign_token_address_hash, json_rpc_named_arguments, foreign_json_rpc)
        else
          nil
        end

      bridged_token_metadata = %{
        foreign_chain_id: foreign_chain_id,
        foreign_token_address_hash: foreign_token_address_hash,
        custom_metadata: custom_metadata,
        custom_cap: nil,
        lp_token: nil,
        type: "omni"
      }

      insert_bridged_token_metadata(token_address_hash, bridged_token_metadata)

      set_token_bridged_status(token_address_hash, true)
    end
  end

  defp get_bridge_contract_hash(mediator_hash, json_rpc_named_arguments) do
    # keccak 256 from bridgeContract()
    bridge_contract_signature = "0xcd596583"

    perform_eth_call_request(bridge_contract_signature, mediator_hash, json_rpc_named_arguments)
  end

  defp get_erc677_token_hash(mediator_hash, json_rpc_named_arguments) do
    # keccak 256 from erc677token()
    erc677_token_signature = "0x18d8f9c9"

    perform_eth_call_request(erc677_token_signature, mediator_hash, json_rpc_named_arguments)
  end

  defp get_foreign_mediator_contract_hash(mediator_hash, json_rpc_named_arguments) do
    # keccak 256 from mediatorContractOnOtherSide()
    mediator_contract_on_other_side_signature = "0x871c0760"

    perform_eth_call_request(mediator_contract_on_other_side_signature, mediator_hash, json_rpc_named_arguments)
  end

  defp get_destination_chain_id(bridge_contract_hash, json_rpc_named_arguments) do
    # keccak 256 from destinationChainId()
    destination_chain_id_signature = "0xb0750611"

    perform_eth_call_request(destination_chain_id_signature, bridge_contract_hash, json_rpc_named_arguments)
  end

  defp get_token_interfaces_version_signature(token_address_hash, json_rpc_named_arguments) do
    # keccak 256 from getTokenInterfacesVersion()
    get_token_interfaces_version_signature = "0x859ba28c"

    perform_eth_call_request(get_token_interfaces_version_signature, token_address_hash, json_rpc_named_arguments)
  end

  defp get_foreign_token_address(omni_bridge_mediator, token_address_hash, json_rpc_named_arguments) do
    # keccak 256 from foreignTokenAddress(address)
    foreign_token_address_signature = "0x47ac7d6a"

    token_address_hash_abi_encoded =
      [token_address_hash.bytes]
      |> TypeEncoder.encode([:address])
      |> Base.encode16()

    foreign_token_address_method = foreign_token_address_signature <> token_address_hash_abi_encoded

    perform_eth_call_request(foreign_token_address_method, omni_bridge_mediator, json_rpc_named_arguments)
  end

  defp perform_eth_call_request(method, destination, json_rpc_named_arguments)
       when not is_nil(json_rpc_named_arguments) do
    method
    |> Contract.eth_call_request(destination, 1, nil, nil)
    |> json_rpc(json_rpc_named_arguments)
  end

  defp perform_eth_call_request(_method, _destination, json_rpc_named_arguments)
       when is_nil(json_rpc_named_arguments) do
    :error
  end

  def decode_contract_address_hash_response(resp) do
    case resp do
      "0x000000000000000000000000" <> address ->
        "0x" <> address

      _ ->
        nil
    end
  end

  def decode_contract_integer_response(resp) do
    case resp do
      "0x" <> integer_encoded ->
        {integer_value, _} = Integer.parse(integer_encoded, 16)
        integer_value

      _ ->
        nil
    end
  end

  defp set_token_bridged_status(token_address_hash, status) do
    case Repo.get(Token, token_address_hash) do
      %Explorer.Chain.Token{bridged: bridged} = target_token ->
        if !bridged do
          token = Changeset.change(target_token, bridged: status)

          Repo.update(token)
        end

      _ ->
        :ok
    end
  end

  defp insert_bridged_token_metadata(token_address_hash, %{
         foreign_chain_id: foreign_chain_id,
         foreign_token_address_hash: foreign_token_address_hash,
         custom_metadata: custom_metadata,
         custom_cap: custom_cap,
         lp_token: lp_token,
         type: type
       }) do
    target_token = Repo.get(Token, token_address_hash)

    if target_token do
      {:ok, _} =
        Repo.insert(
          %BridgedToken{
            home_token_contract_address_hash: token_address_hash,
            foreign_chain_id: foreign_chain_id,
            foreign_token_contract_address_hash: foreign_token_address_hash,
            custom_metadata: custom_metadata,
            custom_cap: custom_cap,
            lp_token: lp_token,
            type: type
          },
          on_conflict: :nothing
        )
    end
  end

  # Fetches custom metadata for bridged tokens from the node.
  # Currently, gets Balancer token composite tokens with their weights
  # from foreign chain
  defp get_bridged_token_custom_metadata(foreign_token_address_hash, json_rpc_named_arguments, foreign_json_rpc)
       when not is_nil(foreign_json_rpc) and foreign_json_rpc !== "" do
    eth_call_foreign_json_rpc_named_arguments =
      compose_foreign_json_rpc_named_arguments(json_rpc_named_arguments, foreign_json_rpc)

    balancer_custom_metadata(foreign_token_address_hash, eth_call_foreign_json_rpc_named_arguments) ||
      sushiswap_custom_metadata(foreign_token_address_hash, eth_call_foreign_json_rpc_named_arguments)
  end

  defp get_bridged_token_custom_metadata(_foreign_token_address_hash, _json_rpc_named_arguments, foreign_json_rpc)
       when is_nil(foreign_json_rpc) do
    nil
  end

  defp get_bridged_token_custom_metadata(_foreign_token_address_hash, _json_rpc_named_arguments, foreign_json_rpc)
       when foreign_json_rpc == "" do
    nil
  end

  defp balancer_custom_metadata(foreign_token_address_hash, eth_call_foreign_json_rpc_named_arguments) do
    # keccak 256 from getCurrentTokens()
    get_current_tokens_signature = "0xcc77828d"

    case get_current_tokens_signature
         |> Contract.eth_call_request(foreign_token_address_hash, 1, nil, nil)
         |> json_rpc(eth_call_foreign_json_rpc_named_arguments) do
      {:ok, "0x"} ->
        nil

      {:ok, "0x" <> balancer_current_tokens_encoded} ->
        [balancer_current_tokens] =
          try do
            balancer_current_tokens_encoded
            |> Base.decode16!(case: :mixed)
            |> TypeDecoder.decode_raw([{:array, :address}])
          rescue
            _ -> []
          end

        bridged_token_custom_metadata =
          parse_bridged_token_custom_metadata(
            balancer_current_tokens,
            eth_call_foreign_json_rpc_named_arguments,
            foreign_token_address_hash
          )

        if is_map(bridged_token_custom_metadata) do
          tokens = Map.get(bridged_token_custom_metadata, :tokens)
          weights = Map.get(bridged_token_custom_metadata, :weights)

          if tokens == "" do
            nil
          else
            if weights !== "", do: "#{tokens} #{weights}", else: tokens
          end
        else
          nil
        end

      _ ->
        nil
    end
  end

  defp sushiswap_custom_metadata(foreign_token_address_hash, eth_call_foreign_json_rpc_named_arguments) do
    # keccak 256 from token0()
    token0_signature = "0x0dfe1681"

    # keccak 256 from token1()
    token1_signature = "0xd21220a7"

    # keccak 256 from name()
    name_signature = "0x06fdde03"

    # keccak 256 from symbol()
    symbol_signature = "0x95d89b41"

    with {:ok, "0x" <> token0_encoded} <-
           token0_signature
           |> Contract.eth_call_request(foreign_token_address_hash, 1, nil, nil)
           |> json_rpc(eth_call_foreign_json_rpc_named_arguments),
         {:ok, "0x" <> token1_encoded} <-
           token1_signature
           |> Contract.eth_call_request(foreign_token_address_hash, 2, nil, nil)
           |> json_rpc(eth_call_foreign_json_rpc_named_arguments),
         token0_hash <- parse_contract_response(token0_encoded, :address),
         token1_hash <- parse_contract_response(token1_encoded, :address),
         false <- is_nil(token0_hash),
         false <- is_nil(token1_hash),
         token0_hash_str <- "0x" <> Base.encode16(token0_hash, case: :lower),
         token1_hash_str <- "0x" <> Base.encode16(token1_hash, case: :lower),
         {:ok, "0x" <> token0_name_encoded} <-
           name_signature
           |> Contract.eth_call_request(token0_hash_str, 1, nil, nil)
           |> json_rpc(eth_call_foreign_json_rpc_named_arguments),
         {:ok, "0x" <> token1_name_encoded} <-
           name_signature
           |> Contract.eth_call_request(token1_hash_str, 2, nil, nil)
           |> json_rpc(eth_call_foreign_json_rpc_named_arguments),
         {:ok, "0x" <> token0_symbol_encoded} <-
           symbol_signature
           |> Contract.eth_call_request(token0_hash_str, 1, nil, nil)
           |> json_rpc(eth_call_foreign_json_rpc_named_arguments),
         {:ok, "0x" <> token1_symbol_encoded} <-
           symbol_signature
           |> Contract.eth_call_request(token1_hash_str, 2, nil, nil)
           |> json_rpc(eth_call_foreign_json_rpc_named_arguments) do
      token0_name = parse_contract_response(token0_name_encoded, :string, {:bytes, 32})
      token1_name = parse_contract_response(token1_name_encoded, :string, {:bytes, 32})
      token0_symbol = parse_contract_response(token0_symbol_encoded, :string, {:bytes, 32})
      token1_symbol = parse_contract_response(token1_symbol_encoded, :string, {:bytes, 32})

      "#{token0_name}/#{token1_name} (#{token0_symbol}/#{token1_symbol})"
    else
      _ ->
        nil
    end
  end

  def calc_lp_tokens_total_liquidity do
    json_rpc_named_arguments = Application.get_env(:explorer, :json_rpc_named_arguments)
    foreign_json_rpc = Application.get_env(:block_scout_web, :foreign_json_rpc)
    bridged_mainnet_tokens_list = BridgedToken.get_unprocessed_mainnet_lp_tokens_list()

    Enum.each(bridged_mainnet_tokens_list, fn bridged_token ->
      case calc_sushiswap_lp_tokens_cap(
             bridged_token.home_token_contract_address_hash,
             bridged_token.foreign_token_contract_address_hash,
             json_rpc_named_arguments,
             foreign_json_rpc
           ) do
        {:ok, new_custom_cap} ->
          bridged_token
          |> Changeset.change(%{custom_cap: new_custom_cap, lp_token: true})
          |> Repo.update()

        {:error, :not_lp_token} ->
          bridged_token
          |> Changeset.change(%{lp_token: false})
          |> Repo.update()
      end
    end)

    Logger.debug(fn -> "Total liquidity fetched for LP tokens" end)
  end

  defp calc_sushiswap_lp_tokens_cap(
         home_token_contract_address_hash,
         foreign_token_address_hash,
         json_rpc_named_arguments,
         foreign_json_rpc
       ) do
    eth_call_foreign_json_rpc_named_arguments =
      compose_foreign_json_rpc_named_arguments(json_rpc_named_arguments, foreign_json_rpc)

    # keccak 256 from getReserves()
    get_reserves_signature = "0x0902f1ac"

    # keccak 256 from token0()
    token0_signature = "0x0dfe1681"

    # keccak 256 from token1()
    token1_signature = "0xd21220a7"

    # keccak 256 from totalSupply()
    total_supply_signature = "0x18160ddd"

    with {:ok, "0x" <> get_reserves_encoded} <-
           get_reserves_signature
           |> Contract.eth_call_request(foreign_token_address_hash, 1, nil, nil)
           |> json_rpc(eth_call_foreign_json_rpc_named_arguments),
         {:ok, "0x" <> home_token_total_supply_encoded} <-
           total_supply_signature
           |> Contract.eth_call_request(home_token_contract_address_hash, 1, nil, nil)
           |> json_rpc(json_rpc_named_arguments),
         [reserve0, reserve1, _] <-
           parse_contract_response(get_reserves_encoded, [{:uint, 112}, {:uint, 112}, {:uint, 32}]),
         {:ok, token0_cap_usd} <-
           get_lp_token_cap(
             home_token_total_supply_encoded,
             token0_signature,
             reserve0,
             foreign_token_address_hash,
             eth_call_foreign_json_rpc_named_arguments
           ),
         {:ok, token1_cap_usd} <-
           get_lp_token_cap(
             home_token_total_supply_encoded,
             token1_signature,
             reserve1,
             foreign_token_address_hash,
             eth_call_foreign_json_rpc_named_arguments
           ) do
      total_lp_cap = Decimal.add(token0_cap_usd, token1_cap_usd)
      {:ok, total_lp_cap}
    else
      _ ->
        {:error, :not_lp_token}
    end
  end

  defp get_lp_token_cap(
         home_token_total_supply_encoded,
         token_signature,
         reserve,
         foreign_token_address_hash,
         eth_call_foreign_json_rpc_named_arguments
       ) do
    # keccak 256 from decimals()
    decimals_signature = "0x313ce567"

    # keccak 256 from totalSupply()
    total_supply_signature = "0x18160ddd"

    home_token_total_supply =
      home_token_total_supply_encoded
      |> parse_contract_response({:uint, 256})
      |> Decimal.new()

    case token_signature
         |> Contract.eth_call_request(foreign_token_address_hash, 1, nil, nil)
         |> json_rpc(eth_call_foreign_json_rpc_named_arguments) do
      {:ok, "0x" <> token_encoded} ->
        with token_hash <- parse_contract_response(token_encoded, :address),
             false <- is_nil(token_hash),
             token_hash_str <- "0x" <> Base.encode16(token_hash, case: :lower),
             {:ok, "0x" <> token_decimals_encoded} <-
               decimals_signature
               |> Contract.eth_call_request(token_hash_str, 1, nil, nil)
               |> json_rpc(eth_call_foreign_json_rpc_named_arguments),
             {:ok, "0x" <> foreign_token_total_supply_encoded} <-
               total_supply_signature
               |> Contract.eth_call_request(foreign_token_address_hash, 1, nil, nil)
               |> json_rpc(eth_call_foreign_json_rpc_named_arguments) do
          token_decimals = parse_contract_response(token_decimals_encoded, {:uint, 256})

          foreign_token_total_supply =
            foreign_token_total_supply_encoded
            |> parse_contract_response({:uint, 256})
            |> Decimal.new()

          token_decimals_divider =
            10
            |> :math.pow(token_decimals)
            |> Decimal.from_float()

          token_cap =
            reserve
            |> Decimal.div(foreign_token_total_supply)
            |> Decimal.mult(home_token_total_supply)
            |> Decimal.div(token_decimals_divider)

          token_price = TokenExchangeRate.fetch_token_exchange_rate_by_address(token_hash_str)

          token_cap_usd =
            if token_price do
              token_price
              |> Decimal.mult(token_cap)
            else
              0
            end

          {:ok, token_cap_usd}
        else
          _ -> :error
        end
    end
  end

  defp parse_contract_response(abi_encoded_value, types) when is_list(types) do
    values =
      try do
        abi_encoded_value
        |> Base.decode16!(case: :mixed)
        |> TypeDecoder.decode_raw(types)
      rescue
        _ -> [nil]
      end

    values
  end

  defp parse_contract_response(abi_encoded_value, type, emergency_type \\ nil) do
    [value] =
      try do
        [res] = decode_contract_response(abi_encoded_value, type)

        [convert_binary_to_string(res, type)]
      rescue
        _ ->
          if emergency_type do
            try do
              [res] = decode_contract_response(abi_encoded_value, emergency_type)

              [convert_binary_to_string(res, emergency_type)]
            rescue
              _ ->
                [nil]
            end
          else
            [nil]
          end
      end

    value
  end

  defp decode_contract_response(abi_encoded_value, type) do
    abi_encoded_value
    |> Base.decode16!(case: :mixed)
    |> TypeDecoder.decode_raw([type])
  end

  defp convert_binary_to_string(binary, type) do
    case type do
      {:bytes, _} ->
        ContractState.binary_to_string(binary)

      _ ->
        binary
    end
  end

  defp compose_foreign_json_rpc_named_arguments(json_rpc_named_arguments, foreign_json_rpc)
       when foreign_json_rpc != "" do
    {_, eth_call_foreign_json_rpc_named_arguments} =
      Keyword.get_and_update(json_rpc_named_arguments, :transport_options, fn transport_options ->
        {_, updated_transport_options} =
          update_transport_options_set_foreign_json_rpc(transport_options, foreign_json_rpc)

        {transport_options, updated_transport_options}
      end)

    eth_call_foreign_json_rpc_named_arguments
  end

  defp compose_foreign_json_rpc_named_arguments(_json_rpc_named_arguments, foreign_json_rpc)
       when foreign_json_rpc == "" do
    nil
  end

  defp compose_foreign_json_rpc_named_arguments(json_rpc_named_arguments, _foreign_json_rpc)
       when is_nil(json_rpc_named_arguments) do
    nil
  end

  defp update_transport_options_set_foreign_json_rpc(transport_options, foreign_json_rpc) do
    Keyword.get_and_update(transport_options, :method_to_url, fn method_to_url ->
      {_, updated_method_to_url} =
        Keyword.get_and_update(method_to_url, :eth_call, fn eth_call ->
          {eth_call, foreign_json_rpc}
        end)

      {method_to_url, updated_method_to_url}
    end)
  end

  defp parse_bridged_token_custom_metadata(
         balancer_current_tokens,
         eth_call_foreign_json_rpc_named_arguments,
         foreign_token_address_hash
       ) do
    balancer_current_tokens
    |> Enum.reduce(%{:tokens => "", :weights => ""}, fn balancer_token_bytes, balancer_tokens_weights ->
      balancer_token_hash_without_0x =
        balancer_token_bytes
        |> Base.encode16(case: :lower)

      balancer_token_hash = "0x" <> balancer_token_hash_without_0x

      # 95d89b41 = keccak256(symbol())
      symbol_signature = "0x95d89b41"

      case symbol_signature
           |> Contract.eth_call_request(balancer_token_hash, 1, nil, nil)
           |> json_rpc(eth_call_foreign_json_rpc_named_arguments) do
        {:ok, "0x" <> symbol_encoded} ->
          [symbol] =
            symbol_encoded
            |> Base.decode16!(case: :mixed)
            |> TypeDecoder.decode_raw([:string])

          # f1b8a9b7 = keccak256(getNormalizedWeight(address))
          get_normalized_weight_signature = "0xf1b8a9b7"

          get_normalized_weight_arg_abi_encoded =
            [balancer_token_bytes]
            |> TypeEncoder.encode([:address])
            |> Base.encode16(case: :lower)

          get_normalized_weight_abi_encoded = get_normalized_weight_signature <> get_normalized_weight_arg_abi_encoded

          get_normalized_weight_resp =
            get_normalized_weight_abi_encoded
            |> Contract.eth_call_request(foreign_token_address_hash, 1, nil, nil)
            |> json_rpc(eth_call_foreign_json_rpc_named_arguments)

          parse_balancer_weights(get_normalized_weight_resp, balancer_tokens_weights, symbol)

        _ ->
          nil
      end
    end)
  end

  defp parse_balancer_weights(get_normalized_weight_resp, balancer_tokens_weights, symbol) do
    case get_normalized_weight_resp do
      {:ok, "0x" <> normalized_weight_encoded} ->
        [normalized_weight] =
          try do
            normalized_weight_encoded
            |> Base.decode16!(case: :mixed)
            |> TypeDecoder.decode_raw([{:uint, 256}])
          rescue
            _ ->
              []
          end

        normalized_weight_to_100_perc = calc_normalized_weight_to_100_perc(normalized_weight)

        normalized_weight_in_perc =
          normalized_weight_to_100_perc
          |> div(1_000_000_000_000_000_000)

        current_tokens = Map.get(balancer_tokens_weights, :tokens)
        current_weights = Map.get(balancer_tokens_weights, :weights)

        tokens_value = combine_tokens_value(current_tokens, symbol)
        weights_value = combine_weights_value(current_weights, normalized_weight_in_perc)

        %{:tokens => tokens_value, :weights => weights_value}

      _ ->
        nil
    end
  end

  defp calc_normalized_weight_to_100_perc(normalized_weight) do
    if normalized_weight, do: 100 * normalized_weight, else: 0
  end

  defp combine_tokens_value(current_tokens, symbol) do
    if current_tokens == "", do: symbol, else: current_tokens <> "/" <> symbol
  end

  defp combine_weights_value(current_weights, normalized_weight_in_perc) do
    if current_weights == "",
      do: "#{normalized_weight_in_perc}",
      else: current_weights <> "/" <> "#{normalized_weight_in_perc}"
  end

  @doc """
  Fetches a `t:Token.t/0` by an address hash.

  ## Options

      * `:necessity_by_association` - use to load `t:association/0` as `:required` or `:optional`.  If an association is
      `:required`, and the `t:Token.t/0` has no associated record for that association,
      then the `t:Token.t/0` will not be included in the list.
  """
  @spec token_from_address_hash(Hash.Address.t(), [necessity_by_association_option | api?]) ::
          {:ok, Token.t()} | {:error, :not_found}
  def token_from_address_hash(
        %Hash{byte_count: unquote(Hash.Address.byte_count())} = hash,
        options \\ []
      ) do
    necessity_by_association = Keyword.get(options, :necessity_by_association, %{})

    query =
      from(
        t in Token,
        where: t.contract_address_hash == ^hash,
        select: t
      )

    query
    |> join_associations(necessity_by_association)
    |> preload(:contract_address)
    |> select_repo(options).one()
    |> case do
      nil ->
        {:error, :not_found}

      %Token{} = token ->
        {:ok, token}
    end
  end

  @spec token_from_address_hash_exists?(Hash.Address.t(), [api?]) :: boolean()
  def token_from_address_hash_exists?(%Hash{byte_count: unquote(Hash.Address.byte_count())} = hash, options) do
    query =
      from(
        t in Token,
        where: t.contract_address_hash == ^hash,
        select: t
      )

    select_repo(options).exists?(query)
  end

  @spec fetch_token_transfers_from_token_hash(Hash.t(), [paging_options]) :: []
  def fetch_token_transfers_from_token_hash(token_address_hash, options \\ []) do
    TokenTransfer.fetch_token_transfers_from_token_hash(token_address_hash, options)
  end

  @spec fetch_token_transfers_from_token_hash_and_token_id(Hash.t(), non_neg_integer(), [paging_options]) :: []
  def fetch_token_transfers_from_token_hash_and_token_id(token_address_hash, token_id, options \\ []) do
    TokenTransfer.fetch_token_transfers_from_token_hash_and_token_id(token_address_hash, token_id, options)
  end

  @spec count_token_transfers_from_token_hash(Hash.t()) :: non_neg_integer()
  def count_token_transfers_from_token_hash(token_address_hash) do
    TokenTransfer.count_token_transfers_from_token_hash(token_address_hash)
  end

  @spec count_token_transfers_from_token_hash_and_token_id(Hash.t(), non_neg_integer(), [api?]) :: non_neg_integer()
  def count_token_transfers_from_token_hash_and_token_id(token_address_hash, token_id, options \\ []) do
    TokenTransfer.count_token_transfers_from_token_hash_and_token_id(token_address_hash, token_id, options)
  end

  @spec transaction_has_token_transfers?(Hash.t()) :: boolean()
  def transaction_has_token_transfers?(transaction_hash) do
    query = from(tt in TokenTransfer, where: tt.transaction_hash == ^transaction_hash)

    Repo.exists?(query)
  end

  @spec address_has_rewards?(Address.t()) :: boolean()
  def address_has_rewards?(address_hash) do
    query = from(r in Reward, where: r.address_hash == ^address_hash)

    Repo.exists?(query)
  end

  @spec address_tokens_with_balance(Hash.Address.t(), [any()]) :: []
  def address_tokens_with_balance(address_hash, paging_options \\ []) do
    address_hash
    |> Address.Token.list_address_tokens_with_balance(paging_options)
    |> Repo.all()
  end

  @spec find_and_update_replaced_transactions([
          %{
            required(:nonce) => non_neg_integer,
            required(:from_address_hash) => Hash.Address.t(),
            required(:hash) => Hash.t()
          }
        ]) :: {integer(), nil | [term()]}
  def find_and_update_replaced_transactions(transactions, timeout \\ :infinity) do
    query =
      transactions
      |> Enum.reduce(
        Transaction,
        fn %{hash: hash, nonce: nonce, from_address_hash: from_address_hash}, query ->
          from(t in query,
            or_where:
              t.nonce == ^nonce and t.from_address_hash == ^from_address_hash and t.hash != ^hash and
                not is_nil(t.block_number)
          )
        end
      )
      # Enforce Transaction ShareLocks order (see docs: sharelocks.md)
      |> order_by(asc: :hash)
      |> lock("FOR NO KEY UPDATE")

    hashes = Enum.map(transactions, & &1.hash)

    transactions_to_update =
      from(pending in Transaction,
        join: duplicate in subquery(query),
        on: duplicate.nonce == pending.nonce,
        on: duplicate.from_address_hash == pending.from_address_hash,
        where: pending.hash in ^hashes and is_nil(pending.block_hash)
      )

    Repo.update_all(transactions_to_update, [set: [error: "dropped/replaced", status: :error]], timeout: timeout)
  end

  @spec update_replaced_transactions([
          %{
            required(:nonce) => non_neg_integer,
            required(:from_address_hash) => Hash.Address.t(),
            required(:block_hash) => Hash.Full.t()
          }
        ]) :: {integer(), nil | [term()]}
  def update_replaced_transactions(transactions, timeout \\ :infinity) do
    filters =
      transactions
      |> Enum.filter(fn transaction ->
        transaction.block_hash && transaction.nonce && transaction.from_address_hash
      end)
      |> Enum.map(fn transaction ->
        {transaction.nonce, transaction.from_address_hash}
      end)
      |> Enum.uniq()

    if Enum.empty?(filters) do
      {:ok, []}
    else
      query =
        filters
        |> Enum.reduce(Transaction, fn {nonce, from_address}, query ->
          from(t in query,
            or_where: t.nonce == ^nonce and t.from_address_hash == ^from_address and is_nil(t.block_hash)
          )
        end)
        # Enforce Transaction ShareLocks order (see docs: sharelocks.md)
        |> order_by(asc: :hash)
        |> lock("FOR NO KEY UPDATE")

      Repo.update_all(
        from(t in Transaction, join: s in subquery(query), on: t.hash == s.hash),
        [set: [error: "dropped/replaced", status: :error]],
        timeout: timeout
      )
    end
  end

  @spec upsert_token_instance(map()) :: {:ok, Instance.t()} | {:error, Ecto.Changeset.t()}
  def upsert_token_instance(params) do
    changeset = Instance.changeset(%Instance{}, params)

    Repo.insert(changeset,
      on_conflict: :replace_all,
      conflict_target: [:token_id, :token_contract_address_hash]
    )
  end

  @doc """
  Update a new `t:Token.t/0` record.

  As part of updating token, an additional record is inserted for
  naming the address for reference if a name is provided for a token.
  """
  @spec update_token(Token.t(), map()) :: {:ok, Token.t()} | {:error, Ecto.Changeset.t()}
  def update_token(%Token{contract_address_hash: address_hash} = token, params \\ %{}) do
    token_changeset = Token.changeset(token, Map.put(params, :updated_at, DateTime.utc_now()))
    address_name_changeset = Address.Name.changeset(%Address.Name{}, Map.put(params, :address_hash, address_hash))

    stale_error_field = :contract_address_hash
    stale_error_message = "is up to date"

    token_opts = [
      on_conflict: Runner.Tokens.default_on_conflict(),
      conflict_target: :contract_address_hash,
      stale_error_field: stale_error_field,
      stale_error_message: stale_error_message
    ]

    address_name_opts = [on_conflict: :nothing, conflict_target: [:address_hash, :name]]

    # Enforce ShareLocks tables order (see docs: sharelocks.md)
    insert_result =
      Multi.new()
      |> Multi.run(
        :address_name,
        fn repo, _ ->
          {:ok, repo.insert(address_name_changeset, address_name_opts)}
        end
      )
      |> Multi.run(:token, fn repo, _ ->
        with {:error, %Changeset{errors: [{^stale_error_field, {^stale_error_message, [_]}}]}} <-
               repo.update(token_changeset, token_opts) do
          # the original token passed into `update_token/2` as stale error means it is unchanged
          {:ok, token}
        end
      end)
      |> Repo.transaction()

    case insert_result do
      {:ok, %{token: token}} ->
        {:ok, token}

      {:error, :token, changeset, _} ->
        {:error, changeset}
    end
  end

  @spec fetch_last_token_balances(Hash.Address.t(), [api?]) :: []
  def fetch_last_token_balances(address_hash, options \\ []) do
    address_hash
    |> CurrentTokenBalance.last_token_balances()
    |> select_repo(options).all()
  end

  @spec fetch_paginated_last_token_balances(Hash.Address.t(), [paging_options]) :: []
  def fetch_paginated_last_token_balances(address_hash, options) do
    filter = Keyword.get(options, :token_type)
    options = Keyword.delete(options, :token_type)

    address_hash
    |> CurrentTokenBalance.last_token_balances(options, filter)
    |> page_current_token_balances(options)
    |> select_repo(options).all()
  end

  @spec erc721_or_erc1155_token_instance_from_token_id_and_token_address(non_neg_integer(), Hash.Address.t(), [api?]) ::
          {:ok, Instance.t()} | {:error, :not_found}
  def erc721_or_erc1155_token_instance_from_token_id_and_token_address(token_id, token_contract_address, options \\ []) do
    query = Instance.token_instance_query(token_id, token_contract_address)

    case select_repo(options).one(query) do
      nil -> {:error, :not_found}
      token_instance -> {:ok, token_instance}
    end
  end

  @spec token_instance_exists?(non_neg_integer, Hash.Address.t(), [api?]) :: boolean
  def token_instance_exists?(token_id, token_contract_address, options \\ []) do
    query = Instance.token_instance_query(token_id, token_contract_address)

    select_repo(options).exists?(query)
  end

  defp fetch_coin_balances(address, paging_options) do
    address.hash
    |> CoinBalance.fetch_coin_balances(paging_options)
  end

  @spec fetch_last_token_balance(Hash.Address.t(), Hash.Address.t()) :: Decimal.t()
  def fetch_last_token_balance(address_hash, token_contract_address_hash) do
    if address_hash !== %{} do
      address_hash
      |> CurrentTokenBalance.last_token_balance(token_contract_address_hash) || Decimal.new(0)
    else
      Decimal.new(0)
    end
  end

  # @spec fetch_last_token_balance_1155(Hash.Address.t(), Hash.Address.t()) :: Decimal.t()
  def fetch_last_token_balance_1155(address_hash, token_contract_address_hash, token_id) do
    if address_hash !== %{} do
      address_hash
      |> CurrentTokenBalance.last_token_balance_1155(token_contract_address_hash, token_id) || Decimal.new(0)
    else
      Decimal.new(0)
    end
  end

  @spec address_to_coin_balances(Address.t(), [paging_options | api?]) :: []
  def address_to_coin_balances(address, options) do
    paging_options = Keyword.get(options, :paging_options, @default_paging_options)

    balances_raw =
      address
      |> fetch_coin_balances(paging_options)
      |> page_coin_balances(paging_options)
      |> select_repo(options).all()
      |> preload_transactions(options)

    if Enum.empty?(balances_raw) do
      balances_raw
    else
      balances_raw_filtered =
        balances_raw
        |> Enum.filter(fn balance -> balance.value end)

      min_block_number =
        balances_raw_filtered
        |> Enum.min_by(fn balance -> balance.block_number end, fn -> %{} end)
        |> Map.get(:block_number)

      max_block_number =
        balances_raw_filtered
        |> Enum.max_by(fn balance -> balance.block_number end, fn -> %{} end)
        |> Map.get(:block_number)

      min_block_timestamp = find_block_timestamp(min_block_number, options)
      max_block_timestamp = find_block_timestamp(max_block_number, options)

      min_block_unix_timestamp =
        min_block_timestamp
        |> Timex.to_unix()

      max_block_unix_timestamp =
        max_block_timestamp
        |> Timex.to_unix()

      blocks_delta = max_block_number - min_block_number

      balances_with_dates =
        if blocks_delta > 0 do
          add_block_timestamp_to_balances(
            balances_raw_filtered,
            min_block_number,
            min_block_unix_timestamp,
            max_block_unix_timestamp,
            blocks_delta
          )
        else
          add_min_block_timestamp_to_balances(balances_raw_filtered, min_block_unix_timestamp)
        end

      balances_with_dates
      |> Enum.sort(fn balance1, balance2 -> balance1.block_number >= balance2.block_number end)
    end
  end

  # Here we fetch from DB one tx per one coin balance. It's much more faster than LEFT OUTER JOIN which was before.
  defp preload_transactions(balances, options) do
    tasks =
      Enum.map(balances, fn balance ->
        Task.async(fn ->
          Transaction
          |> where(
            [tx],
            tx.block_number == ^balance.block_number and tx.value > ^0 and
              (tx.to_address_hash == ^balance.address_hash or tx.from_address_hash == ^balance.address_hash)
          )
          |> select([tx], tx.hash)
          |> limit(1)
          |> select_repo(options).one()
        end)
      end)

    tasks
    |> Task.yield_many(120_000)
    |> Enum.zip(balances)
    |> Enum.map(fn {{task, res}, balance} ->
      case res do
        {:ok, hash} ->
          put_tx_hash(hash, balance)

        {:exit, _reason} ->
          balance

        nil ->
          Task.shutdown(task, :brutal_kill)
          balance
      end
    end)
  end

  defp put_tx_hash(hash, coin_balance),
    do: if(hash, do: %CoinBalance{coin_balance | transaction_hash: hash}, else: coin_balance)

  defp add_block_timestamp_to_balances(
         balances_raw_filtered,
         min_block_number,
         min_block_unix_timestamp,
         max_block_unix_timestamp,
         blocks_delta
       ) do
    balances_raw_filtered
    |> Enum.map(fn balance ->
      date =
        trunc(
          min_block_unix_timestamp +
            (balance.block_number - min_block_number) * (max_block_unix_timestamp - min_block_unix_timestamp) /
              blocks_delta
        )

      add_date_to_balance(balance, date)
    end)
  end

  defp add_min_block_timestamp_to_balances(balances_raw_filtered, min_block_unix_timestamp) do
    balances_raw_filtered
    |> Enum.map(fn balance ->
      date = min_block_unix_timestamp

      add_date_to_balance(balance, date)
    end)
  end

  defp add_date_to_balance(balance, date) do
    formatted_date = Timex.from_unix(date)
    %{balance | block_timestamp: formatted_date}
  end

  def get_token_balance(address_hash, token_contract_address_hash, block_number, token_id \\ nil, options \\ []) do
    query = TokenBalance.fetch_token_balance(address_hash, token_contract_address_hash, block_number, token_id)

    select_repo(options).one(query)
  end

  def get_coin_balance(address_hash, block_number, options \\ []) do
    query = CoinBalance.fetch_coin_balance(address_hash, block_number)

    select_repo(options).one(query)
  end

  @spec address_to_balances_by_day(Hash.Address.t(), [api?]) :: [balance_by_day]
  def address_to_balances_by_day(address_hash, options \\ []) do
    latest_block_timestamp =
      address_hash
      |> CoinBalance.last_coin_balance_timestamp()
      |> select_repo(options).one()

    address_hash
    |> CoinBalanceDaily.balances_by_day()
    |> select_repo(options).all()
    |> Enum.sort_by(fn %{date: d} -> {d.year, d.month, d.day} end)
    |> replace_last_value(latest_block_timestamp)
    |> normalize_balances_by_day(Keyword.get(options, :api?, false))
  end

  # https://github.com/blockscout/blockscout/issues/2658
  defp replace_last_value(items, %{value: value, timestamp: timestamp}) do
    List.replace_at(items, -1, %{date: Date.convert!(timestamp, Calendar.ISO), value: value})
  end

  defp replace_last_value(items, _), do: items

  defp normalize_balances_by_day(balances_by_day, api?) do
    result =
      balances_by_day
      |> Enum.filter(fn day -> day.value end)
      |> (&if(api?, do: &1, else: Enum.map(&1, fn day -> Map.update!(day, :date, fn x -> to_string(x) end) end))).()
      |> (&if(api?, do: &1, else: Enum.map(&1, fn day -> Map.update!(day, :value, fn x -> Wei.to(x, :ether) end) end))).()

    today = Date.to_string(NaiveDateTime.utc_now())

    if Enum.count(result) > 0 && !Enum.any?(result, fn map -> map[:date] == today end) do
      List.flatten([result | [%{date: today, value: List.last(result)[:value]}]])
    else
      result
    end
  end

  @spec fetch_token_holders_from_token_hash(Hash.Address.t(), [paging_options | api?]) :: [TokenBalance.t()]
  def fetch_token_holders_from_token_hash(contract_address_hash, options \\ []) do
    query =
      contract_address_hash
      |> CurrentTokenBalance.token_holders_ordered_by_value(options)

    query
    |> select_repo(options).all()
  end

  def fetch_token_holders_from_token_hash_and_token_id(contract_address_hash, token_id, options \\ []) do
    contract_address_hash
    |> CurrentTokenBalance.token_holders_1155_by_token_id(token_id, options)
    |> select_repo(options).all()
  end

  def token_id_1155_is_unique?(contract_address_hash, token_id, options \\ [])

  def token_id_1155_is_unique?(_, nil, _), do: false

  def token_id_1155_is_unique?(contract_address_hash, token_id, options) do
    result =
      contract_address_hash |> CurrentTokenBalance.token_balances_by_id_limit_2(token_id) |> select_repo(options).all()

    if length(result) == 1 do
      Decimal.compare(Enum.at(result, 0), 1) == :eq
    else
      false
    end
  end

  def get_token_ids_1155(contract_address_hash) do
    contract_address_hash
    |> CurrentTokenBalance.token_ids_query()
    |> Repo.all()
  end

  @spec count_token_holders_from_token_hash(Hash.Address.t()) :: non_neg_integer()
  def count_token_holders_from_token_hash(contract_address_hash) do
    query =
      from(ctb in CurrentTokenBalance.token_holders_query_for_count(contract_address_hash),
        select: fragment("COUNT(DISTINCT(address_hash))")
      )

    Repo.one!(query, timeout: :infinity)
  end

  @spec address_to_unique_tokens(Hash.Address.t(), [paging_options | api?]) :: [Instance.t()]
  def address_to_unique_tokens(contract_address_hash, options \\ []) do
    paging_options = Keyword.get(options, :paging_options, @default_paging_options)

    contract_address_hash
    |> Instance.address_to_unique_token_instances()
    |> Instance.page_token_instance(paging_options)
    |> limit(^paging_options.page_size)
    |> select_repo(options).all()
    |> Enum.map(&put_owner_to_token_instance(&1, options))
  end

  def put_owner_to_token_instance(%Instance{} = token_instance, options \\ []) do
    owner =
      token_instance
      |> Instance.owner_query()
      |> select_repo(options).one()

    %{token_instance | owner: owner}
  end

  @spec data() :: Dataloader.Ecto.t()
  def data, do: DataloaderEcto.new(Repo)

  @spec transaction_token_transfer_type(Transaction.t()) ::
          :erc20 | :erc721 | :erc1155 | :token_transfer | nil
  def transaction_token_transfer_type(
        %Transaction{
          status: :ok,
          created_contract_address_hash: nil,
          input: input,
          value: value
        } = transaction
      ) do
    zero_wei = %Wei{value: Decimal.new(0)}
    result = find_token_transfer_type(transaction, input, value)

    if is_nil(result) && Enum.count(transaction.token_transfers) > 0 && value == zero_wei,
      do: :token_transfer,
      else: result
  rescue
    _ -> nil
  end

  def transaction_token_transfer_type(_), do: nil

  defp find_token_transfer_type(transaction, input, value) do
    zero_wei = %Wei{value: Decimal.new(0)}

    # https://github.com/OpenZeppelin/openzeppelin-solidity/blob/master/contracts/token/ERC721/ERC721.sol#L35
    case {to_string(input), value} do
      # transferFrom(address,address,uint256)
      {"0x23b872dd" <> params, ^zero_wei} ->
        types = [:address, :address, {:uint, 256}]
        [from_address, to_address, _value] = decode_params(params, types)

        find_erc721_token_transfer(transaction.token_transfers, {from_address, to_address})

      # safeTransferFrom(address,address,uint256)
      {"0x42842e0e" <> params, ^zero_wei} ->
        types = [:address, :address, {:uint, 256}]
        [from_address, to_address, _value] = decode_params(params, types)

        find_erc721_token_transfer(transaction.token_transfers, {from_address, to_address})

      # safeTransferFrom(address,address,uint256,bytes)
      {"0xb88d4fde" <> params, ^zero_wei} ->
        types = [:address, :address, {:uint, 256}, :bytes]
        [from_address, to_address, _value, _data] = decode_params(params, types)

        find_erc721_token_transfer(transaction.token_transfers, {from_address, to_address})

      # safeTransferFrom(address,address,uint256,uint256,bytes)
      {"0xf242432a" <> params, ^zero_wei} ->
        types = [:address, :address, {:uint, 256}, {:uint, 256}, :bytes]
        [from_address, to_address, _id, _value, _data] = decode_params(params, types)

        find_erc1155_token_transfer(transaction.token_transfers, {from_address, to_address})

      # safeBatchTransferFrom(address,address,uint256[],uint256[],bytes)
      {"0x2eb2c2d6" <> params, ^zero_wei} ->
        types = [:address, :address, [{:uint, 256}], [{:uint, 256}], :bytes]
        [from_address, to_address, _ids, _values, _data] = decode_params(params, types)

        find_erc1155_token_transfer(transaction.token_transfers, {from_address, to_address})

      {"0xf907fc5b" <> _params, ^zero_wei} ->
        :erc20

      # check for ERC-20 or for old ERC-721, ERC-1155 token versions
      {unquote(TokenTransfer.transfer_function_signature()) <> params, ^zero_wei} ->
        types = [:address, {:uint, 256}]

        [address, value] = decode_params(params, types)

        decimal_value = Decimal.new(value)

        find_erc721_or_erc20_or_erc1155_token_transfer(transaction.token_transfers, {address, decimal_value})

      _ ->
        nil
    end
  end

  defp find_erc721_token_transfer(token_transfers, {from_address, to_address}) do
    token_transfer =
      Enum.find(token_transfers, fn token_transfer ->
        token_transfer.from_address_hash.bytes == from_address && token_transfer.to_address_hash.bytes == to_address
      end)

    if token_transfer, do: :erc721
  end

  defp find_erc1155_token_transfer(token_transfers, {from_address, to_address}) do
    token_transfer =
      Enum.find(token_transfers, fn token_transfer ->
        token_transfer.from_address_hash.bytes == from_address && token_transfer.to_address_hash.bytes == to_address
      end)

    if token_transfer, do: :erc1155
  end

  defp find_erc721_or_erc20_or_erc1155_token_transfer(token_transfers, {address, decimal_value}) do
    token_transfer =
      Enum.find(token_transfers, fn token_transfer ->
        token_transfer.to_address_hash.bytes == address && token_transfer.amount == decimal_value
      end)

    if token_transfer do
      case token_transfer.token do
        %Token{type: "ERC-20"} -> :erc20
        %Token{type: "ERC-721"} -> :erc721
        %Token{type: "ERC-1155"} -> :erc1155
        _ -> nil
      end
    else
      :erc20
    end
  end

  @doc """
  Combined block reward from all the fees.
  """
  @spec block_combined_rewards(Block.t()) :: Wei.t()
  def block_combined_rewards(block) do
    {:ok, value} =
      block.rewards
      |> Enum.reduce(
        0,
        fn block_reward, acc ->
          {:ok, decimal} = Wei.dump(block_reward.reward)

          Decimal.add(decimal, acc)
        end
      )
      |> Wei.cast()

    value
  end

  @doc "Get staking pools from the DB"
  @spec staking_pools(
          filter :: :validator | :active | :inactive,
          paging_options :: PagingOptions.t() | :all,
          address_hash :: Hash.t() | nil,
          filter_banned :: boolean() | nil,
          filter_my :: boolean() | nil
        ) :: [map()]
  def staking_pools(
        filter,
        paging_options \\ @default_paging_options,
        address_hash \\ nil,
        filter_banned \\ false,
        filter_my \\ false
      ) do
    base_query =
      StakingPool
      |> where(is_deleted: false)
      |> staking_pool_filter(filter)
      |> staking_pools_paging_query(paging_options)

    delegator_query =
      if address_hash do
        base_query
        |> join(:left, [p], pd in StakingPoolsDelegator,
          on:
            p.staking_address_hash == pd.staking_address_hash and pd.address_hash == ^address_hash and
              not pd.is_deleted
        )
        |> select([p, pd], %{pool: p, delegator: pd})
      else
        base_query
        |> select([p], %{pool: p, delegator: nil})
      end

    banned_query =
      if filter_banned do
        where(delegator_query, is_banned: true)
      else
        delegator_query
      end

    filtered_query =
      if address_hash && filter_my do
        where(banned_query, [..., pd], not is_nil(pd))
      else
        banned_query
      end

    Repo.all(filtered_query)
  end

  defp staking_pools_paging_query(base_query, :all) do
    base_query
    |> order_by(asc: :staking_address_hash)
  end

  defp staking_pools_paging_query(base_query, paging_options) do
    paging_query =
      base_query
      |> limit(^paging_options.page_size)
      |> order_by(desc: :stakes_ratio, desc: :is_active, asc: :staking_address_hash)

    case paging_options.key do
      {value, address_hash} ->
        where(
          paging_query,
          [p],
          p.stakes_ratio < ^value or
            (p.stakes_ratio == ^value and p.staking_address_hash > ^address_hash)
        )

      _ ->
        paging_query
    end
  end

  @doc "Get count of staking pools from the DB"
  @spec staking_pools_count(filter :: :validator | :active | :inactive) :: integer
  def staking_pools_count(filter) do
    StakingPool
    |> where(is_deleted: false)
    |> staking_pool_filter(filter)
    |> Repo.aggregate(:count, :staking_address_hash)
  end

  @doc "Get sum of delegators count from the DB"
  @spec delegators_count_sum(filter :: :validator | :active | :inactive) :: integer
  def delegators_count_sum(filter) do
    StakingPool
    |> where(is_deleted: false)
    |> staking_pool_filter(filter)
    |> Repo.aggregate(:sum, :delegators_count)
  end

  @doc "Get sum of total staked amount from the DB"
  @spec total_staked_amount_sum(filter :: :validator | :active | :inactive) :: integer
  def total_staked_amount_sum(filter) do
    StakingPool
    |> where(is_deleted: false)
    |> staking_pool_filter(filter)
    |> Repo.aggregate(:sum, :total_staked_amount)
  end

  defp staking_pool_filter(query, :validator) do
    where(query, is_validator: true)
  end

  defp staking_pool_filter(query, :active) do
    where(query, is_active: true)
  end

  defp staking_pool_filter(query, :inactive) do
    where(query, is_active: false)
  end

  def staking_pool(staking_address_hash) do
    Repo.get_by(StakingPool, staking_address_hash: staking_address_hash)
  end

  def staking_pool_names(staking_addresses) do
    StakingPool
    |> where([p], p.staking_address_hash in ^staking_addresses and p.is_deleted == false)
    |> select([:staking_address_hash, :name])
    |> Repo.all()
  end

  def staking_pool_delegators(staking_address_hash, show_snapshotted_data) do
    query =
      from(
        d in StakingPoolsDelegator,
        where:
          d.staking_address_hash == ^staking_address_hash and
            (d.is_active == true or (^show_snapshotted_data and d.snapshotted_stake_amount > 0 and d.is_active != true)),
        order_by: [desc: d.stake_amount]
      )

    query
    |> Repo.all()
  end

  def staking_pool_snapshotted_delegator_data_for_apy do
    query =
      from(
        d in StakingPoolsDelegator,
        select: %{
          :staking_address_hash => fragment("DISTINCT ON (?) ?", d.staking_address_hash, d.staking_address_hash),
          :snapshotted_reward_ratio => d.snapshotted_reward_ratio,
          :snapshotted_stake_amount => d.snapshotted_stake_amount
        },
        where: d.staking_address_hash != d.address_hash and d.snapshotted_stake_amount > 0
      )

    query
    |> Repo.all()
  end

  def staking_pool_snapshotted_inactive_delegators_count(staking_address_hash) do
    query =
      from(
        d in StakingPoolsDelegator,
        where:
          d.staking_address_hash == ^staking_address_hash and
            d.snapshotted_stake_amount > 0 and
            d.is_active != true,
        select: fragment("count(*)")
      )

    query
    |> Repo.one()
  end

  def staking_pool_delegator(staking_address_hash, address_hash) do
    Repo.get_by(StakingPoolsDelegator,
      staking_address_hash: staking_address_hash,
      address_hash: address_hash,
      is_deleted: false
    )
  end

  def get_total_staked_and_ordered(""), do: nil

  def get_total_staked_and_ordered(address_hash) when is_binary(address_hash) do
    StakingPoolsDelegator
    |> where([delegator], delegator.address_hash == ^address_hash and not delegator.is_deleted)
    |> select([delegator], %{
      stake_amount: coalesce(sum(delegator.stake_amount), 0),
      ordered_withdraw: coalesce(sum(delegator.ordered_withdraw), 0)
    })
    |> Repo.one()
  end

  def get_total_staked_and_ordered(_), do: nil

  defp with_decompiled_code_flag(query, _hash, false), do: query

  defp with_decompiled_code_flag(query, hash, true) do
    has_decompiled_code_query =
      from(decompiled_contract in DecompiledSmartContract,
        where: decompiled_contract.address_hash == ^hash,
        limit: 1,
        select: %{
          address_hash: decompiled_contract.address_hash,
          has_decompiled_code?: not is_nil(decompiled_contract.address_hash)
        }
      )

    from(
      address in query,
      left_join: decompiled_code in subquery(has_decompiled_code_query),
      on: address.hash == decompiled_code.address_hash,
      select_merge: %{has_decompiled_code?: decompiled_code.has_decompiled_code?}
    )
  end

  defp decode_params(params, types) do
    params
    |> Base.decode16!(case: :mixed)
    |> TypeDecoder.decode_raw(types)
  end

  @spec get_token_type(Hash.Address.t()) :: String.t() | nil
  def get_token_type(hash) do
    query =
      from(
        token in Token,
        where: token.contract_address_hash == ^hash,
        select: token.type
      )

    Repo.one(query)
  end

  @spec is_erc_20_token?(Token.t()) :: bool
  def is_erc_20_token?(token) do
    is_erc_20_token_type?(token.type)
  end

  defp is_erc_20_token_type?(type) do
    case type do
      "ERC-20" -> true
      _ -> false
    end
  end

  @doc """
  Checks if an `t:Explorer.Chain.Address.t/0` with the given `hash` exists.

  Returns `:ok` if found

      iex> {:ok, %Explorer.Chain.Address{hash: hash}} = Explorer.Chain.create_address(
      ...>   %{hash: "0x5aaeb6053f3e94c9b9a09f33669435e7ef1beaed"}
      ...> )
      iex> Explorer.Chain.check_address_exists(hash)
      :ok

  Returns `:not_found` if not found

      iex> {:ok, hash} = Explorer.Chain.string_to_address_hash("0x5aaeb6053f3e94c9b9a09f33669435e7ef1beaed")
      iex> Explorer.Chain.check_address_exists(hash)
      :not_found

  """
  @spec check_address_exists(Hash.Address.t()) :: :ok | :not_found
  def check_address_exists(address_hash) do
    address_hash
    |> address_exists?()
    |> boolean_to_check_result()
  end

  @doc """
  Checks if an `t:Explorer.Chain.Address.t/0` with the given `hash` exists.

  Returns `true` if found

      iex> {:ok, %Explorer.Chain.Address{hash: hash}} = Explorer.Chain.create_address(
      ...>   %{hash: "0x5aaeb6053f3e94c9b9a09f33669435e7ef1beaed"}
      ...> )
      iex> Explorer.Chain.address_exists?(hash)
      true

  Returns `false` if not found

      iex> {:ok, hash} = Explorer.Chain.string_to_address_hash("0x5aaeb6053f3e94c9b9a09f33669435e7ef1beaed")
      iex> Explorer.Chain.address_exists?(hash)
      false

  """
  @spec address_exists?(Hash.Address.t()) :: boolean()
  def address_exists?(address_hash) do
    query =
      from(
        address in Address,
        where: address.hash == ^address_hash
      )

    Repo.exists?(query)
  end

  @doc """
  Checks if it exists an `t:Explorer.Chain.Address.t/0` that has the provided
  `t:Explorer.Chain.Address.t/0` `hash` and a contract.

  Returns `:ok` if found and `:not_found` otherwise.
  """
  @spec check_contract_address_exists(Hash.Address.t()) :: :ok | :not_found
  def check_contract_address_exists(address_hash) do
    address_hash
    |> contract_address_exists?()
    |> boolean_to_check_result()
  end

  @doc """
  Checks if it exists an `t:Explorer.Chain.Address.t/0` that has the provided
  `t:Explorer.Chain.Address.t/0` `hash` and a contract.

  Returns `true` if found and `false` otherwise.
  """
  @spec contract_address_exists?(Hash.Address.t()) :: boolean()
  def contract_address_exists?(address_hash) do
    query =
      from(
        address in Address,
        where: address.hash == ^address_hash and not is_nil(address.contract_code)
      )

    Repo.exists?(query)
  end

  @doc """
  Checks if it exists a `t:Explorer.Chain.DecompiledSmartContract.t/0` for the
  `t:Explorer.Chain.Address.t/0` with the provided `hash` and with the provided version.

  Returns `:ok` if found and `:not_found` otherwise.
  """
  @spec check_decompiled_contract_exists(Hash.Address.t(), String.t()) :: :ok | :not_found
  def check_decompiled_contract_exists(address_hash, version) do
    address_hash
    |> decompiled_contract_exists?(version)
    |> boolean_to_check_result()
  end

  @doc """
  Checks if it exists a `t:Explorer.Chain.DecompiledSmartContract.t/0` for the
  `t:Explorer.Chain.Address.t/0` with the provided `hash` and with the provided version.

  Returns `true` if found and `false` otherwise.
  """
  @spec decompiled_contract_exists?(Hash.Address.t(), String.t()) :: boolean()
  def decompiled_contract_exists?(address_hash, version) do
    query =
      from(contract in DecompiledSmartContract,
        where: contract.address_hash == ^address_hash and contract.decompiler_version == ^version
      )

    Repo.exists?(query)
  end

  @doc """
  Checks if it exists a verified `t:Explorer.Chain.SmartContract.t/0` for the
  `t:Explorer.Chain.Address.t/0` with the provided `hash`.

  Returns `:ok` if found and `:not_found` otherwise.
  """
  @spec check_verified_smart_contract_exists(Hash.Address.t()) :: :ok | :not_found
  def check_verified_smart_contract_exists(address_hash) do
    address_hash
    |> verified_smart_contract_exists?()
    |> boolean_to_check_result()
  end

  @doc """
  Checks if it exists a verified `t:Explorer.Chain.SmartContract.t/0` for the
  `t:Explorer.Chain.Address.t/0` with the provided `hash`.

  Returns `true` if found and `false` otherwise.
  """
  @spec verified_smart_contract_exists?(Hash.Address.t()) :: boolean()
  def verified_smart_contract_exists?(address_hash) do
    query =
      from(
        smart_contract in SmartContract,
        where: smart_contract.address_hash == ^address_hash
      )

    Repo.exists?(query)
  end

  @doc """
  Checks if a `t:Explorer.Chain.Transaction.t/0` with the given `hash` exists.

  Returns `:ok` if found

      iex> %Transaction{hash: hash} = insert(:transaction)
      iex> Explorer.Chain.check_transaction_exists(hash)
      :ok

  Returns `:not_found` if not found

      iex> {:ok, hash} = Explorer.Chain.string_to_transaction_hash(
      ...>   "0x9fc76417374aa880d4449a1f7f31ec597f00b1f6f3dd2d66f4c9c6c445836d8b"
      ...> )
      iex> Explorer.Chain.check_transaction_exists(hash)
      :not_found
  """
  @spec check_transaction_exists(Hash.Full.t()) :: :ok | :not_found
  def check_transaction_exists(hash) do
    hash
    |> transaction_exists?()
    |> boolean_to_check_result()
  end

  @doc """
  Checks if a `t:Explorer.Chain.Transaction.t/0` with the given `hash` exists.

  Returns `true` if found

      iex> %Transaction{hash: hash} = insert(:transaction)
      iex> Explorer.Chain.transaction_exists?(hash)
      true

  Returns `false` if not found

      iex> {:ok, hash} = Explorer.Chain.string_to_transaction_hash(
      ...>   "0x9fc76417374aa880d4449a1f7f31ec597f00b1f6f3dd2d66f4c9c6c445836d8b"
      ...> )
      iex> Explorer.Chain.transaction_exists?(hash)
      false
  """
  @spec transaction_exists?(Hash.Full.t()) :: boolean()
  def transaction_exists?(hash) do
    query =
      from(
        transaction in Transaction,
        where: transaction.hash == ^hash
      )

    Repo.exists?(query)
  end

  @spec block_exists?(Hash.Full.t()) :: boolean()
  def block_exists?(hash) do
    query =
      from(
        block in Block,
        where: block.hash == ^hash
      )

    Repo.exists?(query)
  end

  @doc """
  Checks if a `t:Explorer.Chain.Token.t/0` with the given `hash` exists.

  Returns `:ok` if found

      iex> address = insert(:address)
      iex> insert(:token, contract_address: address)
      iex> Explorer.Chain.check_token_exists(address.hash)
      :ok

  Returns `:not_found` if not found

      iex> {:ok, hash} = Explorer.Chain.string_to_address_hash("0x5aaeb6053f3e94c9b9a09f33669435e7ef1beaed")
      iex> Explorer.Chain.check_token_exists(hash)
      :not_found
  """
  @spec check_token_exists(Hash.Address.t()) :: :ok | :not_found
  def check_token_exists(hash) do
    hash
    |> token_exists?()
    |> boolean_to_check_result()
  end

  @doc """
  Checks if a `t:Explorer.Chain.Token.t/0` with the given `hash` exists.

  Returns `true` if found

      iex> address = insert(:address)
      iex> insert(:token, contract_address: address)
      iex> Explorer.Chain.token_exists?(address.hash)
      true

  Returns `false` if not found

      iex> {:ok, hash} = Explorer.Chain.string_to_address_hash("0x5aaeb6053f3e94c9b9a09f33669435e7ef1beaed")
      iex> Explorer.Chain.token_exists?(hash)
      false
  """
  @spec token_exists?(Hash.Address.t()) :: boolean()
  def token_exists?(hash) do
    query =
      from(
        token in Token,
        where: token.contract_address_hash == ^hash
      )

    Repo.exists?(query)
  end

  @doc """
  Checks if a `t:Explorer.Chain.Token.Instance.t/0` with the given `hash` and `token_id` exists.

  Returns `:ok` if found

      iex> token = insert(:token)
      iex> token_id = 10
      iex> insert(:token_instance,
      ...>  token_contract_address_hash: token.contract_address_hash,
      ...>  token_id: token_id
      ...> )
      iex> Explorer.Chain.check_erc721_or_erc1155_token_instance_exists(token_id, token.contract_address_hash)
      :ok

  Returns `:not_found` if not found

      iex> {:ok, hash} = Explorer.Chain.string_to_address_hash("0x5aaeb6053f3e94c9b9a09f33669435e7ef1beaed")
      iex> Explorer.Chain.check_erc721_or_erc1155_token_instance_exists(10, hash)
      :not_found
  """
  @spec check_erc721_or_erc1155_token_instance_exists(binary() | non_neg_integer(), Hash.Address.t()) ::
          :ok | :not_found
  def check_erc721_or_erc1155_token_instance_exists(token_id, hash) do
    token_id
    |> erc721_or_erc1155_token_instance_exist?(hash)
    |> boolean_to_check_result()
  end

  @doc """
  Checks if a `t:Explorer.Chain.Token.Instance.t/0` with the given `hash` and `token_id` exists.

  Returns `true` if found

      iex> token = insert(:token)
      iex> token_id = 10
      iex> insert(:token_instance,
      ...>  token_contract_address_hash: token.contract_address_hash,
      ...>  token_id: token_id
      ...> )
      iex> Explorer.Chain.erc721_or_erc1155_token_instance_exist?(token_id, token.contract_address_hash)
      true

  Returns `false` if not found

      iex> {:ok, hash} = Explorer.Chain.string_to_address_hash("0x5aaeb6053f3e94c9b9a09f33669435e7ef1beaed")
      iex> Explorer.Chain.erc721_or_erc1155_token_instance_exist?(10, hash)
      false
  """
  @spec erc721_or_erc1155_token_instance_exist?(binary() | non_neg_integer(), Hash.Address.t()) :: boolean()
  def erc721_or_erc1155_token_instance_exist?(token_id, hash) do
    query =
      from(i in Instance,
        where: i.token_contract_address_hash == ^hash and i.token_id == ^Decimal.new(token_id)
      )

    Repo.exists?(query)
  end

  defp boolean_to_check_result(true), do: :ok

  defp boolean_to_check_result(false), do: :not_found

  @doc """
  Fetches the first trace from the Nethermind trace URL.
  """
  def fetch_first_trace(transactions_params, json_rpc_named_arguments) do
    case EthereumJSONRPC.fetch_first_trace(transactions_params, json_rpc_named_arguments) do
      {:ok, [%{first_trace: first_trace, block_hash: block_hash, json_rpc_named_arguments: json_rpc_named_arguments}]} ->
        format_tx_first_trace(first_trace, block_hash, json_rpc_named_arguments)

      {:error, error} ->
        {:error, error}

      :ignore ->
        :ignore
    end
  end

  def combine_proxy_implementation_abi(smart_contract, options \\ [])

  def combine_proxy_implementation_abi(%SmartContract{abi: abi} = smart_contract, options) when not is_nil(abi) do
    implementation_abi = get_implementation_abi_from_proxy(smart_contract, options)

    if Enum.empty?(implementation_abi), do: abi, else: implementation_abi ++ abi
  end

  def combine_proxy_implementation_abi(_, _) do
    []
  end

  def gnosis_safe_contract?(abi) when not is_nil(abi) do
    implementation_method_abi =
      abi
      |> Enum.find(fn method ->
        master_copy_pattern?(method)
      end)

    if implementation_method_abi, do: true, else: false
  end

  def gnosis_safe_contract?(abi) when is_nil(abi), do: false

  def master_copy_pattern?(method) do
    Map.get(method, "type") == "constructor" &&
      method
      |> Enum.find(fn item ->
        case item do
          {"inputs", inputs} ->
            master_copy_input?(inputs)

          _ ->
            false
        end
      end)
  end

  defp master_copy_input?(inputs) do
    inputs
    |> Enum.find(fn input ->
      Map.get(input, "name") == "_masterCopy"
    end)
  end

  def get_implementation_abi(implementation_address_hash_string, options \\ [])

  def get_implementation_abi(implementation_address_hash_string, options)
      when not is_nil(implementation_address_hash_string) do
    case Chain.string_to_address_hash(implementation_address_hash_string) do
      {:ok, implementation_address_hash} ->
        implementation_smart_contract =
          implementation_address_hash
          |> address_hash_to_smart_contract(options)

        if implementation_smart_contract do
          implementation_smart_contract
          |> Map.get(:abi)
        else
          []
        end

      _ ->
        []
    end
  end

  def get_implementation_abi(implementation_address_hash_string, _) when is_nil(implementation_address_hash_string) do
    []
  end

  def get_implementation_abi_from_proxy(
        %SmartContract{address_hash: proxy_address_hash, abi: abi} = smart_contract,
        options
      )
      when not is_nil(proxy_address_hash) and not is_nil(abi) do
    {implementation_address_hash_string, _name} = SmartContract.get_implementation_address_hash(smart_contract, options)
    get_implementation_abi(implementation_address_hash_string)
  end

  def get_implementation_abi_from_proxy(_, _), do: []

  defp format_tx_first_trace(first_trace, block_hash, json_rpc_named_arguments) do
    {:ok, to_address_hash} =
      if Map.has_key?(first_trace, :to_address_hash) do
        Chain.string_to_address_hash(first_trace.to_address_hash)
      else
        {:ok, nil}
      end

    {:ok, from_address_hash} = Chain.string_to_address_hash(first_trace.from_address_hash)

    {:ok, created_contract_address_hash} =
      if Map.has_key?(first_trace, :created_contract_address_hash) do
        Chain.string_to_address_hash(first_trace.created_contract_address_hash)
      else
        {:ok, nil}
      end

    {:ok, transaction_hash} = Chain.string_to_transaction_hash(first_trace.transaction_hash)

    {:ok, call_type} =
      if Map.has_key?(first_trace, :call_type) do
        CallType.load(first_trace.call_type)
      else
        {:ok, nil}
      end

    {:ok, type} = Type.load(first_trace.type)

    {:ok, input} =
      if Map.has_key?(first_trace, :input) do
        Data.cast(first_trace.input)
      else
        {:ok, nil}
      end

    {:ok, output} =
      if Map.has_key?(first_trace, :output) do
        Data.cast(first_trace.output)
      else
        {:ok, nil}
      end

    {:ok, created_contract_code} =
      if Map.has_key?(first_trace, :created_contract_code) do
        Data.cast(first_trace.created_contract_code)
      else
        {:ok, nil}
      end

    {:ok, init} =
      if Map.has_key?(first_trace, :init) do
        Data.cast(first_trace.init)
      else
        {:ok, nil}
      end

    block_index =
      get_block_index(%{
        transaction_index: first_trace.transaction_index,
        transaction_hash: first_trace.transaction_hash,
        block_number: first_trace.block_number,
        json_rpc_named_arguments: json_rpc_named_arguments
      })

    value = %Wei{value: Decimal.new(first_trace.value)}

    first_trace_formatted =
      first_trace
      |> Map.merge(%{
        block_index: block_index,
        block_hash: block_hash,
        call_type: call_type,
        to_address_hash: to_address_hash,
        created_contract_address_hash: created_contract_address_hash,
        from_address_hash: from_address_hash,
        input: input,
        output: output,
        created_contract_code: created_contract_code,
        init: init,
        transaction_hash: transaction_hash,
        type: type,
        value: value
      })

    {:ok, [first_trace_formatted]}
  end

  defp get_block_index(%{
         transaction_index: transaction_index,
         transaction_hash: transaction_hash,
         block_number: block_number,
         json_rpc_named_arguments: json_rpc_named_arguments
       }) do
    if transaction_index == 0 do
      0
    else
      filtered_block_numbers = EthereumJSONRPC.block_numbers_in_range([block_number])
      {:ok, traces} = fetch_block_internal_transactions(filtered_block_numbers, json_rpc_named_arguments)

      sorted_traces =
        traces
        |> Enum.sort_by(&{&1.transaction_index, &1.index})
        |> Enum.with_index()

      {_, block_index} =
        sorted_traces
        |> Enum.find({nil, -1}, fn {trace, _} ->
          trace.transaction_index == transaction_index &&
            trace.transaction_hash == transaction_hash
        end)

      block_index
    end
  end

  defp find_block_timestamp(number, options) do
    Block
    |> where([block], block.number == ^number)
    |> select([block], block.timestamp)
    |> limit(1)
    |> select_repo(options).one()
  end

  def moon_token?(contract_address) do
    reddit_token?(contract_address, :moon_token_addresses)
  end

  def bricks_token?(contract_address) do
    reddit_token?(contract_address, :bricks_token_addresses)
  end

  defp reddit_token?(contract_address, _env_var) when is_nil(contract_address), do: false

  defp reddit_token?(contract_address, env_var) when not is_nil(contract_address) do
    token_addresses_string = Application.get_env(:block_scout_web, env_var)
    compare_address_hash_and_strings(contract_address, token_addresses_string)
  end

  def compare_address_hash_and_strings(address_hash, addresses_string) do
    contract_address_lower = Base.encode16(address_hash.bytes, case: :lower)

    if addresses_string do
      token_addresses =
        try do
          addresses_string
          |> String.downcase()
          |> String.split(",")
        rescue
          _ ->
            []
        end

      token_addresses
      |> Enum.any?(fn token ->
        token == "0x" <> contract_address_lower
      end)
    else
      false
    end
  end

  def total_gas(gas_items) do
    gas_items
    |> Enum.reduce(Decimal.new(0), fn gas_item, acc ->
      if gas_item.total_gas, do: Decimal.add(acc, gas_item.total_gas), else: acc
    end)
  end

  def bridged_tokens_enabled? do
    eth_omni_bridge_mediator = Application.get_env(:block_scout_web, :eth_omni_bridge_mediator)
    bsc_omni_bridge_mediator = Application.get_env(:block_scout_web, :bsc_omni_bridge_mediator)
    poa_omni_bridge_mediator = Application.get_env(:block_scout_web, :poa_omni_bridge_mediator)

    (eth_omni_bridge_mediator && eth_omni_bridge_mediator !== "") ||
      (bsc_omni_bridge_mediator && bsc_omni_bridge_mediator !== "") ||
      (poa_omni_bridge_mediator && poa_omni_bridge_mediator !== "")
  end

  def chain_id_display_name(nil), do: ""

  def chain_id_display_name(chain_id) do
    chain_id_int =
      if is_integer(chain_id) do
        chain_id
      else
        chain_id
        |> Decimal.to_integer()
      end

    case chain_id_int do
      1 -> "eth"
      56 -> "bsc"
      99 -> "poa"
      _ -> ""
    end
  end

  def chain_id_full_display_name(nil), do: ""

  def chain_id_full_display_name(chain_id) do
    chain_id_int =
      if is_integer(chain_id) do
        chain_id
      else
        chain_id
        |> Decimal.to_integer()
      end

    case chain_id_int do
      1 -> "Ethereum"
      56 -> "BSC"
      99 -> "POA"
      _ -> ""
    end
  end

  @spec is_active_validator?(Address.t()) :: boolean()
  def is_active_validator?(address_hash) do
    now = Timex.now()

    one_hour_before =
      now
      |> Timex.shift(hours: -1)

    query =
      from(
        b in Block,
        where: b.miner_hash == ^address_hash,
        where: b.inserted_at >= ^one_hour_before
      )

    Repo.exists?(query)
  end

  @spec amb_eth_tx?(Address.t()) :: boolean()
  def amb_eth_tx?(hash) do
    amb_tx?(hash, "ETH_OMNI_BRIDGE_MEDIATOR") || amb_tx?(hash, "ETH_OMNI_BRIDGE")
  end

  @spec amb_bsc_tx?(Address.t()) :: boolean()
  def amb_bsc_tx?(hash) do
    amb_tx?(hash, "BSC_OMNI_BRIDGE_MEDIATOR") || amb_tx?(hash, "BSC_OMNI_BRIDGE")
  end

  @spec amb_poa_tx?(Address.t()) :: boolean()
  def amb_poa_tx?(hash) do
    amb_tx?(hash, "POA_OMNI_BRIDGE_MEDIATOR") || amb_tx?(hash, "POA_OMNI_BRIDGE")
  end

  @spec amb_nft_tx?(Address.t()) :: boolean()
  def amb_nft_tx?(hash) do
    amb_tx?(hash, "NFT_OMNI_BRIDGE_MEDIATOR")
  end

  defp amb_tx?(hash, env_var) do
    omni_bridge_mediator = String.downcase(System.get_env(env_var, ""))

    if omni_bridge_mediator == "" do
      false
    else
      log_exist?(hash, omni_bridge_mediator)
    end
  end

  defp log_exist?(transaction_hash, address_hash) do
    # "0x59a9a802" - TokensBridgingInitiated(address indexed token, address indexed sender, uint256 value, bytes32 indexed messageId)
    # "0x4592bc44" - TokensBridgingInitiated(address indexed token, address indexed sender, uint256[] tokenIds, uint256[] values, bytes32 indexed messageId) (NFT Omni bridge)
    # "0x520d2afd" - UserRequestForSignature(bytes32 indexed messageId, bytes encodedData)
    # "0xe7a2c01f" - executeAffirmation(bytes message)

    Repo.exists?(
      from(
        l in Log,
        where: l.transaction_hash == ^transaction_hash,
        where: l.address_hash == ^address_hash,
        where:
          fragment("first_topic like '0x59a9a802%'") or
            fragment("first_topic like '0x4592bc44%'") or
            fragment("first_topic like '0x520d2afd%'") or
            fragment("first_topic like '0xe7a2c01f%'")
      )
    )
  end

  def token_display_name_based_on_bridge_destination(name, foreign_chain_id) do
    cond do
      Decimal.compare(foreign_chain_id, 1) == :eq ->
        name
        |> String.replace("on xDai", "from Ethereum")

      Decimal.compare(foreign_chain_id, 56) == :eq ->
        name
        |> String.replace("on xDai", "from BSC")

      true ->
        name
    end
  end

  def token_display_name_based_on_bridge_destination(name, symbol, foreign_chain_id) do
    token_name =
      cond do
        Decimal.compare(foreign_chain_id, 1) == :eq ->
          name
          |> String.replace("on xDai", "from Ethereum")

        Decimal.compare(foreign_chain_id, 56) == :eq ->
          name
          |> String.replace("on xDai", "from BSC")

        true ->
          name
      end

    "#{token_name} (#{symbol})"
  end

  @spec get_token_transfer_type(TokenTransfer.t()) ::
          :token_burning | :token_minting | :token_spawning | :token_transfer
  def get_token_transfer_type(transfer) do
    {:ok, burn_address_hash} = Chain.string_to_address_hash(@burn_address_hash_str)

    cond do
      transfer.to_address_hash == burn_address_hash && transfer.from_address_hash !== burn_address_hash ->
        :token_burning

      transfer.to_address_hash !== burn_address_hash && transfer.from_address_hash == burn_address_hash ->
        :token_minting

      transfer.to_address_hash == burn_address_hash && transfer.from_address_hash == burn_address_hash ->
        :token_spawning

      true ->
        :token_transfer
    end
  end

  @spec get_token_icon_url_by(String.t(), String.t()) :: String.t() | nil
  def get_token_icon_url_by(chain_id, address_hash) do
    chain_name =
      case chain_id do
        "1" ->
          "ethereum"

        "99" ->
          "poa"

        "100" ->
          "xdai"

        _ ->
          nil
      end

    if chain_name do
      try_url =
        "https://raw.githubusercontent.com/trustwallet/assets/master/blockchains/#{chain_name}/assets/#{address_hash}/logo.png"

      try_url
    else
      nil
    end
  end

  defp from_block(options) do
    Keyword.get(options, :from_block) || nil
  end

  def to_block(options) do
    Keyword.get(options, :to_block) || nil
  end

  def convert_date_to_min_block(date_str) do
    date_format = "%Y-%m-%d"

    {:ok, date} =
      date_str
      |> Timex.parse(date_format, :strftime)

    {:ok, day_before} =
      date
      |> Timex.shift(days: -1)
      |> Timex.format(date_format, :strftime)

    convert_date_to_max_block(day_before)
  end

  def convert_date_to_max_block(date) do
    query =
      from(block in Block,
        where: fragment("DATE(timestamp) = TO_DATE(?, 'YYYY-MM-DD')", ^date),
        select: max(block.number)
      )

    query
    |> Repo.one()
  end

  def is_address_hash_is_smart_contract?(nil), do: false

  def is_address_hash_is_smart_contract?(address_hash) do
    with %Address{contract_code: bytecode} <- Repo.get_by(Address, hash: address_hash),
         false <- is_nil(bytecode) do
      true
    else
      _ ->
        false
    end
  end

  def hash_to_lower_case_string(hash) do
    hash
    |> to_string()
    |> String.downcase()
  end

  def recent_transactions(options, [:pending | _]) do
    recent_pending_transactions(options, false)
  end

  def recent_transactions(options, _) do
    recent_collated_transactions(false, options)
  end

  def apply_filter_by_method_id_to_transactions(query, nil), do: query

  def apply_filter_by_method_id_to_transactions(query, filter) when is_list(filter) do
    method_ids = Enum.flat_map(filter, &map_name_or_method_id_to_method_id/1)

    if method_ids != [] do
      query
      |> where([tx], fragment("SUBSTRING(? FOR 4)", tx.input) in ^method_ids)
    else
      query
    end
  end

  def apply_filter_by_method_id_to_transactions(query, filter),
    do: apply_filter_by_method_id_to_transactions(query, [filter])

  defp map_name_or_method_id_to_method_id(string) when is_binary(string) do
    if id = @method_name_to_id_map[string] do
      decode_method_id(id)
    else
      trimmed =
        string
        |> String.replace("0x", "", global: false)

      decode_method_id(trimmed)
    end
  end

  defp decode_method_id(method_id) when is_binary(method_id) do
    case String.length(method_id) == 8 && Base.decode16(method_id, case: :mixed) do
      {:ok, bytes} ->
        [bytes]

      _ ->
        []
    end
  end

  def apply_filter_by_tx_type_to_transactions(query, [_ | _] = filter) do
    {dynamic, modified_query} = apply_filter_by_tx_type_to_transactions_inner(filter, query)

    modified_query
    |> where(^dynamic)
  end

  def apply_filter_by_tx_type_to_transactions(query, _filter), do: query

  def apply_filter_by_tx_type_to_transactions_inner(dynamic \\ dynamic(false), filter, query)

  def apply_filter_by_tx_type_to_transactions_inner(dynamic, [type | remain], query) do
    case type do
      :contract_call ->
        dynamic
        |> filter_contract_call_dynamic()
        |> apply_filter_by_tx_type_to_transactions_inner(
          remain,
          join(query, :inner, [tx], address in assoc(tx, :to_address), as: :to_address)
        )

      :contract_creation ->
        dynamic
        |> filter_contract_creation_dynamic()
        |> apply_filter_by_tx_type_to_transactions_inner(remain, query)

      :coin_transfer ->
        dynamic
        |> filter_transaction_dynamic()
        |> apply_filter_by_tx_type_to_transactions_inner(remain, query)

      :token_transfer ->
        dynamic
        |> filter_token_transfer_dynamic()
        |> apply_filter_by_tx_type_to_transactions_inner(remain, query)

      :token_creation ->
        dynamic
        |> filter_token_creation_dynamic()
        |> apply_filter_by_tx_type_to_transactions_inner(
          remain,
          join(query, :inner, [tx], token in Token,
            on: token.contract_address_hash == tx.created_contract_address_hash,
            as: :created_token
          )
        )
    end
  end

  def apply_filter_by_tx_type_to_transactions_inner(dynamic_query, _, query), do: {dynamic_query, query}

  def filter_contract_creation_dynamic(dynamic) do
    dynamic([tx], ^dynamic or is_nil(tx.to_address_hash))
  end

  def filter_transaction_dynamic(dynamic) do
    dynamic([tx], ^dynamic or tx.value > ^0)
  end

  def filter_contract_call_dynamic(dynamic) do
    dynamic([tx, to_address: to_address], ^dynamic or not is_nil(to_address.contract_code))
  end

  def filter_token_transfer_dynamic(dynamic) do
    # TokenTransfer.__struct__.__meta__.source
    dynamic(
      [tx],
      ^dynamic or
        fragment(
          "NOT (SELECT transaction_hash FROM token_transfers WHERE transaction_hash = ? LIMIT 1) IS NULL",
          tx.hash
        )
    )
  end

  def filter_token_creation_dynamic(dynamic) do
    dynamic([tx, created_token: created_token], ^dynamic or not is_nil(created_token))
  end

  @spec verified_contracts([
          paging_options
          | necessity_by_association_option
          | {:filter, :solidity | :vyper}
          | {:search, String.t() | {:api?, true | false}}
        ]) :: [SmartContract.t()]
  def verified_contracts(options \\ []) do
    paging_options = Keyword.get(options, :paging_options, @default_paging_options)
    necessity_by_association = Keyword.get(options, :necessity_by_association, %{})
    filter = Keyword.get(options, :filter, nil)
    search_string = Keyword.get(options, :search, nil)

    query = from(contract in SmartContract, select: contract, order_by: [desc: :id])

    query
    |> filter_contracts(filter)
    |> search_contracts(search_string)
    |> handle_verified_contracts_paging_options(paging_options)
    |> join_associations(necessity_by_association)
    |> select_repo(options).all()
  end

  defp search_contracts(basic_query, nil), do: basic_query

  defp search_contracts(basic_query, search_string) do
    from(contract in basic_query,
      where:
        ilike(contract.name, ^"%#{search_string}%") or
          ilike(fragment("'0x' || encode(?, 'hex')", contract.address_hash), ^"%#{search_string}%")
    )
  end

  defp filter_contracts(basic_query, :solidity) do
    basic_query
    |> where(is_vyper_contract: ^false)
  end

  defp filter_contracts(basic_query, :vyper) do
    basic_query
    |> where(is_vyper_contract: ^true)
  end

  defp filter_contracts(basic_query, :yul) do
    from(query in basic_query, where: is_nil(query.abi))
  end

  defp filter_contracts(basic_query, _), do: basic_query

  def count_verified_contracts do
    Repo.aggregate(SmartContract, :count, timeout: :infinity)
  end

  def count_new_verified_contracts do
    query =
      from(contract in SmartContract,
        select: contract.inserted_at,
        where: fragment("NOW() - ? at time zone 'UTC' <= interval '24 hours'", contract.inserted_at)
      )

    query
    |> Repo.aggregate(:count, timeout: :infinity)
  end

  def count_contracts do
    query =
      from(address in Address,
        select: address,
        where: not is_nil(address.contract_code)
      )

    query
    |> Repo.aggregate(:count, timeout: :infinity)
  end

  def count_new_contracts do
    query =
      from(tx in Transaction,
        select: tx,
        where:
          tx.status == ^:ok and
            fragment("NOW() - ? at time zone 'UTC' <= interval '24 hours'", tx.created_contract_code_indexed_at)
      )

    query
    |> Repo.aggregate(:count, timeout: :infinity)
  end

  def count_verified_contracts_from_cache(options \\ []) do
    VerifiedContractsCounter.fetch(options)
  end

  def count_new_verified_contracts_from_cache(options \\ []) do
    NewVerifiedContractsCounter.fetch(options)
  end

  def count_contracts_from_cache(options \\ []) do
    ContractsCounter.fetch(options)
  end

  def count_new_contracts_from_cache(options \\ []) do
    NewContractsCounter.fetch(options)
  end

  def address_counters(address, options \\ []) do
    validation_count_task =
      Task.async(fn ->
        address_to_validation_count(address.hash, options)
      end)

    # crc_total_worth_task =
    #   Task.async(fn ->
    #     crc_total_worth(address)
    #   end)

    Task.start_link(fn ->
      transaction_count(address)
    end)

    Task.start_link(fn ->
      token_transfers_count(address)
    end)

    Task.start_link(fn ->
      gas_usage_count(address)
    end)

    # [
    #   validation_count_task,
    #   crc_total_worth_task
    # ]
    [validation_count_task]
    |> Task.yield_many(:infinity)
    |> Enum.map(fn {_task, res} ->
      case res do
        {:ok, result} ->
          result

        {:exit, reason} ->
          raise "Query fetching address counters terminated: #{inspect(reason)}"

        nil ->
          raise "Query fetching address counters timed out."
      end
    end)
    |> List.to_tuple()
  end

  def transaction_count(address) do
    AddressTransactionsCounter.fetch(address)
  end

  def token_transfers_count(address) do
    AddressTokenTransfersCounter.fetch(address)
  end

  def gas_usage_count(address) do
    AddressTransactionsGasUsageCounter.fetch(address)
  end

  # defp crc_total_worth(address) do
  #   circles_total_balance(address.hash)
  # end

  # defp circles_total_balance(address_hash) do
  #   circles_addresses_list = CustomContractsHelper.get_custom_addresses_list(:circles_addresses)

  #   token_balances =
  #     address_hash
  #     |> Chain.fetch_last_token_balances()

  #   token_balances_except_bridged =
  #     token_balances
  #     |> Enum.filter(fn {_, token} -> !token.bridged end)

  #   circles_total_balance_raw =
  #     if Enum.count(circles_addresses_list) > 0 do
  #       token_balances_except_bridged
  #       |> Enum.reduce(Decimal.new(0), fn {token_balance, token}, acc_balance ->
  #         {:ok, token_address} = Chain.hash_to_address(token.contract_address_hash)

  #         from_address = from_address_hash(token_address)

  #         created_from_address_hash =
  #           if from_address,
  #             do: "0x" <> Base.encode16(from_address.bytes, case: :lower),
  #             else: nil

  #         if Enum.member?(circles_addresses_list, created_from_address_hash) && token.name == "Circles" &&
  #              token.symbol == "CRC" do
  #           Decimal.add(acc_balance, token_balance.value)
  #         else
  #           acc_balance
  #         end
  #       end)
  #     else
  #       Decimal.new(0)
  #     end

  #   CurrencyHelper.format_according_to_decimals(circles_total_balance_raw, Decimal.new(18))
  # end

  # defp from_address_hash(%Address{contracts_creation_internal_transaction: %InternalTransaction{}} = address) do
  #   address.contracts_creation_internal_transaction.from_address_hash
  # end

  # defp from_address_hash(%Address{contracts_creation_transaction: %Transaction{}} = address) do
  #   address.contracts_creation_transaction.from_address_hash
  # end

  # defp from_address_hash(_address), do: nil

  def fetch_token_counters(address_hash, timeout) do
    total_token_transfers_task =
      Task.async(fn ->
        TokenTransfersCounter.fetch(address_hash)
      end)

    total_token_holders_task =
      Task.async(fn ->
        TokenHoldersCounter.fetch(address_hash)
      end)

    [total_token_transfers_task, total_token_holders_task]
    |> Task.yield_many(timeout)
    |> Enum.map(fn {_task, res} ->
      case res do
        {:ok, result} ->
          result

        {:exit, reason} ->
          Logger.warn("Query fetching token counters terminated: #{inspect(reason)}")
          0

        nil ->
          Logger.warn("Query fetching token counters timed out.")
          0
      end
    end)
    |> List.to_tuple()
  end

  @spec flat_1155_batch_token_transfers([TokenTransfer.t()], Decimal.t() | nil) :: [TokenTransfer.t()]
  def flat_1155_batch_token_transfers(token_transfers, token_id \\ nil) when is_list(token_transfers) do
    Enum.reduce(token_transfers, [], fn tt, acc ->
      case tt.token_ids do
        [] ->
          Enum.reverse([tt | Enum.reverse(acc)])

        [_token_id] ->
          Enum.reverse([tt | Enum.reverse(acc)])

        token_ids when is_list(token_ids) ->
          transfers = flat_1155_batch_token_transfer(tt, tt.amounts, token_ids, token_id)

          acc ++ transfers

        _ ->
          Enum.reverse([tt | Enum.reverse(acc)])
      end
    end)
  end

  defp flat_1155_batch_token_transfer(tt, amounts, token_ids, token_id_to_filter) do
    amounts
    |> Enum.zip(token_ids)
    |> Enum.with_index()
    |> Enum.map(fn {{amount, token_id}, index} ->
      if is_nil(token_id_to_filter) || token_id == token_id_to_filter do
        %TokenTransfer{tt | token_ids: [token_id], amount: amount, amounts: nil, index_in_batch: index}
      end
    end)
    |> Enum.reject(&is_nil/1)
    |> squash_token_transfers_in_batch()
  end

  defp squash_token_transfers_in_batch(token_transfers) do
    token_transfers
    |> Enum.group_by(fn tt -> {List.first(tt.token_ids), tt.from_address_hash, tt.to_address_hash} end)
    |> Enum.map(fn {_k, v} -> Enum.reduce(v, nil, &group_batch_reducer/2) end)
    |> Enum.sort_by(fn tt -> tt.index_in_batch end, :desc)
  end

  defp group_batch_reducer(transfer, nil) do
    transfer
  end

  defp group_batch_reducer(transfer, acc) do
    %TokenTransfer{acc | amount: Decimal.add(acc.amount, transfer.amount)}
  end

  @spec paginate_1155_batch_token_transfers([TokenTransfer.t()], [paging_options]) :: [TokenTransfer.t()]
  def paginate_1155_batch_token_transfers(token_transfers, options) do
    paging_options = options |> Keyword.get(:paging_options, nil)

    case paging_options do
      %PagingOptions{batch_key: batch_key} when not is_nil(batch_key) ->
        filter_previous_page_transfers(token_transfers, batch_key)

      _ ->
        token_transfers
    end
  end

  defp filter_previous_page_transfers(
         token_transfers,
         {batch_block_hash, batch_transaction_hash, batch_log_index, index_in_batch}
       ) do
    token_transfers
    |> Enum.reverse()
    |> Enum.reduce_while([], fn tt, acc ->
      if tt.block_hash == batch_block_hash and tt.transaction_hash == batch_transaction_hash and
           tt.log_index == batch_log_index and tt.index_in_batch == index_in_batch do
        {:halt, acc}
      else
        {:cont, [tt | acc]}
      end
    end)
  end

  def select_repo(options) do
    if Keyword.get(options, :api?, false) do
      Repo.replica()
    else
      Repo
    end
  end

  def select_watchlist_address_id(watchlist_id, address_hash)
      when not is_nil(watchlist_id) and not is_nil(address_hash) do
    WatchlistAddress
    |> where([wa], wa.watchlist_id == ^watchlist_id and wa.address_hash_hash == ^address_hash)
    |> select([wa], wa.id)
    |> Repo.account_repo().one()
  end

  def select_watchlist_address_id(_watchlist_id, _address_hash), do: nil

  def fetch_watchlist_transactions(watchlist_id, options) do
    watchlist_addresses =
      watchlist_id
      |> WatchlistAddress.watchlist_addresses_by_watchlist_id_query()
      |> Repo.account_repo().all()

    address_hashes = Enum.map(watchlist_addresses, fn wa -> wa.address_hash end)

    watchlist_names =
      Enum.reduce(watchlist_addresses, %{}, fn wa, acc ->
        Map.put(acc, wa.address_hash, %{label: wa.name, display_name: wa.name})
      end)

    {watchlist_names, address_hashes_to_mined_transactions_without_rewards(address_hashes, options)}
  end

  def list_withdrawals(options \\ []) do
    paging_options = Keyword.get(options, :paging_options, @default_paging_options)
    necessity_by_association = Keyword.get(options, :necessity_by_association, %{})

    Withdrawal.list_withdrawals()
    |> join_associations(necessity_by_association)
    |> handle_withdrawals_paging_options(paging_options)
    |> select_repo(options).all()
  end

  def sum_withdrawals do
    Repo.aggregate(Withdrawal, :sum, :amount, timeout: :infinity)
  end

  def upsert_count_withdrawals(index) do
    upsert_last_fetched_counter(%{
      counter_type: "withdrawals_count",
      value: index
    })
  end

  def sum_withdrawals_from_cache(options \\ []) do
    WithdrawalsSum.fetch(options)
  end

  def count_withdrawals_from_cache(options \\ []) do
    "withdrawals_count" |> get_last_fetched_counter(options) |> Decimal.add(1)
  end

  def add_fetcher_limit(query, false), do: query

  def add_fetcher_limit(query, true) do
    fetcher_limit = Application.get_env(:indexer, :fetcher_init_limit)

    limit(query, ^fetcher_limit)
  end

  def put_has_token_transfers_to_tx(query, true), do: query

  def put_has_token_transfers_to_tx(query, false) do
    from(tx in query,
      select_merge: %{
        has_token_transfers:
          fragment(
            "(SELECT transaction_hash FROM token_transfers WHERE transaction_hash = ? LIMIT 1) IS NOT NULL",
            tx.hash
          )
      }
    )
  end
end<|MERGE_RESOLUTION|>--- conflicted
+++ resolved
@@ -2509,7 +2509,6 @@
     fetch_top_tokens(filter, paging_options, token_type, sorting, options)
   end
 
-<<<<<<< HEAD
   @spec list_top_bridged_tokens(atom(), String.t() | nil, boolean(), [paging_options | necessity_by_association_option]) ::
           [
             {Token.t(), BridgedToken.t()}
@@ -2520,12 +2519,8 @@
     fetch_top_bridged_tokens(destination, paging_options, filter, from_api)
   end
 
-  defp fetch_top_tokens(filter, paging_options, token_type, options) do
-    base_query = base_token_query(token_type)
-=======
   defp fetch_top_tokens(filter, paging_options, token_type, sorting, options) do
     base_query = Token.base_token_query(token_type, sorting)
->>>>>>> 6b047b51
 
     base_query_with_paging =
       base_query
@@ -2550,7 +2545,6 @@
     |> select_repo(options).all()
   end
 
-<<<<<<< HEAD
   defp fetch_top_bridged_tokens(destination, paging_options, filter, from_api) do
     offset = (max(paging_options.page_number, 1) - 1) * paging_options.page_size
     chain_id = translate_destination_to_chain_id(destination)
@@ -2669,50 +2663,6 @@
     end
   end
 
-  defp base_token_query(empty_type) when empty_type in [nil, []] do
-    bridged_tokens_query =
-      from(bt in BridgedToken,
-        select: bt
-      )
-
-    from(t in Token,
-      left_join: bt in subquery(bridged_tokens_query),
-      on: t.contract_address_hash == bt.home_token_contract_address_hash,
-      where: t.total_supply > ^0,
-      order_by: [
-        desc_nulls_last: t.circulating_market_cap,
-        desc_nulls_last: t.holder_count,
-        asc: t.name,
-        asc: t.contract_address_hash
-      ],
-      select: t,
-      preload: [:contract_address]
-    )
-  end
-
-  defp base_token_query(token_types) when is_list(token_types) do
-    bridged_tokens_query =
-      from(bt in BridgedToken,
-        select: bt
-      )
-
-    from(t in Token,
-      left_join: bt in subquery(bridged_tokens_query),
-      on: t.contract_address_hash == bt.home_token_contract_address_hash,
-      where: t.total_supply > ^0,
-      where: t.type in ^token_types,
-      order_by: [
-        desc_nulls_last: t.circulating_market_cap,
-        desc_nulls_last: t.holder_count,
-        asc: t.name,
-        asc: t.contract_address_hash
-      ],
-      preload: [:contract_address]
-    )
-  end
-
-=======
->>>>>>> 6b047b51
   @doc """
   Calls `reducer` on a stream of `t:Explorer.Chain.Block.t/0` without `t:Explorer.Chain.Block.Reward.t/0`.
   """
@@ -4831,7 +4781,6 @@
     )
   end
 
-<<<<<<< HEAD
   defp page_gas_usage(query, %PagingOptions{key: nil}), do: query
 
   defp page_gas_usage(query, %PagingOptions{key: {total_gas, _}}) do
@@ -4895,8 +4844,6 @@
     dynamic([t], t.contract_address_hash > ^contract_address_hash)
   end
 
-=======
->>>>>>> 6b047b51
   defp page_blocks(query, %PagingOptions{key: nil}), do: query
 
   defp page_blocks(query, %PagingOptions{key: {block_number}}) do
