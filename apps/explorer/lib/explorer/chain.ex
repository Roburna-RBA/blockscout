defmodule Explorer.Chain do
  @moduledoc """
  The chain context.
  """

  import Ecto.Query,
    only: [
      from: 2,
      join: 4,
      limit: 2,
      lock: 2,
      offset: 2,
      order_by: 2,
      order_by: 3,
      preload: 2,
      select: 2,
      select: 3,
      subquery: 1,
      union: 2,
      update: 2,
      where: 2,
      where: 3
    ]

  import EthereumJSONRPC, only: [integer_to_quantity: 1, fetch_block_internal_transactions: 2]

  require Logger

  alias ABI.TypeDecoder
  alias Ecto.{Changeset, Multi}

  alias EthereumJSONRPC.Contract
  alias EthereumJSONRPC.Transaction, as: EthereumJSONRPCTransaction

  alias Explorer.Counters.LastFetchedCounter

  alias Explorer.Chain

  alias Explorer.Chain.{
    Address,
    Address.CoinBalance,
    Address.CoinBalanceDaily,
    Address.CurrentTokenBalance,
    Address.TokenBalance,
    Block,
    CurrencyHelpers,
    Data,
    DecompiledSmartContract,
    Hash,
    Import,
    InternalTransaction,
    Log,
    PendingBlockOperation,
    SmartContract,
    SmartContractAdditionalSource,
    Token,
    Token.Instance,
    TokenTransfer,
    Transaction,
    Wei
  }

  alias Explorer.Chain.Block.{EmissionReward, Reward}

  alias Explorer.Chain.Cache.{
    Accounts,
    BlockNumber,
    Blocks,
    Transactions,
    Uncles
  }

  alias Explorer.Chain.Import.Runner
  alias Explorer.Chain.InternalTransaction.{CallType, Type}
  alias Explorer.Counters.{AddressesCounter, AddressesWithBalanceCounter}
  alias Explorer.Market.MarketHistoryCache
  alias Explorer.{PagingOptions, Repo}
  alias Explorer.SmartContract.{Helper, Reader}

  alias Dataloader.Ecto, as: DataloaderEcto

  @default_paging_options %PagingOptions{page_size: 50}

  @max_incoming_transactions_count 10_000

  @revert_msg_prefix_1 "Revert: "
  @revert_msg_prefix_2 "revert: "
  @revert_msg_prefix_3 "reverted "
  @revert_msg_prefix_4 "Reverted "
  # Geth-like node
  @revert_msg_prefix_5 "execution reverted: "
  # keccak256("Error(string)")
  @revert_error_method_id "08c379a0"

  @burn_address_hash_str "0x0000000000000000000000000000000000000000"

  @limit_showing_address_transaсtions 50_000
  @default_page_size 50
  # seconds
  @check_bytecode_interval 86_400

  @limit_showing_transactions 10_000
  @default_page_size 50

  @typedoc """
  The name of an association on the `t:Ecto.Schema.t/0`
  """
  @type association :: atom()

  @typedoc """
  The max `t:Explorer.Chain.Block.block_number/0` for `consensus` `true` `t:Explorer.Chain.Block.t/0`s.
  """
  @type block_height :: Block.block_number()

  @typedoc """
  Event type where data is broadcasted whenever data is inserted from chain indexing.
  """
  @type chain_event ::
          :addresses
          | :address_coin_balances
          | :blocks
          | :block_rewards
          | :exchange_rate
          | :internal_transactions
          | :logs
          | :transactions
          | :token_transfers

  @type direction :: :from | :to

  @typedoc """
   * `:optional` - the association is optional and only needs to be loaded if available
   * `:required` - the association is required and MUST be loaded.  If it is not available, then the parent struct
     SHOULD NOT be returned.
  """
  @type necessity :: :optional | :required

  @typedoc """
  The `t:necessity/0` of each association that should be loaded
  """
  @type necessity_by_association :: %{association => necessity}

  @typep necessity_by_association_option :: {:necessity_by_association, necessity_by_association}
  @typep paging_options :: {:paging_options, PagingOptions.t()}
  @typep balance_by_day :: %{date: String.t(), value: Wei.t()}

  @doc """
  Gets from the cache the count of `t:Explorer.Chain.Address.t/0`'s where the `fetched_coin_balance` is > 0
  """
  @spec count_addresses_with_balance_from_cache :: non_neg_integer()
  def count_addresses_with_balance_from_cache do
    AddressesWithBalanceCounter.fetch()
  end

  @doc """
  Estimated count of `t:Explorer.Chain.Address.t/0`.

  Estimated count of addresses.
  """
  @spec address_estimated_count() :: non_neg_integer()
  def address_estimated_count do
    cached_value = AddressesCounter.fetch()

    if is_nil(cached_value) || cached_value == 0 do
      %Postgrex.Result{rows: [[count]]} = Repo.query!("SELECT reltuples FROM pg_class WHERE relname = 'addresses';")

      count
    else
      cached_value
    end
  end

  @doc """
  Counts the number of addresses with fetched coin balance > 0.

  This function should be used with caution. In larger databases, it may take a
  while to have the return back.
  """
  def count_addresses_with_balance do
    Repo.one(
      Address.count_with_fetched_coin_balance(),
      timeout: :infinity
    )
  end

  @doc """
  Counts the number of all addresses.

  This function should be used with caution. In larger databases, it may take a
  while to have the return back.
  """
  def count_addresses do
    Repo.aggregate(Address, :count, timeout: :infinity)
  end

  @doc """
  `t:Explorer.Chain.InternalTransaction/0`s from the address with the given `hash`.

  This function excludes any internal transactions in the results where the
  internal transaction has no siblings within the parent transaction.

  ## Options

    * `:direction` - if specified, will filter internal transactions by address type. If `:to` is specified, only
      internal transactions where the "to" address matches will be returned. Likewise, if `:from` is specified, only
      internal transactions where the "from" address matches will be returned. If `:direction` is omitted, internal
      transactions either to or from the address will be returned.
    * `:necessity_by_association` - use to load `t:association/0` as `:required` or `:optional`. If an association is
      `:required`, and the `t:Explorer.Chain.InternalTransaction.t/0` has no associated record for that association,
      then the `t:Explorer.Chain.InternalTransaction.t/0` will not be included in the page `entries`.
    * `:paging_options` - a `t:Explorer.PagingOptions.t/0` used to specify the `:page_size` and
      `:key` (a tuple of the lowest/oldest `{block_number, transaction_index, index}`) and. Results will be the internal
      transactions older than the `block_number`, `transaction index`, and `index` that are passed.

  """
  @spec address_to_internal_transactions(Hash.Address.t(), [paging_options | necessity_by_association_option]) :: [
          InternalTransaction.t()
        ]
  def address_to_internal_transactions(hash, options \\ []) do
    necessity_by_association = Keyword.get(options, :necessity_by_association, %{})
    direction = Keyword.get(options, :direction)

    from_block = from_block(options)
    to_block = to_block(options)

    paging_options = Keyword.get(options, :paging_options, @default_paging_options)

    if direction == nil do
      full_query =
        InternalTransaction
        |> InternalTransaction.where_nonpending_block()
        |> InternalTransaction.where_address_fields_match(hash, nil)
        |> InternalTransaction.where_block_number_in_period(from_block, to_block)
        |> common_where_limit_order(paging_options)

      full_query
      |> order_by(
        [q],
        desc: q.block_number,
        desc: q.transaction_index,
        desc: q.index
      )
      |> preload(:transaction)
      |> join_associations(necessity_by_association)
      |> Repo.all()
    else
      InternalTransaction
      |> InternalTransaction.where_nonpending_block()
      |> InternalTransaction.where_address_fields_match(hash, direction)
      |> InternalTransaction.where_block_number_in_period(from_block, to_block)
      |> common_where_limit_order(paging_options)
      |> preload(:transaction)
      |> join_associations(necessity_by_association)
      |> Repo.all()
    end
  end

  def wrapped_union_subquery(query) do
    from(
      q in subquery(query),
      select: q
    )
  end

  defp common_where_limit_order(query, paging_options) do
    query
    |> InternalTransaction.where_is_different_from_parent_transaction()
    |> InternalTransaction.where_block_number_is_not_null()
    |> page_internal_transaction(paging_options, %{index_int_tx_desc_order: true})
    |> limit(^paging_options.page_size)
    |> order_by(
      [it],
      desc: it.block_number,
      desc: it.transaction_index,
      desc: it.index
    )
  end

  @doc """
  Get the total number of transactions sent by the address with the given hash according to the last block indexed.

  We have to increment +1 in the last nonce result because it works like an array position, the first
  nonce has the value 0. When last nonce is nil, it considers that the given address has 0 transactions.
  """
  @spec total_transactions_sent_by_address(Hash.Address.t()) :: non_neg_integer()
  def total_transactions_sent_by_address(address_hash) do
    last_nonce =
      address_hash
      |> Transaction.last_nonce_by_address_query()
      |> Repo.one(timeout: :infinity)

    case last_nonce do
      nil -> 0
      value -> value + 1
    end
  end

  @doc """
  Fetches the transactions related to the address with the given hash

  ## Options

    * `:necessity_by_association` - use to load `t:association/0` as `:required` or `:optional`.  If an association is
      `:required`, and the `t:Explorer.Chain.Transaction.t/0` has no associated record for that association, then the
      `t:Explorer.Chain.Transaction.t/0` will not be included in the page `entries`.
    * `:paging_options` - a `t:Explorer.PagingOptions.t/0` used to specify the `:page_size` and
      `:key` (a tuple of the lowest/oldest `{block_number, index}`) and. Results will be the transactions older than
      the `block_number` and `index` that are passed.

  """
  @spec address_to_transactions_rap(Hash.Address.t(), [paging_options | necessity_by_association_option]) :: %{
          transactions_count: nil | non_neg_integer(),
          transactions: [Transaction.t()]
        }
  def address_to_transactions_rap(address_hash, options \\ []) when is_list(options) do
    paging_options = Keyword.get(options, :paging_options, @default_paging_options)

    transactions_count =
      if paging_options.page_number == 1,
        do: address_to_available_transactions_count(address_hash, options),
        else: nil

    transactions =
      address_hash
      |> address_to_transactions_query_rap(options)
      |> Repo.all()

    %{transactions_count: transactions_count, transactions: transactions}
  end

  def address_to_transactions_query_rap(address_hash, options) do
    direction = Keyword.get(options, :direction)
    necessity_by_association = Keyword.get(options, :necessity_by_association, %{})

    paging_options =
      options
      |> Keyword.get(:paging_options, @default_paging_options)

    Transaction
    |> Transaction.not_dropped_or_replaced_transacions()
    |> Transaction.matching_address_query(direction, address_hash)
    |> order_by([transaction],
      desc: transaction.block_number,
      desc: transaction.index
    )
    |> handle_random_access_paging_options(paging_options)
    |> join_associations(necessity_by_association)
  end

  def address_to_available_transactions_count(address_hash, options) do
    direction = Keyword.get(options, :direction)

    Transaction
    |> Transaction.not_dropped_or_replaced_transacions()
    |> Transaction.matching_address_query(direction, address_hash)
    |> limit(^@limit_showing_address_transaсtions)
    |> Repo.aggregate(:count, :hash)
  end

  def limit_showing_address_transaсtions, do: @limit_showing_address_transaсtions

  def address_to_transactions_without_rewards(address_hash, options) do
    paging_options = Keyword.get(options, :paging_options, @default_paging_options)

    address_hash
    |> address_to_transactions_tasks(options)
    |> wait_for_address_transactions()
    |> Enum.sort_by(&{&1.block_number, &1.index}, &>=/2)
    |> Enum.dedup_by(& &1.hash)
    |> Enum.take(paging_options.page_size)
  end

  defp address_to_transactions_tasks_query(options) do
    from_block = from_block(options)
    to_block = to_block(options)

    options
    |> Keyword.get(:paging_options, @default_paging_options)
    |> fetch_transactions(from_block, to_block)
  end

  defp transactions_block_numbers_at_address(address_hash, options) do
    direction = Keyword.get(options, :direction)

    options
    |> address_to_transactions_tasks_query()
    |> Transaction.not_pending_transactions()
    |> select([t], t.block_number)
    |> Transaction.matching_address_queries_list(direction, address_hash)
  end

  defp address_to_transactions_tasks(address_hash, options) do
    direction = Keyword.get(options, :direction)
    necessity_by_association = Keyword.get(options, :necessity_by_association, %{})

    from_block = from_block(options)
    to_block = to_block(options)

    options
    |> address_to_transactions_tasks_query()
    |> Transaction.not_dropped_or_replaced_transacions()
    |> where_block_number_in_period(from_block, to_block)
    |> join_associations(necessity_by_association)
    |> Transaction.matching_address_queries_list(direction, address_hash)
    |> Enum.map(fn query -> Task.async(fn -> Repo.all(query) end) end)
  end

  def address_to_transactions_tasks_range_of_blocks(address_hash, options) do
    extremums_list =
      address_hash
      |> transactions_block_numbers_at_address(options)
      |> Enum.map(fn query ->
        extremum_query =
          from(
            q in subquery(query),
            select: %{min_block_number: min(q.block_number), max_block_number: max(q.block_number)}
          )

        extremum_query
        |> Repo.one!()
      end)

    extremums_list
    |> Enum.reduce(%{min_block_number: nil, max_block_number: 0}, fn %{
                                                                       min_block_number: min_number,
                                                                       max_block_number: max_number
                                                                     },
                                                                     extremums_result ->
      current_min_number = Map.get(extremums_result, :min_block_number)
      current_max_number = Map.get(extremums_result, :max_block_number)

      extremums_result =
        if is_number(current_min_number) do
          if is_number(min_number) and min_number > 0 and min_number < current_min_number do
            extremums_result
            |> Map.put(:min_block_number, min_number)
          else
            extremums_result
          end
        else
          extremums_result
          |> Map.put(:min_block_number, min_number)
        end

      if is_number(max_number) and max_number > 0 and max_number > current_max_number do
        extremums_result
        |> Map.put(:max_block_number, max_number)
      else
        extremums_result
      end
    end)
  end

  defp wait_for_address_transactions(tasks) do
    tasks
    |> Task.yield_many(:timer.seconds(20))
    |> Enum.flat_map(fn {_task, res} ->
      case res do
        {:ok, result} ->
          result

        {:exit, reason} ->
          raise "Query fetching address transactions terminated: #{inspect(reason)}"

        nil ->
          raise "Query fetching address transactions timed out."
      end
    end)
  end

  @spec address_hash_to_token_transfers(Hash.Address.t(), Keyword.t()) :: [Transaction.t()]
  def address_hash_to_token_transfers(address_hash, options \\ []) do
    paging_options = Keyword.get(options, :paging_options, @default_paging_options)
    direction = Keyword.get(options, :direction)

    direction
    |> Transaction.transactions_with_token_transfers_direction(address_hash)
    |> Transaction.preload_token_transfers(address_hash)
    |> handle_paging_options(paging_options)
    |> Repo.all()
  end

  @doc """
  address_hash_to_token_transfers_including_contract/2 function returns token transfers on address (to/from/contract).
  It is used by CSV export of token transfers button.
  """
  @spec address_hash_to_token_transfers_including_contract(Hash.Address.t(), Keyword.t()) :: [TokenTransfer.t()]
  def address_hash_to_token_transfers_including_contract(address_hash, options \\ []) do
    paging_options = Keyword.get(options, :paging_options, @default_paging_options)
    from_block = Keyword.get(options, :from_block)
    to_block = Keyword.get(options, :to_block)

    query =
      from_block
      |> query_address_hash_to_token_transfers_including_contract(to_block, address_hash)
      |> order_by([token_transfer], asc: token_transfer.block_number, asc: token_transfer.log_index)

    query
    |> handle_token_transfer_paging_options(paging_options)
    |> preload(:transaction)
    |> preload(:token)
    |> Repo.all()
  end

  defp query_address_hash_to_token_transfers_including_contract(nil, to_block, address_hash)
       when not is_nil(to_block) do
    from(
      token_transfer in TokenTransfer,
      where:
        (token_transfer.to_address_hash == ^address_hash or
           token_transfer.from_address_hash == ^address_hash or
           token_transfer.token_contract_address_hash == ^address_hash) and
          token_transfer.block_number <= ^to_block
    )
  end

  defp query_address_hash_to_token_transfers_including_contract(from_block, nil, address_hash)
       when not is_nil(from_block) do
    from(
      token_transfer in TokenTransfer,
      where:
        (token_transfer.to_address_hash == ^address_hash or
           token_transfer.from_address_hash == ^address_hash or
           token_transfer.token_contract_address_hash == ^address_hash) and
          token_transfer.block_number >= ^from_block
    )
  end

  defp query_address_hash_to_token_transfers_including_contract(from_block, to_block, address_hash)
       when not is_nil(from_block) and not is_nil(to_block) do
    from(
      token_transfer in TokenTransfer,
      where:
        (token_transfer.to_address_hash == ^address_hash or
           token_transfer.from_address_hash == ^address_hash or
           token_transfer.token_contract_address_hash == ^address_hash) and
          (token_transfer.block_number >= ^from_block and token_transfer.block_number <= ^to_block)
    )
  end

  defp query_address_hash_to_token_transfers_including_contract(_, _, address_hash) do
    from(
      token_transfer in TokenTransfer,
      where:
        token_transfer.to_address_hash == ^address_hash or
          token_transfer.from_address_hash == ^address_hash or
          token_transfer.token_contract_address_hash == ^address_hash
    )
  end

  @spec address_to_logs(Hash.Address.t(), Keyword.t()) :: [Log.t()]
  def address_to_logs(address_hash, options \\ []) when is_list(options) do
    paging_options = Keyword.get(options, :paging_options) || %PagingOptions{page_size: 50}

    from_block = from_block(options)
    to_block = to_block(options)

    {block_number, transaction_index, log_index} = paging_options.key || {BlockNumber.get_max(), 0, 0}

    base_query =
      from(log in Log,
        inner_join: transaction in Transaction,
        on: transaction.hash == log.transaction_hash,
        order_by: [desc: log.block_number, desc: log.index],
        where: transaction.block_number < ^block_number,
        or_where: transaction.block_number == ^block_number and transaction.index > ^transaction_index,
        or_where:
          transaction.block_number == ^block_number and transaction.index == ^transaction_index and
            log.index > ^log_index,
        where: log.address_hash == ^address_hash,
        select: log
      )

    wrapped_query =
      from(
        log in subquery(base_query),
        inner_join: transaction in Transaction,
        preload: [:transaction, transaction: [to_address: :smart_contract]],
        where:
          log.block_hash == transaction.block_hash and
            log.block_number == transaction.block_number and
            log.transaction_hash == transaction.hash,
        select: log
      )

    wrapped_query
    |> filter_topic(options)
    |> where_block_number_in_period(from_block, to_block)
    |> limit(^paging_options.page_size)
    |> Repo.all()
    |> Enum.take(paging_options.page_size)
  end

  defp filter_topic(base_query, topic: topic) do
    from(log in base_query,
      where:
        log.first_topic == ^topic or log.second_topic == ^topic or log.third_topic == ^topic or
          log.fourth_topic == ^topic
    )
  end

  defp filter_topic(base_query, _), do: base_query

  def where_block_number_in_period(base_query, from_block, to_block) when is_nil(from_block) and not is_nil(to_block) do
    from(q in base_query,
      where: q.block_number <= ^to_block
    )
  end

  def where_block_number_in_period(base_query, from_block, to_block) when not is_nil(from_block) and is_nil(to_block) do
    from(q in base_query,
      where: q.block_number > ^from_block
    )
  end

  def where_block_number_in_period(base_query, from_block, to_block) when is_nil(from_block) and is_nil(to_block),
    do: base_query

  def where_block_number_in_period(base_query, from_block, to_block) do
    from(q in base_query,
      where: q.block_number > ^from_block and q.block_number <= ^to_block
    )
  end

  @doc """
  Finds all `t:Explorer.Chain.Transaction.t/0`s given the address_hash and the token contract
  address hash.

  ## Options

    * `:paging_options` - a `t:Explorer.PagingOptions.t/0` used to specify the `:page_size` and
      `:key` (in the form of `%{"inserted_at" => inserted_at}`). Results will be the transactions
      older than the `index` that are passed.
  """
  @spec address_to_transactions_with_token_transfers(Hash.t(), Hash.t(), [paging_options]) :: [Transaction.t()]
  def address_to_transactions_with_token_transfers(address_hash, token_hash, options \\ []) do
    paging_options = Keyword.get(options, :paging_options, @default_paging_options)

    address_hash
    |> Transaction.transactions_with_token_transfers(token_hash)
    |> Transaction.preload_token_transfers(address_hash)
    |> handle_paging_options(paging_options)
    |> Repo.all()
  end

  @doc """
  The `t:Explorer.Chain.Address.t/0` `balance` in `unit`.
  """
  @spec balance(Address.t(), :wei) :: Wei.wei() | nil
  @spec balance(Address.t(), :gwei) :: Wei.gwei() | nil
  @spec balance(Address.t(), :ether) :: Wei.ether() | nil
  def balance(%Address{fetched_coin_balance: balance}, unit) do
    case balance do
      nil -> nil
      _ -> Wei.to(balance, unit)
    end
  end

  @doc """
  The number of `t:Explorer.Chain.Block.t/0`.

      iex> insert_list(2, :block)
      iex> Explorer.Chain.block_count()
      2

  When there are no `t:Explorer.Chain.Block.t/0`.

      iex> Explorer.Chain.block_count()
      0

  """
  def block_count do
    Repo.aggregate(Block, :count, :hash)
  end

  @doc """
  Reward for mining a block.

  The block reward is the sum of the following:

  * Sum of the transaction fees (gas_used * gas_price) for the block
  * A static reward for miner (this value may change during the life of the chain)
  * The reward for uncle blocks (1/32 * static_reward * number_of_uncles)

  *NOTE*

  Uncles are not currently accounted for.
  """
  @spec block_reward(Block.block_number()) :: Wei.t()
  def block_reward(block_number) do
    block_hash =
      Block
      |> where([block], block.number == ^block_number and block.consensus == true)
      |> select([block], block.hash)
      |> Repo.one!()

    case Repo.one!(
           from(reward in Reward,
             where: reward.block_hash == ^block_hash,
             select: %Wei{
               value: coalesce(sum(reward.reward), 0)
             }
           )
         ) do
      %Wei{
        value: %Decimal{coef: 0}
      } ->
        Repo.one!(
          from(block in Block,
            left_join: transaction in assoc(block, :transactions),
            inner_join: emission_reward in EmissionReward,
            on: fragment("? <@ ?", block.number, emission_reward.block_range),
            where: block.number == ^block_number and block.consensus == true,
            group_by: [emission_reward.reward, block.hash],
            select: %Wei{
              value: coalesce(sum(transaction.gas_used * transaction.gas_price), 0) + emission_reward.reward
            }
          )
        )

      other_value ->
        other_value
    end
  end

  @uncle_reward_coef 1 / 32
  def block_reward_by_parts(block, transactions) do
    %{hash: block_hash, number: block_number} = block
    base_fee_per_gas = Map.get(block, :base_fee_per_gas)

    txn_fees =
      Enum.reduce(transactions, Decimal.new(0), fn %{gas_used: gas_used, gas_price: gas_price}, acc ->
        gas_used
        |> Decimal.new()
        |> Decimal.mult(Decimal.new(gas_price))
        |> Decimal.add(acc)
      end)

    static_reward =
      Repo.one(
        from(
          er in EmissionReward,
          where: fragment("int8range(?, ?) <@ ?", ^block_number, ^(block_number + 1), er.block_range),
          select: er.reward
        )
      ) || %Wei{value: Decimal.new(0)}

    burned_fee_counter =
      transactions
      |> Enum.reduce(Decimal.new(0), fn %{gas_used: gas_used}, acc ->
        gas_used
        |> Decimal.new()
        |> Decimal.add(acc)
      end)

    has_uncles? = is_list(block.uncles) and not Enum.empty?(block.uncles)

    burned_fees = base_fee_per_gas && Wei.mult(%Wei{value: Decimal.new(base_fee_per_gas)}, burned_fee_counter)
    uncle_reward = (has_uncles? && Wei.mult(static_reward, Decimal.from_float(@uncle_reward_coef))) || nil

    %{
      block_number: block_number,
      block_hash: block_hash,
      miner_hash: block.miner_hash,
      static_reward: static_reward,
      txn_fees: %Wei{value: txn_fees},
      burned_fees: burned_fees || %Wei{value: Decimal.new(0)},
      uncle_reward: uncle_reward || %Wei{value: Decimal.new(0)}
    }
  end

  @doc """
  The `t:Explorer.Chain.Wei.t/0` paid to the miners of the `t:Explorer.Chain.Block.t/0`s with `hash`
  `Explorer.Chain.Hash.Full.t/0` by the signers of the transactions in those blocks to cover the gas fee
  (`gas_used * gas_price`).
  """
  @spec gas_payment_by_block_hash([Hash.Full.t()]) :: %{Hash.Full.t() => Wei.t()}
  def gas_payment_by_block_hash(block_hashes) when is_list(block_hashes) do
    query =
      from(
        transaction in Transaction,
        where: transaction.block_hash in ^block_hashes and transaction.block_consensus == true,
        group_by: transaction.block_hash,
        select: {transaction.block_hash, %Wei{value: coalesce(sum(transaction.gas_used * transaction.gas_price), 0)}}
      )

    query
    |> Repo.all()
    |> (&if(Enum.count(&1) > 0,
          do: &1,
          else: Enum.zip([block_hashes, for(_ <- 1..Enum.count(block_hashes), do: %Wei{value: Decimal.new(0)})])
        )).()
    |> Enum.into(%{})
  end

  def timestamp_by_block_hash(block_hashes) when is_list(block_hashes) do
    query =
      from(
        block in Block,
        where: block.hash in ^block_hashes and block.consensus == true,
        group_by: block.hash,
        select: {block.hash, block.timestamp}
      )

    query
    |> Repo.all()
    |> Enum.into(%{})
  end

  @doc """
  Finds all `t:Explorer.Chain.Transaction.t/0`s in the `t:Explorer.Chain.Block.t/0`.

  ## Options

    * `:necessity_by_association` - use to load `t:association/0` as `:required` or `:optional`.  If an association is
      `:required`, and the `t:Explorer.Chain.Transaction.t/0` has no associated record for that association, then the
      `t:Explorer.Chain.Transaction.t/0` will not be included in the page `entries`.
    * `:paging_options` - a `t:Explorer.PagingOptions.t/0` used to specify the `:page_size` and
      `:key` (a tuple of the lowest/oldest `{index}`) and. Results will be the transactions older than
      the `index` that are passed.
  """
  @spec block_to_transactions(Hash.Full.t(), [paging_options | necessity_by_association_option]) :: [Transaction.t()]
  def block_to_transactions(block_hash, options \\ []) when is_list(options) do
    necessity_by_association = Keyword.get(options, :necessity_by_association, %{})

    options
    |> Keyword.get(:paging_options, @default_paging_options)
    |> fetch_transactions_in_ascending_order_by_index()
    |> join(:inner, [transaction], block in assoc(transaction, :block))
    |> where([_, block], block.hash == ^block_hash)
    |> join_associations(necessity_by_association)
    |> preload([{:token_transfers, [:token, :from_address, :to_address]}])
    |> Repo.all()
  end

  @doc """
  Finds sum of gas_used for new (EIP-1559) txs belongs to block
  """
  @spec block_to_gas_used_by_1559_txs(Hash.Full.t()) :: non_neg_integer()
  def block_to_gas_used_by_1559_txs(block_hash) do
    query =
      from(
        tx in Transaction,
        where: tx.block_hash == ^block_hash,
        select: sum(tx.gas_used)
      )

    result = Repo.one(query)
    if result, do: result, else: 0
  end

  @doc """
  Finds sum of priority fee for new (EIP-1559) txs belongs to block
  """
  @spec block_to_priority_fee_of_1559_txs(Hash.Full.t()) :: Decimal.t()
  def block_to_priority_fee_of_1559_txs(block_hash) do
    block = Repo.get_by(Block, hash: block_hash)

    case block.base_fee_per_gas do
      %Wei{value: base_fee_per_gas} ->
        query =
          from(
            tx in Transaction,
            where: tx.block_hash == ^block_hash,
            select:
              sum(
                fragment(
                  "CASE
                    WHEN COALESCE(?,?) = 0 THEN 0
                    WHEN COALESCE(?,?) - ? < COALESCE(?,?) THEN (COALESCE(?,?) - ?) * ?
                    ELSE COALESCE(?,?) * ? END",
                  tx.max_fee_per_gas,
                  tx.gas_price,
                  tx.max_fee_per_gas,
                  tx.gas_price,
                  ^base_fee_per_gas,
                  tx.max_priority_fee_per_gas,
                  tx.gas_price,
                  tx.max_fee_per_gas,
                  tx.gas_price,
                  ^base_fee_per_gas,
                  tx.gas_used,
                  tx.max_priority_fee_per_gas,
                  tx.gas_price,
                  tx.gas_used
                )
              )
          )

        result = Repo.one(query)
        if result, do: result, else: 0

      _ ->
        0
    end
  end

  @doc """
  Counts the number of `t:Explorer.Chain.Transaction.t/0` in the `block`.
  """
  @spec block_to_transaction_count(Hash.Full.t()) :: non_neg_integer()
  def block_to_transaction_count(block_hash) do
    query =
      from(
        transaction in Transaction,
        where: transaction.block_hash == ^block_hash
      )

    Repo.aggregate(query, :count, :hash)
  end

  @spec address_to_incoming_transaction_count(Hash.Address.t()) :: non_neg_integer()
  def address_to_incoming_transaction_count(address_hash) do
    to_address_query =
      from(
        transaction in Transaction,
        where: transaction.to_address_hash == ^address_hash
      )

    Repo.aggregate(to_address_query, :count, :hash, timeout: :infinity)
  end

  @spec address_to_incoming_transaction_gas_usage(Hash.Address.t()) :: Decimal.t() | nil
  def address_to_incoming_transaction_gas_usage(address_hash) do
    to_address_query =
      from(
        transaction in Transaction,
        where: transaction.to_address_hash == ^address_hash
      )

    Repo.aggregate(to_address_query, :sum, :gas_used, timeout: :infinity)
  end

  @spec address_to_outcoming_transaction_gas_usage(Hash.Address.t()) :: Decimal.t() | nil
  def address_to_outcoming_transaction_gas_usage(address_hash) do
    to_address_query =
      from(
        transaction in Transaction,
        where: transaction.from_address_hash == ^address_hash
      )

    Repo.aggregate(to_address_query, :sum, :gas_used, timeout: :infinity)
  end

  @spec max_incoming_transactions_count() :: non_neg_integer()
  def max_incoming_transactions_count, do: @max_incoming_transactions_count

  @doc """
  How many blocks have confirmed `block` based on the current `max_block_number`

  A consensus block's number of confirmations is the difference between its number and the current block height + 1.

      iex> block = insert(:block, number: 1)
      iex> Explorer.Chain.confirmations(block, block_height: 2)
      {:ok, 2}

  The newest block at the block height has 1 confirmation.

      iex> block = insert(:block, number: 1)
      iex> Explorer.Chain.confirmations(block, block_height: 1)
      {:ok, 1}

  A non-consensus block has no confirmations and is orphaned even if there are child blocks of it on an orphaned chain.

      iex> parent_block = insert(:block, consensus: false, number: 1)
      iex> insert(
      ...>   :block,
      ...>   parent_hash: parent_block.hash,
      ...>   consensus: false,
      ...>   number: parent_block.number + 1
      ...> )
      iex> Explorer.Chain.confirmations(parent_block, block_height: 3)
      {:error, :non_consensus}

  If you calculate the block height and then get a newer block, the confirmations will be `0` instead of negative.

      iex> block = insert(:block, number: 1)
      iex> Explorer.Chain.confirmations(block, block_height: 0)
      {:ok, 1}
  """
  @spec confirmations(Block.t(), [{:block_height, block_height()}]) ::
          {:ok, non_neg_integer()} | {:error, :non_consensus}

  def confirmations(%Block{consensus: true, number: number}, named_arguments) when is_list(named_arguments) do
    max_consensus_block_number = Keyword.fetch!(named_arguments, :block_height)

    {:ok, max(1 + max_consensus_block_number - number, 1)}
  end

  def confirmations(%Block{consensus: false}, _), do: {:error, :non_consensus}

  @doc """
  Creates an address.

      iex> {:ok, %Explorer.Chain.Address{hash: hash}} = Explorer.Chain.create_address(
      ...>   %{hash: "0xa94f5374fce5edbc8e2a8697c15331677e6ebf0b"}
      ...> )
      ...> to_string(hash)
      "0xa94f5374fce5edbc8e2a8697c15331677e6ebf0b"

  A `String.t/0` value for `Explorer.Chain.Address.t/0` `hash` must have 40 hexadecimal characters after the `0x` prefix
  to prevent short- and long-hash transcription errors.

      iex> {:error, %Ecto.Changeset{errors: errors}} = Explorer.Chain.create_address(
      ...>   %{hash: "0xa94f5374fce5edbc8e2a8697c15331677e6ebf0"}
      ...> )
      ...> errors
      [hash: {"is invalid", [type: Explorer.Chain.Hash.Address, validation: :cast]}]
      iex> {:error, %Ecto.Changeset{errors: errors}} = Explorer.Chain.create_address(
      ...>   %{hash: "0xa94f5374fce5edbc8e2a8697c15331677e6ebf0ba"}
      ...> )
      ...> errors
      [hash: {"is invalid", [type: Explorer.Chain.Hash.Address, validation: :cast]}]

  """
  @spec create_address(map()) :: {:ok, Address.t()} | {:error, Ecto.Changeset.t()}
  def create_address(attrs \\ %{}) do
    %Address{}
    |> Address.changeset(attrs)
    |> Repo.insert()
  end

  @doc """
  Creates a decompiled smart contract.
  """

  @spec create_decompiled_smart_contract(map()) :: {:ok, Address.t()} | {:error, Ecto.Changeset.t()}
  def create_decompiled_smart_contract(attrs) do
    changeset = DecompiledSmartContract.changeset(%DecompiledSmartContract{}, attrs)

    # Enforce ShareLocks tables order (see docs: sharelocks.md)
    Multi.new()
    |> Multi.run(:set_address_decompiled, fn repo, _ ->
      set_address_decompiled(repo, Changeset.get_field(changeset, :address_hash))
    end)
    |> Multi.insert(:decompiled_smart_contract, changeset,
      on_conflict: :replace_all,
      conflict_target: [:decompiler_version, :address_hash]
    )
    |> Repo.transaction()
    |> case do
      {:ok, %{decompiled_smart_contract: decompiled_smart_contract}} -> {:ok, decompiled_smart_contract}
      {:error, _, error_value, _} -> {:error, error_value}
    end
  end

  @doc """
  Converts the `Explorer.Chain.Data.t:t/0` to `iodata` representation that can be written to users efficiently.

      iex> %Explorer.Chain.Data{
      ...>   bytes: <<>>
      ...> } |>
      ...> Explorer.Chain.data_to_iodata() |>
      ...> IO.iodata_to_binary()
      "0x"
      iex> %Explorer.Chain.Data{
      ...>   bytes: <<0, 0, 0, 0, 0, 0, 0, 0, 0, 0, 0, 0, 134, 45, 103, 203, 7,
      ...>     115, 238, 63, 140, 231, 234, 137, 179, 40, 255, 234, 134, 26,
      ...>     179, 239>>
      ...> } |>
      ...> Explorer.Chain.data_to_iodata() |>
      ...> IO.iodata_to_binary()
      "0x000000000000000000000000862d67cb0773ee3f8ce7ea89b328ffea861ab3ef"

  """
  @spec data_to_iodata(Data.t()) :: iodata()
  def data_to_iodata(data) do
    Data.to_iodata(data)
  end

  @doc """
  The fee a `transaction` paid for the `t:Explorer.Transaction.t/0` `gas`

  If the transaction is pending, then the fee will be a range of `unit`

      iex> Explorer.Chain.fee(
      ...>   %Explorer.Chain.Transaction{
      ...>     gas: Decimal.new(3),
      ...>     gas_price: %Explorer.Chain.Wei{value: Decimal.new(2)},
      ...>     gas_used: nil
      ...>   },
      ...>   :wei
      ...> )
      {:maximum, Decimal.new(6)}

  If the transaction has been confirmed in block, then the fee will be the actual fee paid in `unit` for the `gas_used`
  in the `transaction`.

      iex> Explorer.Chain.fee(
      ...>   %Explorer.Chain.Transaction{
      ...>     gas: Decimal.new(3),
      ...>     gas_price: %Explorer.Chain.Wei{value: Decimal.new(2)},
      ...>     gas_used: Decimal.new(2)
      ...>   },
      ...>   :wei
      ...> )
      {:actual, Decimal.new(4)}

  """
  @spec fee(Transaction.t(), :ether | :gwei | :wei) :: {:maximum, Decimal.t()} | {:actual, Decimal.t()}
  def fee(%Transaction{gas: gas, gas_price: gas_price, gas_used: nil}, unit) do
    fee =
      gas_price
      |> Wei.to(unit)
      |> Decimal.mult(gas)

    {:maximum, fee}
  end

  def fee(%Transaction{gas_price: gas_price, gas_used: gas_used}, unit) do
    fee =
      gas_price
      |> Wei.to(unit)
      |> Decimal.mult(gas_used)

    {:actual, fee}
  end

  @doc """
  Checks to see if the chain is down indexing based on the transaction from the
  oldest block and the `fetch_internal_transactions` pending operation
  """
  @spec finished_indexing?() :: boolean()
  def finished_indexing? do
    json_rpc_named_arguments = Application.fetch_env!(:indexer, :json_rpc_named_arguments)
    variant = Keyword.fetch!(json_rpc_named_arguments, :variant)

    if variant == EthereumJSONRPC.Ganache || variant == EthereumJSONRPC.Arbitrum do
      true
    else
      with {:transactions_exist, true} <- {:transactions_exist, Repo.exists?(Transaction)},
           min_block_number when not is_nil(min_block_number) <- Repo.aggregate(Transaction, :min, :block_number) do
        min_block_number =
          min_block_number
          |> Decimal.max(EthereumJSONRPC.first_block_to_fetch(:trace_first_block))
          |> Decimal.to_integer()

        query =
          from(
            block in Block,
            join: pending_ops in assoc(block, :pending_operations),
            where: pending_ops.fetch_internal_transactions,
            where: block.consensus and block.number == ^min_block_number
          )

        !Repo.exists?(query)
      else
        {:transactions_exist, false} -> true
        nil -> false
      end
    end
  end

  @doc """
  The `t:Explorer.Chain.Transaction.t/0` `gas_price` of the `transaction` in `unit`.
  """
  def gas_price(%Transaction{gas_price: gas_price}, unit) do
    Wei.to(gas_price, unit)
  end

  @doc """
  Converts `t:Explorer.Chain.Address.t/0` `hash` to the `t:Explorer.Chain.Address.t/0` with that `hash`.

  Returns `{:ok, %Explorer.Chain.Address{}}` if found

      iex> {:ok, %Explorer.Chain.Address{hash: hash}} = Explorer.Chain.create_address(
      ...>   %{hash: "0x5aaeb6053f3e94c9b9a09f33669435e7ef1beaed"}
      ...> )
      iex> {:ok, %Explorer.Chain.Address{hash: found_hash}} = Explorer.Chain.hash_to_address(hash)
      iex> found_hash == hash
      true

  Returns `{:error, :not_found}` if not found

      iex> {:ok, hash} = Explorer.Chain.string_to_address_hash("0x5aaeb6053f3e94c9b9a09f33669435e7ef1beaed")
      iex> Explorer.Chain.hash_to_address(hash)
      {:error, :not_found}

  ## Options

    * `:necessity_by_association` - use to load `t:association/0` as `:required` or `:optional`.  If an association is
      `:required`, and the `t:Explorer.Chain.Address.t/0` has no associated record for that association,
      then the `t:Explorer.Chain.Address.t/0` will not be included in the list.

  Optionally it also accepts a boolean to fetch the `has_decompiled_code?` virtual field or not

  """
  @spec hash_to_address(Hash.Address.t(), [necessity_by_association_option], boolean()) ::
          {:ok, Address.t()} | {:error, :not_found}
  def hash_to_address(
        %Hash{byte_count: unquote(Hash.Address.byte_count())} = hash,
        options \\ [
          necessity_by_association: %{
            :contracts_creation_internal_transaction => :optional,
            :names => :optional,
            :smart_contract => :optional,
            :token => :optional,
            :contracts_creation_transaction => :optional
          }
        ],
        query_decompiled_code_flag \\ true
      ) do
    necessity_by_association = Keyword.get(options, :necessity_by_association, %{})

    query =
      from(
        address in Address,
        where: address.hash == ^hash
      )

    address_result =
      query
      |> join_associations(necessity_by_association)
      |> with_decompiled_code_flag(hash, query_decompiled_code_flag)
      |> Repo.one()

    address_updated_result =
      case address_result do
        %{smart_contract: smart_contract} ->
          if smart_contract do
            address_result
          else
            address_verified_twin_contract =
              Chain.get_minimal_proxy_template(hash) ||
                Chain.get_address_verified_twin_contract(hash).verified_contract

            if address_verified_twin_contract do
              address_verified_twin_contract_updated =
                address_verified_twin_contract
                |> Map.put(:address_hash, hash)
                |> Map.put_new(:metadata_from_verified_twin, true)

              address_result
              |> Map.put(:smart_contract, address_verified_twin_contract_updated)
            else
              address_result
            end
          end

        _ ->
          address_result
      end

    address_updated_result
    |> case do
      nil -> {:error, :not_found}
      address -> {:ok, address}
    end
  end

  def decompiled_code(address_hash, version) do
    query =
      from(contract in DecompiledSmartContract,
        where: contract.address_hash == ^address_hash and contract.decompiler_version == ^version
      )

    query
    |> Repo.one()
    |> case do
      nil -> {:error, :not_found}
      contract -> {:ok, contract.decompiled_source_code}
    end
  end

  @spec token_contract_address_from_token_name(String.t()) :: {:ok, Hash.Address.t()} | {:error, :not_found}
  def token_contract_address_from_token_name(name) when is_binary(name) do
    query =
      from(token in Token,
        where: ilike(token.symbol, ^name),
        or_where: ilike(token.name, ^name),
        select: token.contract_address_hash
      )

    query
    |> Repo.all()
    |> case do
      [] ->
        {:error, :not_found}

      hashes ->
        if Enum.count(hashes) == 1 do
          {:ok, List.first(hashes)}
        else
          {:error, :not_found}
        end
    end
  end

  defp prepare_search_term(string) do
    case Regex.scan(~r/[a-zA-Z0-9]+/, string) do
      [_ | _] = words ->
        term_final =
          words
          |> Enum.map_join(" & ", fn [word] -> word <> ":*" end)

        {:some, term_final}

      _ ->
        :none
    end
  end

  defp search_token_query(term) do
    from(token in Token,
      where: fragment("to_tsvector(symbol || ' ' || name ) @@ to_tsquery(?)", ^term),
      select: %{
        address_hash: token.contract_address_hash,
        tx_hash: fragment("CAST(NULL AS bytea)"),
        block_hash: fragment("CAST(NULL AS bytea)"),
        type: "token",
        name: token.name,
        symbol: token.symbol,
        holder_count: token.holder_count,
        inserted_at: token.inserted_at,
        block_number: 0
      }
    )
  end

  defp search_contract_query(term) do
    from(smart_contract in SmartContract,
      left_join: address in Address,
      on: smart_contract.address_hash == address.hash,
      where: fragment("to_tsvector(name ) @@ to_tsquery(?)", ^term),
      select: %{
        address_hash: smart_contract.address_hash,
        tx_hash: fragment("CAST(NULL AS bytea)"),
        block_hash: fragment("CAST(NULL AS bytea)"),
        type: "contract",
        name: smart_contract.name,
        symbol: ^nil,
        holder_count: ^nil,
        inserted_at: address.inserted_at,
        block_number: 0
      }
    )
  end

  defp search_address_query(term) do
    case Chain.string_to_address_hash(term) do
      {:ok, address_hash} ->
        from(address in Address,
          left_join: address_name in Address.Name,
          on: address.hash == address_name.address_hash,
          where: address.hash == ^address_hash,
          select: %{
            address_hash: address.hash,
            tx_hash: fragment("CAST(NULL AS bytea)"),
            block_hash: fragment("CAST(NULL AS bytea)"),
            type: "address",
            name: address_name.name,
            symbol: ^nil,
            holder_count: ^nil,
            inserted_at: address.inserted_at,
            block_number: 0
          }
        )

      _ ->
        nil
    end
  end

  defp search_tx_query(term) do
    case Chain.string_to_transaction_hash(term) do
      {:ok, tx_hash} ->
        from(transaction in Transaction,
          where: transaction.hash == ^tx_hash,
          select: %{
            address_hash: fragment("CAST(NULL AS bytea)"),
            tx_hash: transaction.hash,
            block_hash: fragment("CAST(NULL AS bytea)"),
            type: "transaction",
            name: ^nil,
            symbol: ^nil,
            holder_count: ^nil,
            inserted_at: transaction.inserted_at,
            block_number: 0
          }
        )

      _ ->
        nil
    end
  end

  defp search_block_query(term) do
    case Chain.string_to_block_hash(term) do
      {:ok, block_hash} ->
        from(block in Block,
          where: block.hash == ^block_hash,
          select: %{
            address_hash: fragment("CAST(NULL AS bytea)"),
            tx_hash: fragment("CAST(NULL AS bytea)"),
            block_hash: block.hash,
            type: "block",
            name: ^nil,
            symbol: ^nil,
            holder_count: ^nil,
            inserted_at: block.inserted_at,
            block_number: block.number
          }
        )

      _ ->
        case Integer.parse(term) do
          {block_number, _} ->
            from(block in Block,
              where: block.number == ^block_number,
              select: %{
                address_hash: fragment("CAST(NULL AS bytea)"),
                tx_hash: fragment("CAST(NULL AS bytea)"),
                block_hash: block.hash,
                type: "block",
                name: ^nil,
                symbol: ^nil,
                holder_count: ^nil,
                inserted_at: block.inserted_at,
                block_number: block.number
              }
            )

          _ ->
            nil
        end
    end
  end

  def joint_search(paging_options, offset, string) do
    case prepare_search_term(string) do
      {:some, term} ->
        tokens_query = search_token_query(term)
        contracts_query = search_contract_query(term)
        tx_query = search_tx_query(string)
        address_query = search_address_query(string)
        block_query = search_block_query(string)

        basic_query =
          from(
            tokens in subquery(tokens_query),
            union: ^contracts_query
          )

        query =
          cond do
            address_query ->
              basic_query
              |> union(^address_query)

            tx_query ->
              basic_query
              |> union(^tx_query)
              |> union(^block_query)

            block_query ->
              basic_query
              |> union(^block_query)

            true ->
              basic_query
          end

        ordered_query =
          from(items in subquery(query),
            order_by: [desc_nulls_last: items.holder_count, asc: items.name, desc: items.inserted_at],
            limit: ^paging_options.page_size,
            offset: ^offset
          )

        paginated_ordered_query =
          ordered_query
          |> page_search_results(paging_options)

        search_results = Repo.all(paginated_ordered_query)

        search_results
        |> Enum.map(fn result ->
          result_checksummed_address_hash =
            if result.address_hash do
              result
              |> Map.put(:address_hash, Address.checksum(result.address_hash))
            else
              result
            end

          result_checksummed_address_hash
        end)

      _ ->
        []
    end
  end

  @spec search_token(String.t()) :: [Token.t()]
  def search_token(string) do
    case prepare_search_term(string) do
      {:some, term} ->
        query =
          from(token in Token,
            where: fragment("to_tsvector(symbol || ' ' || name ) @@ to_tsquery(?)", ^term),
            select: %{
              link: token.contract_address_hash,
              symbol: token.symbol,
              name: token.name,
              holder_count: token.holder_count,
              type: "token"
            },
            order_by: [desc: token.holder_count]
          )

        Repo.all(query)

      _ ->
        []
    end
  end

  @spec search_contract(String.t()) :: [SmartContract.t()]
  def search_contract(string) do
    case prepare_search_term(string) do
      {:some, term} ->
        query =
          from(smart_contract in SmartContract,
            left_join: address in Address,
            on: smart_contract.address_hash == address.hash,
            where: fragment("to_tsvector(name ) @@ to_tsquery(?)", ^term),
            select: %{
              link: smart_contract.address_hash,
              name: smart_contract.name,
              inserted_at: address.inserted_at,
              type: "contract"
            },
            order_by: [desc: smart_contract.inserted_at]
          )

        Repo.all(query)

      _ ->
        []
    end
  end

  def search_tx(term) do
    case Chain.string_to_transaction_hash(term) do
      {:ok, tx_hash} ->
        query =
          from(transaction in Transaction,
            where: transaction.hash == ^tx_hash,
            select: %{
              link: transaction.hash,
              type: "transaction"
            }
          )

        Repo.all(query)

      _ ->
        []
    end
  end

  def search_address(term) do
    case Chain.string_to_address_hash(term) do
      {:ok, address_hash} ->
        query =
          from(address in Address,
            left_join: address_name in Address.Name,
            on: address.hash == address_name.address_hash,
            where: address.hash == ^address_hash,
            select: %{
              name: address_name.name,
              link: address.hash,
              type: "address"
            }
          )

        Repo.all(query)

      _ ->
        []
    end
  end

  def search_block(term) do
    case Chain.string_to_block_hash(term) do
      {:ok, block_hash} ->
        query =
          from(block in Block,
            where: block.hash == ^block_hash,
            select: %{
              link: block.hash,
              block_number: block.number,
              type: "block"
            }
          )

        Repo.all(query)

      _ ->
        case Integer.parse(term) do
          {block_number, _} ->
            query =
              from(block in Block,
                where: block.number == ^block_number,
                select: %{
                  link: block.hash,
                  block_number: block.number,
                  type: "block"
                }
              )

            Repo.all(query)

          _ ->
            []
        end
    end
  end

  @doc """
  Converts `t:Explorer.Chain.Address.t/0` `hash` to the `t:Explorer.Chain.Address.t/0` with that `hash`.

  Returns `{:ok, %Explorer.Chain.Address{}}` if found

      iex> {:ok, %Explorer.Chain.Address{hash: hash}} = Explorer.Chain.create_address(
      ...>   %{hash: "0x5aaeb6053f3e94c9b9a09f33669435e7ef1beaed"}
      ...> )
      iex> {:ok, %Explorer.Chain.Address{hash: found_hash}} = Explorer.Chain.hash_to_address(hash)
      iex> found_hash == hash
      true

  Returns `{:error, address}` if not found but created an address

      iex> {:ok, %Explorer.Chain.Address{hash: hash}} = Explorer.Chain.create_address(
      ...>   %{hash: "0x5aaeb6053f3e94c9b9a09f33669435e7ef1beaed"}
      ...> )
      iex> {:ok, %Explorer.Chain.Address{hash: found_hash}} = Explorer.Chain.hash_to_address(hash)
      iex> found_hash == hash
      true


  ## Options

    * `:necessity_by_association` - use to load `t:association/0` as `:required` or `:optional`.  If an association is
      `:required`, and the `t:Explorer.Chain.Address.t/0` has no associated record for that association,
      then the `t:Explorer.Chain.Address.t/0` will not be included in the list.

  Optionally it also accepts a boolean to fetch the `has_decompiled_code?` virtual field or not

  """
  @spec find_or_insert_address_from_hash(Hash.Address.t(), [necessity_by_association_option], boolean()) ::
          {:ok, Address.t()}
  def find_or_insert_address_from_hash(
        %Hash{byte_count: unquote(Hash.Address.byte_count())} = hash,
        options \\ [
          necessity_by_association: %{
            :contracts_creation_internal_transaction => :optional,
            :names => :optional,
            :smart_contract => :optional,
            :token => :optional,
            :contracts_creation_transaction => :optional
          }
        ],
        query_decompiled_code_flag \\ true
      ) do
    case hash_to_address(hash, options, query_decompiled_code_flag) do
      {:ok, address} ->
        {:ok, address}

      {:error, :not_found} ->
        create_address(%{hash: to_string(hash)})
        hash_to_address(hash, options, query_decompiled_code_flag)
    end
  end

  @doc """
  Converts list of `t:Explorer.Chain.Address.t/0` `hash` to the `t:Explorer.Chain.Address.t/0` with that `hash`.

  Returns `[%Explorer.Chain.Address{}]}` if found

  """
  @spec hashes_to_addresses([Hash.Address.t()]) :: [Address.t()]
  def hashes_to_addresses(hashes) when is_list(hashes) do
    query =
      from(
        address in Address,
        where: address.hash in ^hashes,
        # https://stackoverflow.com/a/29598910/470451
        order_by: fragment("array_position(?, ?)", type(^hashes, {:array, Hash.Address}), address.hash)
      )

    Repo.all(query)
  end

  @doc """
  Finds an `t:Explorer.Chain.Address.t/0` that has the provided `t:Explorer.Chain.Address.t/0` `hash` and a contract.

  ## Options

    * `:necessity_by_association` - use to load `t:association/0` as `:required` or `:optional`.  If an association is
      `:required`, and the `t:Explorer.Chain.Address.t/0` has no associated record for that association,
      then the `t:Explorer.Chain.Address.t/0` will not be included in the list.

  Optionally it also accepts a boolean to fetch the `has_decompiled_code?` virtual field or not

  """
  @spec find_contract_address(Hash.Address.t(), [necessity_by_association_option], boolean()) ::
          {:ok, Address.t()} | {:error, :not_found}
  def find_contract_address(
        %Hash{byte_count: unquote(Hash.Address.byte_count())} = hash,
        options \\ [],
        query_decompiled_code_flag \\ false
      ) do
    necessity_by_association =
      options
      |> Keyword.get(:necessity_by_association, %{})
      |> Map.merge(%{
        smart_contract_additional_sources: :optional
      })

    query =
      from(
        address in Address,
        where: address.hash == ^hash and not is_nil(address.contract_code)
      )

    address_result =
      query
      |> join_associations(necessity_by_association)
      |> with_decompiled_code_flag(hash, query_decompiled_code_flag)
      |> Repo.one()

    address_updated_result =
      case address_result do
        %{smart_contract: smart_contract} ->
          if smart_contract do
            check_bytecode_matching(address_result)
          else
            address_verified_twin_contract =
              Chain.get_minimal_proxy_template(hash) ||
                Chain.get_address_verified_twin_contract(hash).verified_contract

            if address_verified_twin_contract do
              address_verified_twin_contract_updated =
                address_verified_twin_contract
                |> Map.put(:address_hash, hash)
                |> Map.put_new(:metadata_from_verified_twin, true)

              address_result
              |> Map.put(:smart_contract, address_verified_twin_contract_updated)
            else
              address_result
            end
          end

        _ ->
          address_result
      end

    address_updated_result
    |> case do
      nil -> {:error, :not_found}
      address -> {:ok, address}
    end
  end

  defp check_bytecode_matching(address) do
    now = DateTime.utc_now()
    json_rpc_named_arguments = Application.get_env(:explorer, :json_rpc_named_arguments)

    if !address.smart_contract.is_changed_bytecode and
         address.smart_contract.bytecode_checked_at
         |> DateTime.add(@check_bytecode_interval, :second)
         |> DateTime.compare(now) != :gt do
      case EthereumJSONRPC.fetch_codes(
             [%{block_quantity: "latest", address: address.smart_contract.address_hash}],
             json_rpc_named_arguments
           ) do
        {:ok, %EthereumJSONRPC.FetchedCodes{params_list: fetched_codes}} ->
          bytecode_from_node = fetched_codes |> List.first() |> Map.get(:code)
          bytecode_from_db = "0x" <> (address.contract_code.bytes |> Base.encode16(case: :lower))

          if bytecode_from_node == bytecode_from_db do
            {:ok, smart_contract} =
              address.smart_contract
              |> Changeset.change(%{bytecode_checked_at: now})
              |> Repo.update()

            %{address | smart_contract: smart_contract}
          else
            {:ok, smart_contract} =
              address.smart_contract
              |> Changeset.change(%{bytecode_checked_at: now, is_changed_bytecode: true})
              |> Repo.update()

            %{address | smart_contract: smart_contract}
          end

        _ ->
          address
      end
    else
      address
    end
  end

  @spec find_decompiled_contract_address(Hash.Address.t()) :: {:ok, Address.t()} | {:error, :not_found}
  def find_decompiled_contract_address(%Hash{byte_count: unquote(Hash.Address.byte_count())} = hash) do
    query =
      from(
        address in Address,
        preload: [
          :contracts_creation_internal_transaction,
          :names,
          :smart_contract,
          :token,
          :contracts_creation_transaction,
          :decompiled_smart_contracts
        ],
        where: address.hash == ^hash
      )

    address = Repo.one(query)

    if address do
      {:ok, address}
    else
      {:error, :not_found}
    end
  end

  @doc """
  Converts `t:Explorer.Chain.Block.t/0` `hash` to the `t:Explorer.Chain.Block.t/0` with that `hash`.

  Unlike `number_to_block/1`, both consensus and non-consensus blocks can be returned when looked up by `hash`.

  Returns `{:ok, %Explorer.Chain.Block{}}` if found

      iex> %Block{hash: hash} = insert(:block, consensus: false)
      iex> {:ok, %Explorer.Chain.Block{hash: found_hash}} = Explorer.Chain.hash_to_block(hash)
      iex> found_hash == hash
      true

  Returns `{:error, :not_found}` if not found

      iex> {:ok, hash} = Explorer.Chain.string_to_block_hash(
      ...>   "0x9fc76417374aa880d4449a1f7f31ec597f00b1f6f3dd2d66f4c9c6c445836d8b"
      ...> )
      iex> Explorer.Chain.hash_to_block(hash)
      {:error, :not_found}

  ## Options

    * `:necessity_by_association` - use to load `t:association/0` as `:required` or `:optional`.  If an association is
      `:required`, and the `t:Explorer.Chain.Block.t/0` has no associated record for that association, then the
      `t:Explorer.Chain.Block.t/0` will not be included in the page `entries`.

  """
  @spec hash_to_block(Hash.Full.t(), [necessity_by_association_option]) :: {:ok, Block.t()} | {:error, :not_found}
  def hash_to_block(%Hash{byte_count: unquote(Hash.Full.byte_count())} = hash, options \\ []) when is_list(options) do
    necessity_by_association = Keyword.get(options, :necessity_by_association, %{})

    Block
    |> where(hash: ^hash)
    |> join_associations(necessity_by_association)
    |> Repo.one()
    |> case do
      nil ->
        {:error, :not_found}

      block ->
        {:ok, block}
    end
  end

  @doc """
  Converts the `Explorer.Chain.Hash.t:t/0` to `iodata` representation that can be written efficiently to users.

      iex> %Explorer.Chain.Hash{
      ...>   byte_count: 32,
      ...>   bytes: <<0x9fc76417374aa880d4449a1f7f31ec597f00b1f6f3dd2d66f4c9c6c445836d8b ::
      ...>            big-integer-size(32)-unit(8)>>
      ...> } |>
      ...> Explorer.Chain.hash_to_iodata() |>
      ...> IO.iodata_to_binary()
      "0x9fc76417374aa880d4449a1f7f31ec597f00b1f6f3dd2d66f4c9c6c445836d8b"

  Always pads number, so that it is a valid format for casting.

      iex> %Explorer.Chain.Hash{
      ...>   byte_count: 32,
      ...>   bytes: <<0x1234567890abcdef :: big-integer-size(32)-unit(8)>>
      ...> } |>
      ...> Explorer.Chain.hash_to_iodata() |>
      ...> IO.iodata_to_binary()
      "0x0000000000000000000000000000000000000000000000001234567890abcdef"

  """
  @spec hash_to_iodata(Hash.t()) :: iodata()
  def hash_to_iodata(hash) do
    Hash.to_iodata(hash)
  end

  @doc """
  Converts `t:Explorer.Chain.Transaction.t/0` `hash` to the `t:Explorer.Chain.Transaction.t/0` with that `hash`.

  Returns `{:ok, %Explorer.Chain.Transaction{}}` if found

      iex> %Transaction{hash: hash} = insert(:transaction)
      iex> {:ok, %Explorer.Chain.Transaction{hash: found_hash}} = Explorer.Chain.hash_to_transaction(hash)
      iex> found_hash == hash
      true

  Returns `{:error, :not_found}` if not found

      iex> {:ok, hash} = Explorer.Chain.string_to_transaction_hash(
      ...>   "0x9fc76417374aa880d4449a1f7f31ec597f00b1f6f3dd2d66f4c9c6c445836d8b"
      ...> )
      iex> Explorer.Chain.hash_to_transaction(hash)
      {:error, :not_found}

  ## Options

    * `:necessity_by_association` - use to load `t:association/0` as `:required` or `:optional`.  If an association is
      `:required`, and the `t:Explorer.Chain.Transaction.t/0` has no associated record for that association, then the
      `t:Explorer.Chain.Transaction.t/0` will not be included in the page `entries`.
  """
  @spec hash_to_transaction(Hash.Full.t(), [necessity_by_association_option]) ::
          {:ok, Transaction.t()} | {:error, :not_found}
  def hash_to_transaction(
        %Hash{byte_count: unquote(Hash.Full.byte_count())} = hash,
        options \\ []
      )
      when is_list(options) do
    necessity_by_association = Keyword.get(options, :necessity_by_association, %{})

    Transaction
    |> where(hash: ^hash)
    |> join_associations(necessity_by_association)
    |> Repo.one()
    |> case do
      nil ->
        {:error, :not_found}

      transaction ->
        {:ok, transaction}
    end
  end

  @doc """
  Converts list of `t:Explorer.Chain.Transaction.t/0` `hashes` to the list of `t:Explorer.Chain.Transaction.t/0`s for
  those `hashes`.

  Returns list of `%Explorer.Chain.Transaction{}`s if found

      iex> [%Transaction{hash: hash1}, %Transaction{hash: hash2}] = insert_list(2, :transaction)
      iex> [%Explorer.Chain.Transaction{hash: found_hash1}, %Explorer.Chain.Transaction{hash: found_hash2}] =
      ...>   Explorer.Chain.hashes_to_transactions([hash1, hash2])
      iex> found_hash1 in [hash1, hash2]
      true
      iex> found_hash2 in [hash1, hash2]
      true

  Returns `[]` if not found

      iex> {:ok, hash} = Explorer.Chain.string_to_transaction_hash(
      ...>   "0x9fc76417374aa880d4449a1f7f31ec597f00b1f6f3dd2d66f4c9c6c445836d8b"
      ...> )
      iex> Explorer.Chain.hashes_to_transactions([hash])
      []

  ## Options

    * `:necessity_by_association` - use to load `t:association/0` as `:required` or `:optional`.  If an association is
      `:required`, and the `t:Explorer.Chain.Transaction.t/0` has no associated record for that association, then the
      `t:Explorer.Chain.Transaction.t/0` will not be included in the page `entries`.
  """
  @spec hashes_to_transactions([Hash.Full.t()], [necessity_by_association_option]) :: [Transaction.t()] | []
  def hashes_to_transactions(hashes, options \\ []) when is_list(hashes) and is_list(options) do
    necessity_by_association = Keyword.get(options, :necessity_by_association, %{})

    fetch_transactions()
    |> where([transaction], transaction.hash in ^hashes)
    |> join_associations(necessity_by_association)
    |> preload([{:token_transfers, [:token, :from_address, :to_address]}])
    |> Repo.all()
  end

  @doc """
  Bulk insert all data stored in the `Explorer`.

  See `Explorer.Chain.Import.all/1` for options and returns.
  """
  @spec import(Import.all_options()) :: Import.all_result()
  def import(options) do
    Import.all(options)
  end

  @doc """
  The percentage of indexed blocks on the chain.

      iex> for index <- 5..9 do
      ...>   insert(:block, number: index)
      ...>   Process.sleep(200)
      ...> end
      iex> Explorer.Chain.indexed_ratio()
      Decimal.new(1, 50, -2)

  If there are no blocks, the percentage is 0.

      iex> Explorer.Chain.indexed_ratio()
      Decimal.new(0)

  """
  @spec indexed_ratio() :: Decimal.t()
  def indexed_ratio do
    %{min: min, max: max} = BlockNumber.get_all()

    case {min, max} do
      {0, 0} ->
        Decimal.new(0)

      _ ->
        result = Decimal.div(max - min + 1, max + 1)

        Decimal.round(result, 2, :down)
    end
  end

  @spec fetch_min_block_number() :: non_neg_integer
  def fetch_min_block_number do
    query =
      from(block in Block,
        select: block.number,
        where: block.consensus == true,
        order_by: [asc: block.number],
        limit: 1
      )

    Repo.one(query) || 0
  rescue
    _ ->
      0
  end

  @spec fetch_max_block_number() :: non_neg_integer
  def fetch_max_block_number do
    query =
      from(block in Block,
        select: block.number,
        where: block.consensus == true,
        order_by: [desc: block.number],
        limit: 1
      )

    Repo.one(query) || 0
  rescue
    _ ->
      0
  end

  def fetch_block_by_hash(block_hash) do
    Repo.get(Block, block_hash)
  end

  @doc """
  The number of `t:Explorer.Chain.InternalTransaction.t/0`.

      iex> transaction = :transaction |> insert() |> with_block()
      iex> insert(:internal_transaction, index: 0, transaction: transaction, block_hash: transaction.block_hash, block_index: 0)
      iex> Explorer.Chain.internal_transaction_count()
      1

  If there are none, the count is `0`.

      iex> Explorer.Chain.internal_transaction_count()
      0

  """
  def internal_transaction_count do
    Repo.aggregate(InternalTransaction.where_nonpending_block(), :count, :transaction_hash)
  end

  @doc """
  Finds all `t:Explorer.Chain.Transaction.t/0` in the `t:Explorer.Chain.Block.t/0`.

  ## Options

    * `:necessity_by_association` - use to load `t:association/0` as `:required` or `:optional`.  If an association is
        `:required`, and the `t:Explorer.Chain.Block.t/0` has no associated record for that association, then the
        `t:Explorer.Chain.Block.t/0` will not be included in the page `entries`.
    * `:paging_options` - a `t:Explorer.PagingOptions.t/0` used to specify the `:page_size` and
      `:key` (a tuple of the lowest/oldest `{block_number}`). Results will be the internal
      transactions older than the `block_number` that are passed.
    * ':block_type' - use to filter by type of block; Uncle`, `Reorg`, or `Block` (default).

  """
  @spec list_blocks([paging_options | necessity_by_association_option]) :: [Block.t()]
  def list_blocks(options \\ []) when is_list(options) do
    necessity_by_association = Keyword.get(options, :necessity_by_association, %{})
    paging_options = Keyword.get(options, :paging_options) || @default_paging_options
    block_type = Keyword.get(options, :block_type, "Block")

    cond do
      block_type == "Block" && !paging_options.key ->
        block_from_cache(block_type, paging_options, necessity_by_association)

      block_type == "Uncle" && !paging_options.key ->
        uncles_from_cache(block_type, paging_options, necessity_by_association)

      true ->
        fetch_blocks(block_type, paging_options, necessity_by_association)
    end
  end

  defp block_from_cache(block_type, paging_options, necessity_by_association) do
    case Blocks.take_enough(paging_options.page_size) do
      nil ->
        elements = fetch_blocks(block_type, paging_options, necessity_by_association)

        Blocks.update(elements)

        elements

      blocks ->
        blocks
    end
  end

  def uncles_from_cache(block_type, paging_options, necessity_by_association) do
    case Uncles.take_enough(paging_options.page_size) do
      nil ->
        elements = fetch_blocks(block_type, paging_options, necessity_by_association)

        Uncles.update(elements)

        elements

      blocks ->
        blocks
    end
  end

  defp fetch_blocks(block_type, paging_options, necessity_by_association) do
    Block
    |> Block.block_type_filter(block_type)
    |> page_blocks(paging_options)
    |> limit(^paging_options.page_size)
    |> order_by(desc: :number)
    |> join_associations(necessity_by_association)
    |> Repo.all()
  end

  @doc """
  Map `block_number`s to their `t:Explorer.Chain.Block.t/0` `hash` `t:Explorer.Chain.Hash.Full.t/0`.

  Does not include non-consensus blocks.

      iex> block = insert(:block, consensus: false)
      iex> Explorer.Chain.block_hash_by_number([block.number])
      %{}

  """
  @spec block_hash_by_number([Block.block_number()]) :: %{Block.block_number() => Hash.Full.t()}
  def block_hash_by_number(block_numbers) when is_list(block_numbers) do
    query =
      from(block in Block,
        where: block.consensus == true and block.number in ^block_numbers,
        select: {block.number, block.hash}
      )

    query
    |> Repo.all()
    |> Enum.into(%{})
  end

  @doc """
  Lists the top `t:Explorer.Chain.Address.t/0`'s' in descending order based on coin balance and address hash.

  """
  @spec list_top_addresses :: [{Address.t(), non_neg_integer()}]
  def list_top_addresses(options \\ []) do
    paging_options = Keyword.get(options, :paging_options, @default_paging_options)

    if is_nil(paging_options.key) do
      paging_options.page_size
      |> Accounts.take_enough()
      |> case do
        nil ->
          accounts_with_n = fetch_top_addresses(paging_options)

          accounts_with_n
          |> Enum.map(fn {address, _n} -> address end)
          |> Accounts.update()

          accounts_with_n

        accounts ->
          Enum.map(
            accounts,
            &{&1,
             if is_nil(&1.nonce) do
               0
             else
               &1.nonce + 1
             end}
          )
      end
    else
      fetch_top_addresses(paging_options)
    end
  end

  defp fetch_top_addresses(paging_options) do
    base_query =
      from(a in Address,
        where: a.fetched_coin_balance > ^0,
        order_by: [desc: a.fetched_coin_balance, asc: a.hash],
        preload: [:names],
        select: {a, fragment("coalesce(1 + ?, 0)", a.nonce)}
      )

    base_query
    |> page_addresses(paging_options)
    |> limit(^paging_options.page_size)
    |> Repo.all()
  end

  @doc """
  Lists the top `t:Explorer.Chain.Token.t/0`'s'.

  """
  @spec list_top_tokens(String.t()) :: [{Token.t(), non_neg_integer()}]
  def list_top_tokens(filter, options \\ []) do
    paging_options = Keyword.get(options, :paging_options, @default_paging_options)

    fetch_top_tokens(filter, paging_options)
  end

  defp fetch_top_tokens(filter, paging_options) do
    base_query =
      from(t in Token,
        where: t.total_supply > ^0,
        order_by: [desc_nulls_last: t.holder_count, asc: t.name],
        preload: [:contract_address]
      )

    base_query_with_paging =
      base_query
      |> page_tokens(paging_options)
      |> limit(^paging_options.page_size)

    query =
      if filter && filter !== "" do
        base_query_with_paging
        |> where(fragment("to_tsvector('english', symbol || ' ' || name ) @@ to_tsquery(?)", ^filter))
      else
        base_query_with_paging
      end

    query
    |> Repo.all()
  end

  @doc """
  Calls `reducer` on a stream of `t:Explorer.Chain.Block.t/0` without `t:Explorer.Chain.Block.Reward.t/0`.
  """
  def stream_blocks_without_rewards(initial, reducer) when is_function(reducer, 2) do
    Block.blocks_without_reward_query()
    |> Repo.stream_reduce(initial, reducer)
  end

  @doc """
  Finds all transactions of a certain block number
  """
  def get_transactions_of_block_number(block_number) do
    block_number
    |> Transaction.transactions_with_block_number()
    |> Repo.all()
  end

  @doc """
  Finds all Blocks validated by the address with the given hash.

    ## Options
      * `:necessity_by_association` - use to load `t:association/0` as `:required` or `:optional`.  If an association is
          `:required`, and the `t:Explorer.Chain.Block.t/0` has no associated record for that association, then the
          `t:Explorer.Chain.Block.t/0` will not be included in the page `entries`.
      * `:paging_options` - a `t:Explorer.PagingOptions.t/0` used to specify the `:page_size` and
        `:key` (a tuple of the lowest/oldest `{block_number}`) and. Results will be the internal
        transactions older than the `block_number` that are passed.

  Returns all blocks validated by the address given.
  """
  @spec get_blocks_validated_by_address(
          [paging_options | necessity_by_association_option],
          Hash.Address.t()
        ) :: [Block.t()]
  def get_blocks_validated_by_address(options \\ [], address_hash) when is_list(options) do
    necessity_by_association = Keyword.get(options, :necessity_by_association, %{})
    paging_options = Keyword.get(options, :paging_options, @default_paging_options)

    Block
    |> join_associations(necessity_by_association)
    |> where(miner_hash: ^address_hash)
    |> page_blocks(paging_options)
    |> limit(^paging_options.page_size)
    |> order_by(desc: :number)
    |> Repo.all()
  end

  def check_if_validated_blocks_at_address(address_hash) do
    Repo.exists?(from(b in Block, where: b.miner_hash == ^address_hash))
  end

  def check_if_rewards_at_address(address_hash) do
    Application.get_env(:block_scout_web, BlockScoutWeb.Chain)[:has_emission_funds] and
      address_has_rewards?(address_hash)
  end

  def check_if_logs_at_address(address_hash) do
    Repo.exists?(from(l in Log, where: l.address_hash == ^address_hash))
  end

  def check_if_internal_transactions_at_address(address_hash) do
    internal_transactions_exists_by_created_contract_address_hash =
      Repo.exists?(from(it in InternalTransaction, where: it.created_contract_address_hash == ^address_hash))

    internal_transactions_exists_by_from_address_hash =
      Repo.exists?(from(it in InternalTransaction, where: it.from_address_hash == ^address_hash))

    internal_transactions_exists_by_to_address_hash =
      Repo.exists?(from(it in InternalTransaction, where: it.to_address_hash == ^address_hash))

    internal_transactions_exists_by_created_contract_address_hash || internal_transactions_exists_by_from_address_hash ||
      internal_transactions_exists_by_to_address_hash
  end

  def check_if_token_transfers_at_address(address_hash) do
    token_transfers_exists_by_from_address_hash =
      Repo.exists?(from(tt in TokenTransfer, where: tt.from_address_hash == ^address_hash))

    token_transfers_exists_by_to_address_hash =
      Repo.exists?(from(tt in TokenTransfer, where: tt.to_address_hash == ^address_hash))

    token_transfers_exists_by_from_address_hash ||
      token_transfers_exists_by_to_address_hash
  end

  def check_if_tokens_at_address(address_hash) do
    Repo.exists?(
      from(
        tb in CurrentTokenBalance,
        where: tb.address_hash == ^address_hash,
        where: tb.value > 0
      )
    )
  end

  @doc """
  Counts all of the block validations and groups by the `miner_hash`.
  """
  def each_address_block_validation_count(fun) when is_function(fun, 1) do
    query =
      from(
        b in Block,
        join: addr in Address,
        where: b.miner_hash == addr.hash,
        select: {b.miner_hash, count(b.miner_hash)},
        group_by: b.miner_hash
      )

    Repo.stream_each(query, fun)
  end

  @doc """
  Counts the number of `t:Explorer.Chain.Block.t/0` validated by the address with the given `hash`.
  """
  @spec address_to_validation_count(Hash.Address.t()) :: non_neg_integer()
  def address_to_validation_count(hash) do
    query = from(block in Block, where: block.miner_hash == ^hash, select: fragment("COUNT(*)"))

    Repo.one(query)
  end

  @spec address_to_transaction_count(Address.t()) :: non_neg_integer()
  def address_to_transaction_count(address) do
    if contract?(address) do
      incoming_transaction_count = address_to_incoming_transaction_count(address.hash)

      if incoming_transaction_count == 0 do
        total_transactions_sent_by_address(address.hash)
      else
        incoming_transaction_count
      end
    else
      total_transactions_sent_by_address(address.hash)
    end
  end

  @spec address_to_token_transfer_count(Address.t()) :: non_neg_integer()
  def address_to_token_transfer_count(address) do
    query =
      from(
        token_transfer in TokenTransfer,
        where: token_transfer.to_address_hash == ^address.hash,
        or_where: token_transfer.from_address_hash == ^address.hash
      )

    Repo.aggregate(query, :count, timeout: :infinity)
  end

  @spec address_to_gas_usage_count(Address.t()) :: Decimal.t() | nil
  def address_to_gas_usage_count(address) do
    if contract?(address) do
      incoming_transaction_gas_usage = address_to_incoming_transaction_gas_usage(address.hash)

      cond do
        !incoming_transaction_gas_usage ->
          address_to_outcoming_transaction_gas_usage(address.hash)

        Decimal.compare(incoming_transaction_gas_usage, 0) == :eq ->
          address_to_outcoming_transaction_gas_usage(address.hash)

        true ->
          incoming_transaction_gas_usage
      end
    else
      address_to_outcoming_transaction_gas_usage(address.hash)
    end
  end

  @doc """
  Return the balance in usd corresponding to this token. Return nil if the usd_value of the token is not present.
  """
  def balance_in_usd(%{token: %{usd_value: nil}}) do
    nil
  end

  def balance_in_usd(token_balance) do
    tokens = CurrencyHelpers.divide_decimals(token_balance.value, token_balance.token.decimals)
    price = token_balance.token.usd_value
    Decimal.mult(tokens, price)
  end

  defp contract?(%{contract_code: nil}), do: false

  defp contract?(%{contract_code: _}), do: true

  @doc """
  Returns a stream of unfetched `t:Explorer.Chain.Address.CoinBalance.t/0`.

  When there are addresses, the `reducer` is called for each `t:Explorer.Chain.Address.t/0` `hash` and all
  `t:Explorer.Chain.Block.t/0` `block_number` that address is mentioned.

  | Address Hash Schema                        | Address Hash Field              | Block Number Schema                | Block Number Field |
  |--------------------------------------------|---------------------------------|------------------------------------|--------------------|
  | `t:Explorer.Chain.Block.t/0`               | `miner_hash`                    | `t:Explorer.Chain.Block.t/0`       | `number`           |
  | `t:Explorer.Chain.Transaction.t/0`         | `from_address_hash`             | `t:Explorer.Chain.Transaction.t/0` | `block_number`     |
  | `t:Explorer.Chain.Transaction.t/0`         | `to_address_hash`               | `t:Explorer.Chain.Transaction.t/0` | `block_number`     |
  | `t:Explorer.Chain.Log.t/0`                 | `address_hash`                  | `t:Explorer.Chain.Transaction.t/0` | `block_number`     |
  | `t:Explorer.Chain.InternalTransaction.t/0` | `created_contract_address_hash` | `t:Explorer.Chain.Transaction.t/0` | `block_number`     |
  | `t:Explorer.Chain.InternalTransaction.t/0` | `from_address_hash`             | `t:Explorer.Chain.Transaction.t/0` | `block_number`     |
  | `t:Explorer.Chain.InternalTransaction.t/0` | `to_address_hash`               | `t:Explorer.Chain.Transaction.t/0` | `block_number`     |

  Pending `t:Explorer.Chain.Transaction.t/0` `from_address_hash` and `to_address_hash` aren't returned because they
  don't have an associated block number.

  When there are no addresses, the `reducer` is never called and the `initial` is returned in an `:ok` tuple.

  When an `t:Explorer.Chain.Address.t/0` `hash` is used multiple times, all unique `t:Explorer.Chain.Block.t/0` `number`
  will be returned.
  """
  @spec stream_unfetched_balances(
          initial :: accumulator,
          reducer ::
            (entry :: %{address_hash: Hash.Address.t(), block_number: Block.block_number()}, accumulator -> accumulator)
        ) :: {:ok, accumulator}
        when accumulator: term()
  def stream_unfetched_balances(initial, reducer) when is_function(reducer, 2) do
    query =
      from(
        balance in CoinBalance,
        where: is_nil(balance.value_fetched_at),
        select: %{address_hash: balance.address_hash, block_number: balance.block_number}
      )

    Repo.stream_reduce(query, initial, reducer)
  end

  @doc """
  Returns a stream of all token balances that weren't fetched values.
  """
  @spec stream_unfetched_token_balances(
          initial :: accumulator,
          reducer :: (entry :: TokenBalance.t(), accumulator -> accumulator)
        ) :: {:ok, accumulator}
        when accumulator: term()
  def stream_unfetched_token_balances(initial, reducer) when is_function(reducer, 2) do
    TokenBalance.unfetched_token_balances()
    |> Repo.stream_reduce(initial, reducer)
  end

  @doc """
  Returns a stream of all blocks with unfetched internal transactions, using
  the `pending_block_operation` table.

  Only blocks with consensus are returned.

      iex> non_consensus = insert(:block, consensus: false)
      iex> insert(:pending_block_operation, block: non_consensus, fetch_internal_transactions: true)
      iex> unfetched = insert(:block)
      iex> insert(:pending_block_operation, block: unfetched, fetch_internal_transactions: true)
      iex> fetched = insert(:block)
      iex> insert(:pending_block_operation, block: fetched, fetch_internal_transactions: false)
      iex> {:ok, number_set} = Explorer.Chain.stream_blocks_with_unfetched_internal_transactions(
      ...>   MapSet.new(),
      ...>   fn number, acc ->
      ...>     MapSet.put(acc, number)
      ...>   end
      ...> )
      iex> non_consensus.number in number_set
      false
      iex> unfetched.number in number_set
      true
      iex> fetched.hash in number_set
      false

  """
  @spec stream_blocks_with_unfetched_internal_transactions(
          initial :: accumulator,
          reducer :: (entry :: term(), accumulator -> accumulator)
        ) :: {:ok, accumulator}
        when accumulator: term()
  def stream_blocks_with_unfetched_internal_transactions(initial, reducer) when is_function(reducer, 2) do
    query =
      from(
        block in Block,
        join: pending_ops in assoc(block, :pending_operations),
        where: pending_ops.fetch_internal_transactions,
        where: block.consensus == true,
        select: block.number
      )

    Repo.stream_reduce(query, initial, reducer)
  end

  def remove_nonconsensus_blocks_from_pending_ops(block_hashes) do
    query =
      from(
        po in PendingBlockOperation,
        where: po.block_hash in ^block_hashes
      )

    {_, _} = Repo.delete_all(query)

    :ok
  end

  def remove_nonconsensus_blocks_from_pending_ops do
    query =
      from(
        po in PendingBlockOperation,
        inner_join: block in Block,
        on: block.hash == po.block_hash,
        where: block.consensus == false
      )

    {_, _} = Repo.delete_all(query)

    :ok
  end

  @spec stream_transactions_with_unfetched_created_contract_codes(
          fields :: [
            :block_hash
            | :created_contract_code_indexed_at
            | :from_address_hash
            | :gas
            | :gas_price
            | :hash
            | :index
            | :input
            | :nonce
            | :r
            | :s
            | :to_address_hash
            | :v
            | :value
          ],
          initial :: accumulator,
          reducer :: (entry :: term(), accumulator -> accumulator)
        ) :: {:ok, accumulator}
        when accumulator: term()
  def stream_transactions_with_unfetched_created_contract_codes(fields, initial, reducer)
      when is_function(reducer, 2) do
    query =
      from(t in Transaction,
        where:
          not is_nil(t.block_hash) and not is_nil(t.created_contract_address_hash) and
            is_nil(t.created_contract_code_indexed_at),
        select: ^fields
      )

    Repo.stream_reduce(query, initial, reducer)
  end

  @spec stream_mined_transactions(
          fields :: [
            :block_hash
            | :created_contract_code_indexed_at
            | :from_address_hash
            | :gas
            | :gas_price
            | :hash
            | :index
            | :input
            | :nonce
            | :r
            | :s
            | :to_address_hash
            | :v
            | :value
          ],
          initial :: accumulator,
          reducer :: (entry :: term(), accumulator -> accumulator)
        ) :: {:ok, accumulator}
        when accumulator: term()
  def stream_mined_transactions(fields, initial, reducer) when is_function(reducer, 2) do
    query =
      from(t in Transaction,
        where: not is_nil(t.block_hash) and not is_nil(t.nonce) and not is_nil(t.from_address_hash),
        select: ^fields
      )

    Repo.stream_reduce(query, initial, reducer)
  end

  @spec stream_pending_transactions(
          fields :: [
            :block_hash
            | :created_contract_code_indexed_at
            | :from_address_hash
            | :gas
            | :gas_price
            | :hash
            | :index
            | :input
            | :nonce
            | :r
            | :s
            | :to_address_hash
            | :v
            | :value
          ],
          initial :: accumulator,
          reducer :: (entry :: term(), accumulator -> accumulator)
        ) :: {:ok, accumulator}
        when accumulator: term()
  def stream_pending_transactions(fields, initial, reducer) when is_function(reducer, 2) do
    query =
      Transaction
      |> pending_transactions_query()
      |> select(^fields)

    Repo.stream_reduce(query, initial, reducer)
  end

  @doc """
  Returns a stream of all blocks that are marked as unfetched in `t:Explorer.Chain.Block.SecondDegreeRelation.t/0`.
  For each uncle block a `hash` of nephew block and an `index` of the block in it are returned.

  When a block is fetched, its uncles are transformed into `t:Explorer.Chain.Block.SecondDegreeRelation.t/0` and can be
  returned.  Once the uncle is imported its corresponding `t:Explorer.Chain.Block.SecondDegreeRelation.t/0`
  `uncle_fetched_at` will be set and it won't be returned anymore.
  """
  @spec stream_unfetched_uncles(
          initial :: accumulator,
          reducer :: (entry :: term(), accumulator -> accumulator)
        ) :: {:ok, accumulator}
        when accumulator: term()
  def stream_unfetched_uncles(initial, reducer) when is_function(reducer, 2) do
    query =
      from(bsdr in Block.SecondDegreeRelation,
        where: is_nil(bsdr.uncle_fetched_at) and not is_nil(bsdr.index),
        select: [:nephew_hash, :index]
      )

    Repo.stream_reduce(query, initial, reducer)
  end

  @doc """
  The number of `t:Explorer.Chain.Log.t/0`.

      iex> transaction = :transaction |> insert() |> with_block()
      iex> insert(:log, transaction: transaction, index: 0)
      iex> Explorer.Chain.log_count()
      1

  When there are no `t:Explorer.Chain.Log.t/0`.

      iex> Explorer.Chain.log_count()
      0

  """
  def log_count do
    Repo.one!(from(log in "logs", select: fragment("COUNT(*)")))
  end

  @doc """
  Max consensus block numbers.

  If blocks are skipped and inserted out of number order, the max number is still returned

      iex> insert(:block, number: 2)
      iex> insert(:block, number: 1)
      iex> Explorer.Chain.max_consensus_block_number()
      {:ok, 2}

  Non-consensus blocks are ignored

      iex> insert(:block, number: 3, consensus: false)
      iex> insert(:block, number: 2, consensus: true)
      iex> Explorer.Chain.max_consensus_block_number()
      {:ok, 2}

  If there are no blocks, `{:error, :not_found}` is returned

      iex> Explorer.Chain.max_consensus_block_number()
      {:error, :not_found}

  """
  @spec max_consensus_block_number() :: {:ok, Block.block_number()} | {:error, :not_found}
  def max_consensus_block_number do
    Block
    |> where(consensus: true)
    |> Repo.aggregate(:max, :number)
    |> case do
      nil -> {:error, :not_found}
      number -> {:ok, number}
    end
  end

  @spec block_height() :: block_height()
  def block_height do
    query = from(block in Block, select: coalesce(max(block.number), 0), where: block.consensus == true)

    Repo.one!(query)
  end

  def last_db_block_status do
    query =
      from(block in Block,
        select: {block.number, block.timestamp},
        where: block.consensus == true,
        order_by: [desc: block.number],
        limit: 1
      )

    query
    |> Repo.one()
    |> block_status()
  end

  def last_cache_block_status do
    [
      paging_options: %PagingOptions{page_size: 1}
    ]
    |> list_blocks()
    |> List.last()
    |> case do
      %{timestamp: timestamp, number: number} ->
        block_status({number, timestamp})

      _ ->
        block_status(nil)
    end
  end

  @spec upsert_last_fetched_counter(map()) :: {:ok, LastFetchedCounter.t()} | {:error, Ecto.Changeset.t()}
  def upsert_last_fetched_counter(params) do
    changeset = LastFetchedCounter.changeset(%LastFetchedCounter{}, params)

    Repo.insert(changeset,
      on_conflict: :replace_all,
      conflict_target: [:counter_type]
    )
  end

  def get_last_fetched_counter(type) do
    query =
      from(
        last_fetched_counter in LastFetchedCounter,
        where: last_fetched_counter.counter_type == ^type,
        select: last_fetched_counter.value
      )

    Repo.one!(query) || Decimal.new(0)
  end

  defp block_status({number, timestamp}) do
    now = DateTime.utc_now()
    last_block_period = DateTime.diff(now, timestamp, :millisecond)

    if last_block_period > Application.get_env(:explorer, :healthy_blocks_period) do
      {:error, number, timestamp}
    else
      {:ok, number, timestamp}
    end
  end

  defp block_status(nil), do: {:error, :no_blocks}

  def fetch_min_missing_block_cache do
    max_block_number = BlockNumber.get_max()

    min_missing_block_number =
      "min_missing_block_number"
      |> Chain.get_last_fetched_counter()
      |> Decimal.to_integer()

    if max_block_number > 0 do
      query =
        from(b in Block,
          right_join:
            missing_range in fragment(
              """
                (SELECT b1.number
                FROM generate_series((?)::integer, (?)::integer) AS b1(number)
                WHERE NOT EXISTS
                  (SELECT 1 FROM blocks b2 WHERE b2.number=b1.number AND b2.consensus))
              """,
              ^min_missing_block_number,
              ^max_block_number
            ),
          on: b.number == missing_range.number,
          select: min(missing_range.number)
        )

      query
      |> Repo.one(timeout: :infinity) || 0
    else
      0
    end
  end

  @doc """
  Calculates the ranges of missing consensus blocks in `range`.

  When there are no blocks, the entire range is missing.

      iex> Explorer.Chain.missing_block_number_ranges(0..5)
      [0..5]

  If the block numbers from `0` to `max_block_number/0` are contiguous, then no block numbers are missing

      iex> insert(:block, number: 0)
      iex> insert(:block, number: 1)
      iex> Explorer.Chain.missing_block_number_ranges(0..1)
      []

  If there are gaps between the `first` and `last` of `range`, then the missing numbers are compacted into ranges.
  Single missing numbers become ranges with the single number as the start and end.

      iex> insert(:block, number: 0)
      iex> insert(:block, number: 2)
      iex> insert(:block, number: 5)
      iex> Explorer.Chain.missing_block_number_ranges(0..5)
      [1..1, 3..4]

  Flipping the order of `first` and `last` in the `range` flips the order that the missing ranges are returned.  This
  allows `missing_block_numbers` to be used to generate the sequence down or up from a starting block number.

      iex> insert(:block, number: 0)
      iex> insert(:block, number: 2)
      iex> insert(:block, number: 5)
      iex> Explorer.Chain.missing_block_number_ranges(5..0)
      [4..3, 1..1]

  If only non-consensus blocks exist for a number, the number still counts as missing.

      iex> insert(:block, number: 0)
      iex> insert(:block, number: 1, consensus: false)
      iex> insert(:block, number: 2)
      iex> Explorer.Chain.missing_block_number_ranges(2..0)
      [1..1]

  if range starts with non-consensus block in the middle of the chain, it returns missing numbers.

      iex> insert(:block, number: 12859383, consensus: true)
      iex> insert(:block, number: 12859384, consensus: false)
      iex> insert(:block, number: 12859386, consensus: true)
      iex> Explorer.Chain.missing_block_number_ranges(12859384..12859385)
      [12859384..12859385]

      if range starts with missing block in the middle of the chain, it returns missing numbers.

      iex> insert(:block, number: 12859383, consensus: true)
      iex> insert(:block, number: 12859386, consensus: true)
      iex> Explorer.Chain.missing_block_number_ranges(12859384..12859385)
      [12859384..12859385]

  """
  @spec missing_block_number_ranges(Range.t()) :: [Range.t()]
  def missing_block_number_ranges(range)

  def missing_block_number_ranges(range_start..range_end) do
    range_min = min(range_start, range_end)
    range_max = max(range_start, range_end)

    ordered_missing_query =
      from(b in Block,
        right_join:
          missing_range in fragment(
            """
            (
              SELECT distinct b1.number
              FROM generate_series((?)::integer, (?)::integer) AS b1(number)
              WHERE NOT EXISTS
                (SELECT 1 FROM blocks b2 WHERE b2.number=b1.number AND b2.consensus)
              ORDER BY b1.number DESC
              LIMIT 500000
            )
            """,
            ^range_min,
            ^range_max
          ),
        on: b.number == missing_range.number,
        select: missing_range.number,
        order_by: missing_range.number,
        distinct: missing_range.number
      )

    missing_blocks = Repo.all(ordered_missing_query, timeout: :infinity)

    [block_ranges, last_block_range_start, last_block_range_end] =
      missing_blocks
      |> Enum.reduce([[], nil, nil], fn block_number, [block_ranges, last_block_range_start, last_block_range_end] ->
        cond do
          !last_block_range_start ->
            [block_ranges, block_number, block_number]

          block_number == last_block_range_end + 1 ->
            [block_ranges, last_block_range_start, block_number]

          true ->
            block_ranges = block_ranges_extend(block_ranges, last_block_range_start, last_block_range_end)
            [block_ranges, block_number, block_number]
        end
      end)

    final_block_ranges =
      if last_block_range_start && last_block_range_end do
        block_ranges_extend(block_ranges, last_block_range_start, last_block_range_end)
      else
        block_ranges
      end

    ordered_block_ranges =
      final_block_ranges
      |> Enum.sort(fn %Range{first: first1, last: _}, %Range{first: first2, last: _} ->
        if range_start <= range_end do
          first1 <= first2
        else
          first1 >= first2
        end
      end)
      |> Enum.map(fn %Range{first: first, last: last} = range ->
        if range_start <= range_end do
          range
        else
          if last > first do
            %Range{first: last, last: first, step: -1}
          else
            %Range{first: last, last: first, step: 1}
          end
        end
      end)

    ordered_block_ranges
  end

  defp block_ranges_extend(block_ranges, block_range_start, block_range_end) do
    # credo:disable-for-next-line
    block_ranges ++ [Range.new(block_range_start, block_range_end)]
  end

  @doc """
  Finds consensus `t:Explorer.Chain.Block.t/0` with `number`.

  ## Options

    * `:necessity_by_association` - use to load `t:association/0` as `:required` or `:optional`.  If an association is
      `:required`, and the `t:Explorer.Chain.Block.t/0` has no associated record for that association, then the
      `t:Explorer.Chain.Block.t/0` will not be included in the page `entries`.

  """
  @spec number_to_block(Block.block_number(), [necessity_by_association_option]) ::
          {:ok, Block.t()} | {:error, :not_found}
  def number_to_block(number, options \\ []) when is_list(options) do
    necessity_by_association = Keyword.get(options, :necessity_by_association, %{})

    Block
    |> where(consensus: true, number: ^number)
    |> join_associations(necessity_by_association)
    |> Repo.one()
    |> case do
      nil -> {:error, :not_found}
      block -> {:ok, block}
    end
  end

  @spec timestamp_to_block_number(DateTime.t(), :before | :after, boolean()) ::
          {:ok, Block.block_number()} | {:error, :not_found}
  def timestamp_to_block_number(given_timestamp, closest, from_api) do
    {:ok, t} = Timex.format(given_timestamp, "%Y-%m-%d %H:%M:%S", :strftime)

    inner_query =
      from(
        block in Block,
        where: block.consensus == true,
        where:
          fragment("? <= TO_TIMESTAMP(?, 'YYYY-MM-DD HH24:MI:SS') + (1 * interval '1 minute')", block.timestamp, ^t),
        where:
          fragment("? >= TO_TIMESTAMP(?, 'YYYY-MM-DD HH24:MI:SS') - (1 * interval '1 minute')", block.timestamp, ^t)
      )

    query =
      from(
        block in subquery(inner_query),
        select: block,
        order_by:
          fragment("abs(extract(epoch from (? - TO_TIMESTAMP(?, 'YYYY-MM-DD HH24:MI:SS'))))", block.timestamp, ^t),
        limit: 1
      )

    response =
      if from_api do
        query
        |> Repo.replica().one()
      else
        query
        |> Repo.one()
      end

    response
    |> case do
      nil ->
        {:error, :not_found}

      %{:number => number, :timestamp => timestamp} ->
        block_number = get_block_number_based_on_closest(closest, timestamp, given_timestamp, number)

        {:ok, block_number}
    end
  end

  defp get_block_number_based_on_closest(closest, timestamp, given_timestamp, number) do
    case closest do
      :before ->
        if DateTime.compare(timestamp, given_timestamp) == :lt ||
             DateTime.compare(timestamp, given_timestamp) == :eq do
          number
        else
          number - 1
        end

      :after ->
        if DateTime.compare(timestamp, given_timestamp) == :lt ||
             DateTime.compare(timestamp, given_timestamp) == :eq do
          number + 1
        else
          number
        end
    end
  end

  @doc """
  Count of pending `t:Explorer.Chain.Transaction.t/0`.

  A count of all pending transactions.

      iex> insert(:transaction)
      iex> :transaction |> insert() |> with_block()
      iex> Explorer.Chain.pending_transaction_count()
      1

  """
  @spec pending_transaction_count() :: non_neg_integer()
  def pending_transaction_count do
    Transaction
    |> pending_transactions_query()
    |> Repo.aggregate(:count, :hash)
  end

  @doc """
  Returns the paged list of collated transactions that occurred recently from newest to oldest using `block_number`
  and `index`.

      iex> newest_first_transactions = 50 |> insert_list(:transaction) |> with_block() |> Enum.reverse()
      iex> oldest_seen = Enum.at(newest_first_transactions, 9)
      iex> paging_options = %Explorer.PagingOptions{page_size: 10, key: {oldest_seen.block_number, oldest_seen.index}}
      iex> recent_collated_transactions = Explorer.Chain.recent_collated_transactions(paging_options: paging_options)
      iex> length(recent_collated_transactions)
      10
      iex> hd(recent_collated_transactions).hash == Enum.at(newest_first_transactions, 10).hash
      true

  ## Options

    * `:necessity_by_association` - use to load `t:association/0` as `:required` or `:optional`.  If an association is
      `:required`, and the `t:Explorer.Chain.Transaction.t/0` has no associated record for that association,
      then the `t:Explorer.Chain.Transaction.t/0` will not be included in the list.
    * `:paging_options` - a `t:Explorer.PagingOptions.t/0` used to specify the `:page_size` and
      `:key` (a tuple of the lowest/oldest `{block_number, index}`) and. Results will be the transactions older than
      the `block_number` and `index` that are passed.

  """
  @spec recent_collated_transactions([paging_options | necessity_by_association_option]) :: [Transaction.t()]
  def recent_collated_transactions(options \\ []) when is_list(options) do
    necessity_by_association = Keyword.get(options, :necessity_by_association, %{})
    paging_options = Keyword.get(options, :paging_options, @default_paging_options)

    if is_nil(paging_options.key) do
      paging_options.page_size
      |> Transactions.take_enough()
      |> case do
        nil ->
          transactions = fetch_recent_collated_transactions(paging_options, necessity_by_association)
          Transactions.update(transactions)
          transactions

        transactions ->
          transactions
      end
    else
      fetch_recent_collated_transactions(paging_options, necessity_by_association)
    end
  end

  # RAP - random access pagination
  @spec recent_collated_transactions_for_rap([paging_options | necessity_by_association_option]) :: %{
          :total_transactions_count => non_neg_integer(),
          :transactions => [Transaction.t()]
        }
  def recent_collated_transactions_for_rap(options \\ []) when is_list(options) do
    necessity_by_association = Keyword.get(options, :necessity_by_association, %{})
    paging_options = Keyword.get(options, :paging_options, @default_paging_options)

    total_transactions_count = if paging_options.page_number == 1, do: transactions_available_count(), else: nil

    fetched_transactions =
      if paging_options.page_number == 1 do
        paging_options.page_size
        |> Kernel.+(1)
        |> Transactions.take_enough()
        |> case do
          nil ->
            transactions = fetch_recent_collated_transactions_for_rap(paging_options, necessity_by_association)
            Transactions.update(transactions)
            transactions

          transactions ->
            transactions
        end
      else
        fetch_recent_collated_transactions_for_rap(paging_options, necessity_by_association)
      end

    %{total_transactions_count: total_transactions_count, transactions: fetched_transactions}
  end

  def default_page_size, do: @default_page_size

  def fetch_recent_collated_transactions_for_rap(paging_options, necessity_by_association) do
    fetch_transactions_for_rap()
    |> where([transaction], not is_nil(transaction.block_number) and not is_nil(transaction.index))
    |> handle_random_access_paging_options(paging_options)
    |> join_associations(necessity_by_association)
    |> preload([{:token_transfers, [:token, :from_address, :to_address]}])
    |> Repo.all()
  end

  defp fetch_transactions_for_rap do
    Transaction
    |> order_by([transaction], desc: transaction.block_number, desc: transaction.index)
  end

  def transactions_available_count do
    Transaction
    |> where([transaction], not is_nil(transaction.block_number) and not is_nil(transaction.index))
    |> limit(^@limit_showing_transactions)
    |> Repo.aggregate(:count, :hash)
  end

  def fetch_recent_collated_transactions(paging_options, necessity_by_association) do
    paging_options
    |> fetch_transactions()
    |> where([transaction], not is_nil(transaction.block_number) and not is_nil(transaction.index))
    |> join_associations(necessity_by_association)
    |> preload([{:token_transfers, [:token, :from_address, :to_address]}])
    |> Repo.all()
  end

  @doc """
  Return the list of pending transactions that occurred recently.

      iex> 2 |> insert_list(:transaction)
      iex> :transaction |> insert() |> with_block()
      iex> 8 |> insert_list(:transaction)
      iex> recent_pending_transactions = Explorer.Chain.recent_pending_transactions()
      iex> length(recent_pending_transactions)
      10
      iex> Enum.all?(recent_pending_transactions, fn %Explorer.Chain.Transaction{block_hash: block_hash} ->
      ...>   is_nil(block_hash)
      ...> end)
      true

  ## Options

    * `:necessity_by_association` - use to load `t:association/0` as `:required` or `:optional`.  If an association is
      `:required`, and the `t:Explorer.Chain.Transaction.t/0` has no associated record for that association,
      then the `t:Explorer.Chain.Transaction.t/0` will not be included in the list.
    * `:paging_options` - a `t:Explorer.PagingOptions.t/0` used to specify the `:page_size` (defaults to
      `#{@default_paging_options.page_size}`) and `:key` (a tuple of the lowest/oldest `{inserted_at, hash}`) and.
      Results will be the transactions older than the `inserted_at` and `hash` that are passed.

  """
  @spec recent_pending_transactions([paging_options | necessity_by_association_option]) :: [Transaction.t()]
  def recent_pending_transactions(options \\ []) when is_list(options) do
    necessity_by_association = Keyword.get(options, :necessity_by_association, %{})
    paging_options = Keyword.get(options, :paging_options, @default_paging_options)

    Transaction
    |> page_pending_transaction(paging_options)
    |> limit(^paging_options.page_size)
    |> pending_transactions_query()
    |> order_by([transaction], desc: transaction.inserted_at, desc: transaction.hash)
    |> join_associations(necessity_by_association)
    |> preload([{:token_transfers, [:token, :from_address, :to_address]}])
    |> Repo.all()
  end

  def pending_transactions_query(query) do
    from(transaction in query,
      where: is_nil(transaction.block_hash) and (is_nil(transaction.error) or transaction.error != "dropped/replaced")
    )
  end

  def pending_transactions_list do
    query =
      from(transaction in Transaction,
        where: is_nil(transaction.block_hash) and (is_nil(transaction.error) or transaction.error != "dropped/replaced")
      )

    query
    |> Repo.all(timeout: :infinity)
  end

  @doc """
  The `string` must start with `0x`, then is converted to an integer and then to `t:Explorer.Chain.Hash.Address.t/0`.

      iex> Explorer.Chain.string_to_address_hash("0x5aAeb6053F3E94C9b9A09f33669435E7Ef1BeAed")
      {
        :ok,
        %Explorer.Chain.Hash{
          byte_count: 20,
          bytes: <<90, 174, 182, 5, 63, 62, 148, 201, 185, 160, 159, 51, 102, 148, 53,
            231, 239, 27, 234, 237>>
        }
      }

      iex> Explorer.Chain.string_to_address_hash("0x5aaeb6053f3e94c9b9a09f33669435e7ef1beaed")
      {
        :ok,
        %Explorer.Chain.Hash{
          byte_count: 20,
          bytes: <<90, 174, 182, 5, 63, 62, 148, 201, 185, 160, 159, 51, 102, 148, 53,
            231, 239, 27, 234, 237>>
        }
      }

      iex> Base.encode16(<<90, 174, 182, 5, 63, 62, 148, 201, 185, 160, 159, 51, 102, 148, 53, 231, 239, 27, 234, 237>>, case: :lower)
      "5aaeb6053f3e94c9b9a09f33669435e7ef1beaed"

  `String.t` format must always have 40 hexadecimal digits after the `0x` base prefix.

      iex> Explorer.Chain.string_to_address_hash("0x0")
      :error

  """
  @spec string_to_address_hash(String.t()) :: {:ok, Hash.Address.t()} | :error
  def string_to_address_hash(string) when is_binary(string) do
    Hash.Address.cast(string)
  end

  def string_to_address_hash(_), do: :error

  @doc """
  The `string` must start with `0x`, then is converted to an integer and then to `t:Explorer.Chain.Hash.t/0`.

      iex> Explorer.Chain.string_to_block_hash(
      ...>   "0x9fc76417374aa880d4449a1f7f31ec597f00b1f6f3dd2d66f4c9c6c445836d8b"
      ...> )
      {
        :ok,
        %Explorer.Chain.Hash{
          byte_count: 32,
          bytes: <<0x9fc76417374aa880d4449a1f7f31ec597f00b1f6f3dd2d66f4c9c6c445836d8b :: big-integer-size(32)-unit(8)>>
        }
      }

  `String.t` format must always have 64 hexadecimal digits after the `0x` base prefix.

      iex> Explorer.Chain.string_to_block_hash("0x0")
      :error

  """
  @spec string_to_block_hash(String.t()) :: {:ok, Hash.t()} | :error
  def string_to_block_hash(string) when is_binary(string) do
    Hash.Full.cast(string)
  end

  def string_to_block_hash(_), do: :error

  @doc """
  The `string` must start with `0x`, then is converted to an integer and then to `t:Explorer.Chain.Hash.t/0`.

      iex> Explorer.Chain.string_to_transaction_hash(
      ...>  "0x9fc76417374aa880d4449a1f7f31ec597f00b1f6f3dd2d66f4c9c6c445836d8b"
      ...> )
      {
        :ok,
        %Explorer.Chain.Hash{
          byte_count: 32,
          bytes: <<0x9fc76417374aa880d4449a1f7f31ec597f00b1f6f3dd2d66f4c9c6c445836d8b :: big-integer-size(32)-unit(8)>>
        }
      }

  `String.t` format must always have 64 hexadecimal digits after the `0x` base prefix.

      iex> Explorer.Chain.string_to_transaction_hash("0x0")
      :error

  """
  @spec string_to_transaction_hash(String.t()) :: {:ok, Hash.t()} | :error
  def string_to_transaction_hash(string) when is_binary(string) do
    Hash.Full.cast(string)
  end

  def string_to_transaction_hash(_), do: :error

  @doc """
  `t:Explorer.Chain.InternalTransaction/0`s in `t:Explorer.Chain.Transaction.t/0` with `hash`.

  ## Options

    * `:necessity_by_association` - use to load `t:association/0` as `:required` or `:optional`.  If an association is
      `:required`, and the `t:Explorer.Chain.InternalTransaction.t/0` has no associated record for that association,
      then the `t:Explorer.Chain.InternalTransaction.t/0` will not be included in the list.
    * `:paging_options` - a `t:Explorer.PagingOptions.t/0` used to specify the `:page_size` and
      `:key` (a tuple of the lowest/oldest `{index}`). Results will be the internal transactions older than
      the `index` that is passed.

  """

  @spec all_transaction_to_internal_transactions(Hash.Full.t(), [paging_options | necessity_by_association_option]) :: [
          InternalTransaction.t()
        ]
  def all_transaction_to_internal_transactions(hash, options \\ []) when is_list(options) do
    necessity_by_association = Keyword.get(options, :necessity_by_association, %{})
    paging_options = Keyword.get(options, :paging_options, @default_paging_options)

    InternalTransaction
    |> for_parent_transaction(hash)
    |> join_associations(necessity_by_association)
    |> InternalTransaction.where_nonpending_block()
    |> page_internal_transaction(paging_options)
    |> limit(^paging_options.page_size)
    |> order_by([internal_transaction], asc: internal_transaction.index)
    |> preload(:transaction)
    |> Repo.all()
  end

  @spec transaction_to_internal_transactions(Hash.Full.t(), [paging_options | necessity_by_association_option]) :: [
          InternalTransaction.t()
        ]
  def transaction_to_internal_transactions(hash, options \\ []) when is_list(options) do
    necessity_by_association = Keyword.get(options, :necessity_by_association, %{})
    paging_options = Keyword.get(options, :paging_options, @default_paging_options)

    InternalTransaction
    |> for_parent_transaction(hash)
    |> join_associations(necessity_by_association)
    |> where_transaction_has_multiple_internal_transactions()
    |> InternalTransaction.where_is_different_from_parent_transaction()
    |> InternalTransaction.where_nonpending_block()
    |> page_internal_transaction(paging_options)
    |> limit(^paging_options.page_size)
    |> order_by([internal_transaction], asc: internal_transaction.index)
    |> preload(:transaction)
    |> Repo.all()
  end

  @doc """
  Finds all `t:Explorer.Chain.Log.t/0`s for `t:Explorer.Chain.Transaction.t/0`.

  ## Options

    * `:necessity_by_association` - use to load `t:association/0` as `:required` or `:optional`.  If an association is
      `:required`, and the `t:Explorer.Chain.Log.t/0` has no associated record for that association, then the
      `t:Explorer.Chain.Log.t/0` will not be included in the page `entries`.
    * `:paging_options` - a `t:Explorer.PagingOptions.t/0` used to specify the `:page_size` and
      `:key` (a tuple of the lowest/oldest `{index}`). Results will be the transactions older than
      the `index` that are passed.

  """
  @spec transaction_to_logs(Hash.Full.t(), boolean(), [paging_options | necessity_by_association_option]) :: [Log.t()]
  def transaction_to_logs(transaction_hash, from_api, options \\ []) when is_list(options) do
    necessity_by_association = Keyword.get(options, :necessity_by_association, %{})
    paging_options = Keyword.get(options, :paging_options, @default_paging_options)

    log_with_transactions =
      from(log in Log,
        inner_join: transaction in Transaction,
        on:
          transaction.block_hash == log.block_hash and transaction.block_number == log.block_number and
            transaction.hash == log.transaction_hash
      )

    query =
      log_with_transactions
      |> where([_, transaction], transaction.hash == ^transaction_hash)
      |> page_logs(paging_options)
      |> limit(^paging_options.page_size)
      |> order_by([log], asc: log.index)
      |> join_associations(necessity_by_association)

    if from_api do
      query
      |> Repo.replica().all()
    else
      query
      |> Repo.all()
    end
  end

  @doc """
  Finds all `t:Explorer.Chain.TokenTransfer.t/0`s for `t:Explorer.Chain.Transaction.t/0`.

  ## Options

    * `:necessity_by_association` - use to load `t:association/0` as `:required` or `:optional`.  If an association is
      `:required`, and the `t:Explorer.Chain.TokenTransfer.t/0` has no associated record for that association, then the
      `t:Explorer.Chain.TokenTransfer.t/0` will not be included in the page `entries`.
    * `:paging_options` - a `t:Explorer.PagingOptions.t/0` used to specify the `:page_size` and
      `:key` (in the form of `%{"inserted_at" => inserted_at}`). Results will be the transactions older than
      the `index` that are passed.

  """
  @spec transaction_to_token_transfers(Hash.Full.t(), [paging_options | necessity_by_association_option]) :: [
          TokenTransfer.t()
        ]
  def transaction_to_token_transfers(transaction_hash, options \\ []) when is_list(options) do
    necessity_by_association = Keyword.get(options, :necessity_by_association, %{})
    paging_options = options |> Keyword.get(:paging_options, @default_paging_options) |> Map.put(:asc_order, true)

    TokenTransfer
    |> join(:inner, [token_transfer], transaction in assoc(token_transfer, :transaction))
    |> where(
      [token_transfer, transaction],
      transaction.hash == ^transaction_hash and token_transfer.block_hash == transaction.block_hash and
        token_transfer.block_number == transaction.block_number
    )
    |> TokenTransfer.page_token_transfer(paging_options)
    |> limit(^paging_options.page_size)
    |> order_by([token_transfer], asc: token_transfer.log_index)
    |> join_associations(necessity_by_association)
    |> Repo.all()
  end

  @doc """
  Converts `transaction` to the status of the `t:Explorer.Chain.Transaction.t/0` whether pending or collated.

  ## Returns

    * `:pending` - the transaction has not be confirmed in a block yet.
    * `:awaiting_internal_transactions` - the transaction happened in a pre-Byzantium block or on a chain like Ethereum
      Classic (ETC) that never adopted [EIP-658](https://github.com/Arachnid/EIPs/blob/master/EIPS/eip-658.md), which
      add transaction status to transaction receipts, so the status can only be derived whether the first internal
      transaction has an error.
    * `:success` - the transaction has been confirmed in a block
    * `{:error, :awaiting_internal_transactions}` - the transactions happened post-Byzantium, but the error message
       requires the internal transactions.
    * `{:error, reason}` - the transaction failed due to `reason` in its first internal transaction.

  """
  @spec transaction_to_status(Transaction.t()) ::
          :pending
          | :awaiting_internal_transactions
          | :success
          | {:error, :awaiting_internal_transactions}
          | {:error, reason :: String.t()}
  def transaction_to_status(%Transaction{error: "dropped/replaced"}), do: {:error, "dropped/replaced"}
  def transaction_to_status(%Transaction{block_hash: nil, status: nil}), do: :pending
  def transaction_to_status(%Transaction{status: nil}), do: :awaiting_internal_transactions
  def transaction_to_status(%Transaction{status: :ok}), do: :success

  def transaction_to_status(%Transaction{status: :error, error: nil}),
    do: {:error, :awaiting_internal_transactions}

  def transaction_to_status(%Transaction{status: :error, error: error}) when is_binary(error), do: {:error, error}

  def transaction_to_revert_reason(transaction) do
    %Transaction{revert_reason: revert_reason} = transaction

    if revert_reason == nil do
      fetch_tx_revert_reason(transaction)
    else
      revert_reason
    end
  end

  def fetch_tx_revert_reason(
        %Transaction{
          block_number: block_number,
          to_address_hash: to_address_hash,
          from_address_hash: from_address_hash,
          input: data,
          gas: gas,
          gas_price: gas_price,
          value: value
        } = transaction
      ) do
    json_rpc_named_arguments = Application.get_env(:explorer, :json_rpc_named_arguments)

    gas_hex =
      if gas do
        gas_hex_without_prefix =
          gas
          |> Decimal.to_integer()
          |> Integer.to_string(16)
          |> String.downcase()

        "0x" <> gas_hex_without_prefix
      else
        "0x0"
      end

    req =
      EthereumJSONRPCTransaction.eth_call_request(
        0,
        block_number,
        data,
        to_address_hash,
        from_address_hash,
        gas_hex,
        Wei.hex_format(gas_price),
        Wei.hex_format(value)
      )

    revert_reason =
      case EthereumJSONRPC.json_rpc(req, json_rpc_named_arguments) do
        {:error, %{data: data}} ->
          data

        {:error, %{message: message}} ->
          message

        _ ->
          ""
      end

    formatted_revert_reason =
      revert_reason |> format_revert_reason_message() |> (&if(String.valid?(&1), do: &1, else: revert_reason)).()

    if byte_size(formatted_revert_reason) > 0 do
      transaction
      |> Changeset.change(%{revert_reason: formatted_revert_reason})
      |> Repo.update()
    end

    formatted_revert_reason
  end

  def format_revert_reason_message(revert_reason) do
    case revert_reason do
      @revert_msg_prefix_1 <> rest ->
        rest

      @revert_msg_prefix_2 <> rest ->
        rest

      @revert_msg_prefix_3 <> rest ->
        extract_revert_reason_message_wrapper(rest)

      @revert_msg_prefix_4 <> rest ->
        extract_revert_reason_message_wrapper(rest)

      @revert_msg_prefix_5 <> rest ->
        extract_revert_reason_message_wrapper(rest)

      revert_reason_full ->
        revert_reason_full
    end
  end

  defp extract_revert_reason_message_wrapper(revert_reason_message) do
    case revert_reason_message do
      "0x" <> hex ->
        extract_revert_reason_message(hex)

      _ ->
        revert_reason_message
    end
  end

  defp extract_revert_reason_message(hex) do
    case hex do
      @revert_error_method_id <> msg_with_offset ->
        [msg] =
          msg_with_offset
          |> Base.decode16!(case: :mixed)
          |> TypeDecoder.decode_raw([:string])

        msg

      _ ->
        hex
    end
  end

  @doc """
  The `t:Explorer.Chain.Transaction.t/0` or `t:Explorer.Chain.InternalTransaction.t/0` `value` of the `transaction` in
  `unit`.
  """
  @spec value(InternalTransaction.t(), :wei) :: Wei.wei()
  @spec value(InternalTransaction.t(), :gwei) :: Wei.gwei()
  @spec value(InternalTransaction.t(), :ether) :: Wei.ether()
  @spec value(Transaction.t(), :wei) :: Wei.wei()
  @spec value(Transaction.t(), :gwei) :: Wei.gwei()
  @spec value(Transaction.t(), :ether) :: Wei.ether()
  def value(%type{value: value}, unit) when type in [InternalTransaction, Transaction] do
    Wei.to(value, unit)
  end

  def smart_contract_bytecode(address_hash) do
    query =
      from(
        address in Address,
        where: address.hash == ^address_hash,
        select: address.contract_code
      )

    query
    |> Repo.one()
    |> Data.to_string()
  end

  def smart_contract_creation_tx_bytecode(address_hash) do
    creation_tx_query =
      from(
        tx in Transaction,
        left_join: a in Address,
        on: tx.created_contract_address_hash == a.hash,
        where: tx.created_contract_address_hash == ^address_hash,
        where: tx.status == ^1,
        select: %{init: tx.input, created_contract_code: a.contract_code}
      )

    tx_input =
      creation_tx_query
      |> Repo.one()

    if tx_input do
      with %{init: input, created_contract_code: created_contract_code} <- tx_input do
        %{init: Data.to_string(input), created_contract_code: Data.to_string(created_contract_code)}
      end
    else
      creation_int_tx_query =
        from(
          itx in InternalTransaction,
          join: t in assoc(itx, :transaction),
          where: itx.created_contract_address_hash == ^address_hash,
          where: t.status == ^1,
          select: %{init: itx.init, created_contract_code: itx.created_contract_code}
        )

      res = creation_int_tx_query |> Repo.one()

      case res do
        %{init: init, created_contract_code: created_contract_code} ->
          init_str = Data.to_string(init)
          created_contract_code_str = Data.to_string(created_contract_code)
          %{init: init_str, created_contract_code: created_contract_code_str}

        _ ->
          nil
      end
    end
  end

  @doc """
  Checks if an address is a contract
  """
  @spec contract_address?(String.t(), non_neg_integer(), Keyword.t()) :: boolean() | :json_rpc_error
  def contract_address?(address_hash, block_number, json_rpc_named_arguments \\ []) do
    {:ok, binary_hash} = Explorer.Chain.Hash.Address.cast(address_hash)

    query =
      from(
        address in Address,
        where: address.hash == ^binary_hash
      )

    address = Repo.one(query)

    cond do
      is_nil(address) ->
        block_quantity = integer_to_quantity(block_number)

        case EthereumJSONRPC.fetch_codes(
               [%{block_quantity: block_quantity, address: address_hash}],
               json_rpc_named_arguments
             ) do
          {:ok, %EthereumJSONRPC.FetchedCodes{params_list: fetched_codes}} ->
            result = List.first(fetched_codes)

            result && !(is_nil(result[:code]) || result[:code] == "" || result[:code] == "0x")

          _ ->
            :json_rpc_error
        end

      is_nil(address.contract_code) ->
        false

      true ->
        true
    end
  end

  @doc """
  Fetches contract creation input data.
  """
  @spec contract_creation_input_data(String.t()) :: nil | String.t()
  def contract_creation_input_data(address_hash) do
    query =
      from(
        address in Address,
        where: address.hash == ^address_hash,
        preload: [:contracts_creation_internal_transaction, :contracts_creation_transaction]
      )

    contract_address = Repo.one(query)

    contract_creation_input_data_from_address(contract_address)
  end

  # credo:disable-for-next-line /Complexity/
  defp contract_creation_input_data_from_address(address) do
    internal_transaction = address && address.contracts_creation_internal_transaction
    transaction = address && address.contracts_creation_transaction

    cond do
      is_nil(address) ->
        ""

      internal_transaction && internal_transaction.input ->
        Data.to_string(internal_transaction.input)

      internal_transaction && internal_transaction.init ->
        Data.to_string(internal_transaction.init)

      transaction && transaction.input ->
        Data.to_string(transaction.input)

      is_nil(transaction) && is_nil(internal_transaction) &&
          not is_nil(address.contract_code) ->
        %Explorer.Chain.Data{bytes: bytes} = address.contract_code
        Base.encode16(bytes, case: :lower)

      true ->
        ""
    end
  end

  @doc """
  Inserts a `t:SmartContract.t/0`.

  As part of inserting a new smart contract, an additional record is inserted for
  naming the address for reference.
  """
  @spec create_smart_contract(map()) :: {:ok, SmartContract.t()} | {:error, Ecto.Changeset.t()}
  def create_smart_contract(attrs \\ %{}, external_libraries \\ [], secondary_sources \\ []) do
    new_contract = %SmartContract{}

    attrs =
      attrs
      |> Helper.add_contract_code_md5()

    smart_contract_changeset =
      new_contract
      |> SmartContract.changeset(attrs)
      |> Changeset.put_change(:external_libraries, external_libraries)

    new_contract_additional_source = %SmartContractAdditionalSource{}

    smart_contract_additional_sources_changesets =
      if secondary_sources do
        secondary_sources
        |> Enum.map(fn changeset ->
          new_contract_additional_source
          |> SmartContractAdditionalSource.changeset(changeset)
        end)
      else
        []
      end

    address_hash = Changeset.get_field(smart_contract_changeset, :address_hash)

    # Enforce ShareLocks tables order (see docs: sharelocks.md)
    insert_contract_query =
      Multi.new()
      |> Multi.run(:set_address_verified, fn repo, _ -> set_address_verified(repo, address_hash) end)
      |> Multi.run(:clear_primary_address_names, fn repo, _ -> clear_primary_address_names(repo, address_hash) end)
      |> Multi.insert(:smart_contract, smart_contract_changeset)

    insert_contract_query_with_additional_sources =
      smart_contract_additional_sources_changesets
      |> Enum.with_index()
      |> Enum.reduce(insert_contract_query, fn {changeset, index}, multi ->
        Multi.insert(multi, "smart_contract_additional_source_#{Integer.to_string(index)}", changeset)
      end)

    insert_result =
      insert_contract_query_with_additional_sources
      |> Repo.transaction()

    create_address_name(Repo, Changeset.get_field(smart_contract_changeset, :name), address_hash)

    case insert_result do
      {:ok, %{smart_contract: smart_contract}} ->
        {:ok, smart_contract}

      {:error, :smart_contract, changeset, _} ->
        {:error, changeset}

      {:error, :set_address_verified, message, _} ->
        {:error, message}
    end
  end

  @doc """
  Updates a `t:SmartContract.t/0`.

  Has the similar logic as create_smart_contract/1.
  Used in cases when you need to update row in DB contains SmartContract, e.g. in case of changing
  status `partially verified` to `fully verified` (re-verify).
  """
  @spec update_smart_contract(map()) :: {:ok, SmartContract.t()} | {:error, Ecto.Changeset.t()}
  def update_smart_contract(attrs \\ %{}, external_libraries \\ [], secondary_sources \\ []) do
    address_hash = Map.get(attrs, :address_hash)

    query =
      from(
        smart_contract in SmartContract,
        where: smart_contract.address_hash == ^address_hash
      )

    query_sources =
      from(
        source in SmartContractAdditionalSource,
        where: source.address_hash == ^address_hash
      )

    _delete_sources = Repo.delete_all(query_sources)

    smart_contract = Repo.one(query)

    smart_contract_changeset =
      smart_contract
      |> SmartContract.changeset(attrs)
      |> Changeset.put_change(:external_libraries, external_libraries)

    new_contract_additional_source = %SmartContractAdditionalSource{}

    smart_contract_additional_sources_changesets =
      if secondary_sources do
        secondary_sources
        |> Enum.map(fn changeset ->
          new_contract_additional_source
          |> SmartContractAdditionalSource.changeset(changeset)
        end)
      else
        []
      end

    # Enforce ShareLocks tables order (see docs: sharelocks.md)
    insert_contract_query =
      Multi.new()
      |> Multi.update(:smart_contract, smart_contract_changeset)

    insert_contract_query_with_additional_sources =
      smart_contract_additional_sources_changesets
      |> Enum.with_index()
      |> Enum.reduce(insert_contract_query, fn {changeset, index}, multi ->
        Multi.insert(multi, "smart_contract_additional_source_#{Integer.to_string(index)}", changeset)
      end)

    insert_result =
      insert_contract_query_with_additional_sources
      |> Repo.transaction()

    case insert_result do
      {:ok, %{smart_contract: smart_contract}} ->
        {:ok, smart_contract}

      {:error, :smart_contract, changeset, _} ->
        {:error, changeset}

      {:error, :set_address_verified, message, _} ->
        {:error, message}
    end
  end

  defp set_address_verified(repo, address_hash) do
    query =
      from(
        address in Address,
        where: address.hash == ^address_hash
      )

    case repo.update_all(query, set: [verified: true]) do
      {1, _} -> {:ok, []}
      _ -> {:error, "There was an error annotating that the address has been verified."}
    end
  end

  defp set_address_decompiled(repo, address_hash) do
    query =
      from(
        address in Address,
        where: address.hash == ^address_hash
      )

    case repo.update_all(query, set: [decompiled: true]) do
      {1, _} -> {:ok, []}
      _ -> {:error, "There was an error annotating that the address has been decompiled."}
    end
  end

  defp clear_primary_address_names(repo, address_hash) do
    query =
      from(
        address_name in Address.Name,
        where: address_name.address_hash == ^address_hash,
        # Enforce Name ShareLocks order (see docs: sharelocks.md)
        order_by: [asc: :address_hash, asc: :name],
        lock: "FOR UPDATE"
      )

    repo.update_all(
      from(n in Address.Name, join: s in subquery(query), on: n.address_hash == s.address_hash and n.name == s.name),
      set: [primary: false]
    )

    {:ok, []}
  end

  defp create_address_name(repo, name, address_hash) do
    params = %{
      address_hash: address_hash,
      name: name,
      primary: true
    }

    %Address.Name{}
    |> Address.Name.changeset(params)
    |> repo.insert(on_conflict: :nothing, conflict_target: [:address_hash, :name])
  end

  @doc """
  Finds metadata for verification of a contract from verified twins: contracts with the same bytecode
  which were verified previously, returns a single t:SmartContract.t/0
  """
  def get_address_verified_twin_contract(hash) when is_binary(hash) do
    case string_to_address_hash(hash) do
      {:ok, address_hash} -> get_address_verified_twin_contract(address_hash)
      _ -> %{:verified_contract => nil, :additional_sources => nil}
    end
  end

  def get_address_verified_twin_contract(%Explorer.Chain.Hash{} = address_hash) do
    with target_address <- Repo.get(Address, address_hash),
         false <- is_nil(target_address),
         %{contract_code: %Chain.Data{bytes: contract_code_bytes}} <- target_address do
      target_address_hash = target_address.hash

      contract_code_md5 = Helper.contract_code_md5(contract_code_bytes)

      verified_contract_twin_query =
        from(
          smart_contract in SmartContract,
          where: smart_contract.contract_code_md5 == ^contract_code_md5,
          where: smart_contract.address_hash != ^target_address_hash,
          select: smart_contract,
          limit: 1
        )

      verified_contract_twin =
        verified_contract_twin_query
        |> Repo.one(timeout: 10_000)

      verified_contract_twin_additional_sources = get_contract_additional_sources(verified_contract_twin)

      %{
        :verified_contract => verified_contract_twin,
        :additional_sources => verified_contract_twin_additional_sources
      }
    else
      _ ->
        %{:verified_contract => nil, :additional_sources => nil}
    end
  end

  def get_minimal_proxy_template(address_hash) do
    minimal_proxy_template =
      case Repo.get(Address, address_hash) do
        nil ->
          nil

        target_address ->
          contract_code = target_address.contract_code

          case contract_code do
            %Chain.Data{bytes: contract_code_bytes} ->
              contract_bytecode = Base.encode16(contract_code_bytes, case: :lower)

              get_minimal_proxy_from_template_code(contract_bytecode)

            _ ->
              nil
          end
      end

    minimal_proxy_template
  end

  defp get_minimal_proxy_from_template_code(contract_bytecode) do
    case contract_bytecode do
      "363d3d373d3d3d363d73" <> <<template_address::binary-size(40)>> <> _ ->
        template_address = "0x" <> template_address

        query =
          from(
            smart_contract in SmartContract,
            where: smart_contract.address_hash == ^template_address,
            select: smart_contract
          )

        template =
          query
          |> Repo.one(timeout: 10_000)

        template

      _ ->
        nil
    end
  end

  defp get_contract_additional_sources(verified_contract_twin) do
    if verified_contract_twin do
      verified_contract_twin_additional_sources_query =
        from(
          s in SmartContractAdditionalSource,
          where: s.address_hash == ^verified_contract_twin.address_hash
        )

      verified_contract_twin_additional_sources_query
      |> Repo.all()
    else
      []
    end
  end

  @spec address_hash_to_smart_contract(Hash.Address.t()) :: SmartContract.t() | nil
  def address_hash_to_smart_contract(address_hash) do
    query =
      from(
        smart_contract in SmartContract,
        where: smart_contract.address_hash == ^address_hash
      )

    current_smart_contract = Repo.one(query)

    if current_smart_contract do
      current_smart_contract
    else
      address_verified_twin_contract =
        Chain.get_minimal_proxy_template(address_hash) ||
          Chain.get_address_verified_twin_contract(address_hash).verified_contract

      if address_verified_twin_contract do
        Map.put(address_verified_twin_contract, :address_hash, address_hash)
      else
        current_smart_contract
      end
    end
  end

  def smart_contract_fully_verified?(address_hash_str) when is_binary(address_hash_str) do
    case string_to_address_hash(address_hash_str) do
      {:ok, address_hash} ->
        check_fully_verified(address_hash)

      _ ->
        false
    end
  end

  def smart_contract_fully_verified?(address_hash) do
    check_fully_verified(address_hash)
  end

  defp check_fully_verified(address_hash) do
    query =
      from(
        smart_contract in SmartContract,
        where: smart_contract.address_hash == ^address_hash
      )

    result = Repo.one(query)

    if result, do: !result.partially_verified, else: false
  end

  def smart_contract_verified?(address_hash_str) when is_binary(address_hash_str) do
    case string_to_address_hash(address_hash_str) do
      {:ok, address_hash} ->
        check_verified(address_hash)

      _ ->
        false
    end
  end

  def smart_contract_verified?(address_hash) do
    check_verified(address_hash)
  end

  defp check_verified(address_hash) do
    query =
      from(
        smart_contract in SmartContract,
        where: smart_contract.address_hash == ^address_hash
      )

    if Repo.one(query), do: true, else: false
  end

  defp fetch_transactions(paging_options \\ nil, from_block \\ nil, to_block \\ nil) do
    Transaction
    |> order_by([transaction], desc: transaction.block_number, desc: transaction.index)
    |> where_block_number_in_period(from_block, to_block)
    |> handle_paging_options(paging_options)
  end

  defp fetch_transactions_in_ascending_order_by_index(paging_options) do
    Transaction
    |> order_by([transaction], desc: transaction.block_number, asc: transaction.index)
    |> handle_paging_options(paging_options)
  end

  defp for_parent_transaction(query, %Hash{byte_count: unquote(Hash.Full.byte_count())} = hash) do
    from(
      child in query,
      inner_join: transaction in assoc(child, :transaction),
      where: transaction.hash == ^hash
    )
  end

  defp handle_paging_options(query, nil), do: query

  defp handle_paging_options(query, paging_options) do
    query
    |> page_transaction(paging_options)
    |> limit(^paging_options.page_size)
  end

  defp handle_token_transfer_paging_options(query, nil), do: query

  defp handle_token_transfer_paging_options(query, paging_options) do
    query
    |> TokenTransfer.page_token_transfer(paging_options)
    |> limit(^paging_options.page_size)
  end

  defp handle_random_access_paging_options(query, empty_options) when empty_options in [nil, [], %{}],
    do: limit(query, ^@default_page_size)

  defp handle_random_access_paging_options(query, paging_options) do
    query
    |> handle_page(paging_options)
  end

  defp handle_page(query, paging_options) do
    page_number = paging_options |> Map.get(:page_number, 1) |> proccess_page_number()
    page_size = Map.get(paging_options, :page_size, @default_page_size)

    cond do
      page_in_bounds?(page_number, page_size) && page_number == 1 ->
        query
        |> limit(^page_size)

      page_in_bounds?(page_number, page_size) ->
        query
        |> limit(^page_size)
        |> offset(^((page_number - 1) * page_size))

      true ->
        query
        |> limit(^@default_page_size)
    end
  end

  defp proccess_page_number(number) when number < 1, do: 1

  defp proccess_page_number(number), do: number

  defp page_in_bounds?(page_number, page_size),
    do: page_size <= @limit_showing_transactions && @limit_showing_transactions - page_number * page_size >= 0

  def limit_showing_transactions, do: @limit_showing_transactions

  defp join_association(query, [{association, nested_preload}], necessity)
       when is_atom(association) and is_atom(nested_preload) do
    case necessity do
      :optional ->
        preload(query, [{^association, ^nested_preload}])

      :required ->
        from(q in query,
          inner_join: a in assoc(q, ^association),
          left_join: b in assoc(a, ^nested_preload),
          preload: [{^association, {a, [{^nested_preload, b}]}}]
        )
    end
  end

  defp join_association(query, association, necessity) when is_atom(association) do
    case necessity do
      :optional ->
        preload(query, ^association)

      :required ->
        from(q in query, inner_join: a in assoc(q, ^association), preload: [{^association, a}])
    end
  end

  defp join_associations(query, necessity_by_association) when is_map(necessity_by_association) do
    Enum.reduce(necessity_by_association, query, fn {association, join}, acc_query ->
      join_association(acc_query, association, join)
    end)
  end

  defp page_addresses(query, %PagingOptions{key: nil}), do: query

  defp page_addresses(query, %PagingOptions{key: {coin_balance, hash}}) do
    from(address in query,
      where:
        (address.fetched_coin_balance == ^coin_balance and address.hash > ^hash) or
          address.fetched_coin_balance < ^coin_balance
    )
  end

  defp page_tokens(query, %PagingOptions{key: nil}), do: query

  defp page_tokens(query, %PagingOptions{key: {holder_count, token_name}}) do
    from(token in query,
      where:
        (token.holder_count == ^holder_count and token.name > ^token_name) or
          token.holder_count < ^holder_count
    )
  end

  defp page_gas_usage(query, %PagingOptions{key: nil}), do: query

  defp page_gas_usage(query, %PagingOptions{key: {total_gas, _}}) do
    from(tx in query,
      where: tx.total_gas < ^total_gas
    )
  end

  defp page_blocks(query, %PagingOptions{key: nil}), do: query

  defp page_blocks(query, %PagingOptions{key: {block_number}}) do
    where(query, [block], block.number < ^block_number)
  end

  defp page_coin_balances(query, %PagingOptions{key: nil}), do: query

  defp page_coin_balances(query, %PagingOptions{key: {block_number}}) do
    where(query, [coin_balance], coin_balance.block_number < ^block_number)
  end

  defp page_internal_transaction(_, _, _ \\ %{index_int_tx_desc_order: false})

  defp page_internal_transaction(query, %PagingOptions{key: nil}, _), do: query

  defp page_internal_transaction(query, %PagingOptions{key: {block_number, transaction_index, index}}, %{
         index_int_tx_desc_order: desc
       }) do
    hardcoded_where_for_page_int_tx(query, block_number, transaction_index, index, desc)
  end

  defp page_internal_transaction(query, %PagingOptions{key: {index}}, %{index_int_tx_desc_order: desc}) do
    if desc do
      where(query, [internal_transaction], internal_transaction.index < ^index)
    else
      where(query, [internal_transaction], internal_transaction.index > ^index)
    end
  end

  defp hardcoded_where_for_page_int_tx(query, block_number, transaction_index, index, false),
    do:
      where(
        query,
        [internal_transaction],
        internal_transaction.block_number < ^block_number or
          (internal_transaction.block_number == ^block_number and
             internal_transaction.transaction_index < ^transaction_index) or
          (internal_transaction.block_number == ^block_number and
             internal_transaction.transaction_index == ^transaction_index and internal_transaction.index > ^index)
      )

  defp hardcoded_where_for_page_int_tx(query, block_number, transaction_index, index, true),
    do:
      where(
        query,
        [internal_transaction],
        internal_transaction.block_number < ^block_number or
          (internal_transaction.block_number == ^block_number and
             internal_transaction.transaction_index < ^transaction_index) or
          (internal_transaction.block_number == ^block_number and
             internal_transaction.transaction_index == ^transaction_index and internal_transaction.index < ^index)
      )

  defp page_logs(query, %PagingOptions{key: nil}), do: query

  defp page_logs(query, %PagingOptions{key: {index}}) do
    where(query, [log], log.index > ^index)
  end

  defp page_pending_transaction(query, %PagingOptions{key: nil}), do: query

  defp page_pending_transaction(query, %PagingOptions{key: {inserted_at, hash}}) do
    where(
      query,
      [transaction],
      transaction.inserted_at < ^inserted_at or (transaction.inserted_at == ^inserted_at and transaction.hash < ^hash)
    )
  end

  defp page_transaction(query, %PagingOptions{key: nil}), do: query

  defp page_transaction(query, %PagingOptions{is_pending_tx: true} = options),
    do: page_pending_transaction(query, options)

  defp page_transaction(query, %PagingOptions{key: {block_number, index}, is_index_in_asc_order: true}) do
    where(
      query,
      [transaction],
      transaction.block_number < ^block_number or
        (transaction.block_number == ^block_number and transaction.index > ^index)
    )
  end

  defp page_transaction(query, %PagingOptions{key: {block_number, index}}) do
    where(
      query,
      [transaction],
      transaction.block_number < ^block_number or
        (transaction.block_number == ^block_number and transaction.index < ^index)
    )
  end

  defp page_transaction(query, %PagingOptions{key: {index}}) do
    where(query, [transaction], transaction.index < ^index)
  end

  defp page_search_results(query, %PagingOptions{key: nil}), do: query

  # credo:disable-for-next-line
  defp page_search_results(query, %PagingOptions{
         key: {_address_hash, _tx_hash, _block_hash, holder_count, name, inserted_at, item_type}
       }) do
    where(
      query,
      [item],
      (item.holder_count < ^holder_count and item.type == ^item_type) or
        (item.holder_count == ^holder_count and item.name > ^name and item.type == ^item_type) or
        (item.holder_count == ^holder_count and item.name == ^name and item.inserted_at < ^inserted_at and
           item.type == ^item_type) or
        item.type != ^item_type
    )
  end

  def page_token_balances(query, %PagingOptions{key: nil}), do: query

  def page_token_balances(query, %PagingOptions{key: {value, address_hash}}) do
    where(
      query,
      [tb],
      tb.value < ^value or (tb.value == ^value and tb.address_hash < ^address_hash)
    )
  end

  def page_current_token_balances(query, %PagingOptions{key: nil}), do: query

  def page_current_token_balances(query, paging_options: %PagingOptions{key: nil}), do: query

  def page_current_token_balances(query, paging_options: %PagingOptions{key: {name, type, value}}) do
    where(
      query,
      [ctb, t],
      ctb.value < ^value or (ctb.value == ^value and t.type < ^type) or
        (ctb.value == ^value and t.type == ^type and t.name < ^name)
    )
  end

  @doc """
  Ensures the following conditions are true:

    * excludes internal transactions of type call with no siblings in the
      transaction
    * includes internal transactions of type create, reward, or selfdestruct
      even when they are alone in the parent transaction

  """
  @spec where_transaction_has_multiple_internal_transactions(Ecto.Query.t()) :: Ecto.Query.t()
  def where_transaction_has_multiple_internal_transactions(query) do
    where(
      query,
      [internal_transaction, transaction],
      internal_transaction.type != ^:call or
        fragment(
          """
          EXISTS (SELECT sibling.*
          FROM internal_transactions AS sibling
          WHERE sibling.transaction_hash = ? AND sibling.index != ?
          )
          """,
          transaction.hash,
          internal_transaction.index
        )
    )
  end

  @doc """
  The current total number of coins minted minus verifiably burned coins.
  """
  @spec total_supply :: non_neg_integer() | nil
  def total_supply do
    supply_module().total() || 0
  end

  @doc """
  The current number coins in the market for trading.
  """
  @spec circulating_supply :: non_neg_integer() | nil
  def circulating_supply do
    supply_module().circulating()
  end

  defp supply_module do
    Application.get_env(:explorer, :supply, Explorer.Chain.Supply.ExchangeRate)
  end

  @doc """
  Calls supply_for_days from the configured supply_module
  """
  def supply_for_days, do: supply_module().supply_for_days(MarketHistoryCache.recent_days_count())

  @doc """
  Streams a lists token contract addresses that haven't been cataloged.
  """
  @spec stream_uncataloged_token_contract_address_hashes(
          initial :: accumulator,
          reducer :: (entry :: Hash.Address.t(), accumulator -> accumulator)
        ) :: {:ok, accumulator}
        when accumulator: term()
  def stream_uncataloged_token_contract_address_hashes(initial, reducer) when is_function(reducer, 2) do
    query =
      from(
        token in Token,
        where: token.cataloged == false,
        select: token.contract_address_hash
      )

    Repo.stream_reduce(query, initial, reducer)
  end

  @spec stream_unfetched_token_instances(
          initial :: accumulator,
          reducer :: (entry :: map(), accumulator -> accumulator)
        ) :: {:ok, accumulator}
        when accumulator: term()
  def stream_unfetched_token_instances(initial, reducer) when is_function(reducer, 2) do
    nft_tokens =
      from(
        token in Token,
        where: token.type == ^"ERC-721" or token.type == ^"ERC-1155",
        select: token.contract_address_hash
      )

    query =
      from(
        token_transfer in TokenTransfer,
        inner_join: token in subquery(nft_tokens),
        on: token.contract_address_hash == token_transfer.token_contract_address_hash,
        left_join: instance in Instance,
        on:
          token_transfer.token_id == instance.token_id and
            token_transfer.token_contract_address_hash == instance.token_contract_address_hash,
        where: is_nil(instance.token_id) and not is_nil(token_transfer.token_id),
        select: %{contract_address_hash: token_transfer.token_contract_address_hash, token_id: token_transfer.token_id}
      )

    distinct_query =
      from(
        q in subquery(query),
        distinct: [q.contract_address_hash, q.token_id]
      )

    Repo.stream_reduce(distinct_query, initial, reducer)
  end

  @doc """
  Streams a list of token contract addresses that have been cataloged.
  """
  @spec stream_cataloged_token_contract_address_hashes(
          initial :: accumulator,
          reducer :: (entry :: Hash.Address.t(), accumulator -> accumulator)
        ) :: {:ok, accumulator}
        when accumulator: term()
  def stream_cataloged_token_contract_address_hashes(initial, reducer, some_time_ago_updated \\ 2880)
      when is_function(reducer, 2) do
    some_time_ago_updated
    |> Token.cataloged_tokens()
    |> order_by(asc: :updated_at)
    |> Repo.stream_reduce(initial, reducer)
  end

  @doc """
  Returns a list of block numbers token transfer `t:Log.t/0`s that don't have an
  associated `t:TokenTransfer.t/0` record.
  """
  def uncataloged_token_transfer_block_numbers do
    query =
      from(l in Log,
        as: :log,
        where: l.first_topic == unquote(TokenTransfer.constant()),
        where:
          not exists(
            from(tf in TokenTransfer,
              where: tf.transaction_hash == parent_as(:log).transaction_hash,
              where: tf.log_index == parent_as(:log).index
            )
          ),
        select: l.block_number,
        distinct: l.block_number
      )

    Repo.stream_reduce(query, [], &[&1 | &2])
  end

  def decode_contract_address_hash_response(resp) do
    case resp do
      "0x000000000000000000000000" <> address ->
        "0x" <> address

      _ ->
        nil
    end
  end

  def decode_contract_integer_response(resp) do
    case resp do
      "0x" <> integer_encoded ->
        {integer_value, _} = Integer.parse(integer_encoded, 16)
        integer_value

      _ ->
        nil
    end
  end

  @doc """
  Fetches a `t:Token.t/0` by an address hash.

  ## Options

      * `:necessity_by_association` - use to load `t:association/0` as `:required` or `:optional`.  If an association is
      `:required`, and the `t:Token.t/0` has no associated record for that association,
      then the `t:Token.t/0` will not be included in the list.
  """
  @spec token_from_address_hash(Hash.Address.t(), [necessity_by_association_option]) ::
          {:ok, Token.t()} | {:error, :not_found}
  def token_from_address_hash(
        %Hash{byte_count: unquote(Hash.Address.byte_count())} = hash,
        options \\ []
      ) do
    necessity_by_association = Keyword.get(options, :necessity_by_association, %{})

    query =
      from(
        t in Token,
        where: t.contract_address_hash == ^hash,
        select: t
      )

    query
    |> join_associations(necessity_by_association)
    |> preload(:contract_address)
    |> Repo.one()
    |> case do
      nil ->
        {:error, :not_found}

      %Token{} = token ->
        {:ok, token}

      [%Token{} = token, nil] ->
        {:ok, token}
    end
  end

  @spec fetch_token_transfers_from_token_hash(Hash.t(), [paging_options]) :: []
  def fetch_token_transfers_from_token_hash(token_address_hash, options \\ []) do
    TokenTransfer.fetch_token_transfers_from_token_hash(token_address_hash, options)
  end

  @spec fetch_token_transfers_from_token_hash_and_token_id(Hash.t(), binary(), [paging_options]) :: []
  def fetch_token_transfers_from_token_hash_and_token_id(token_address_hash, token_id, options \\ []) do
    TokenTransfer.fetch_token_transfers_from_token_hash_and_token_id(token_address_hash, token_id, options)
  end

  @spec count_token_transfers_from_token_hash(Hash.t()) :: non_neg_integer()
  def count_token_transfers_from_token_hash(token_address_hash) do
    TokenTransfer.count_token_transfers_from_token_hash(token_address_hash)
  end

  @spec count_token_transfers_from_token_hash_and_token_id(Hash.t(), binary()) :: non_neg_integer()
  def count_token_transfers_from_token_hash_and_token_id(token_address_hash, token_id) do
    TokenTransfer.count_token_transfers_from_token_hash_and_token_id(token_address_hash, token_id)
  end

  @spec transaction_has_token_transfers?(Hash.t()) :: boolean()
  def transaction_has_token_transfers?(transaction_hash) do
    query = from(tt in TokenTransfer, where: tt.transaction_hash == ^transaction_hash)

    Repo.exists?(query)
  end

  @spec address_has_rewards?(Address.t()) :: boolean()
  def address_has_rewards?(address_hash) do
    query = from(r in Reward, where: r.address_hash == ^address_hash)

    Repo.exists?(query)
  end

  @spec address_tokens_with_balance(Hash.Address.t(), [any()]) :: []
  def address_tokens_with_balance(address_hash, paging_options \\ []) do
    address_hash
    |> Address.Token.list_address_tokens_with_balance(paging_options)
    |> Repo.all()
  end

  @spec find_and_update_replaced_transactions([
          %{
            required(:nonce) => non_neg_integer,
            required(:from_address_hash) => Hash.Address.t(),
            required(:hash) => Hash.t()
          }
        ]) :: {integer(), nil | [term()]}
  def find_and_update_replaced_transactions(transactions, timeout \\ :infinity) do
    query =
      transactions
      |> Enum.reduce(
        Transaction,
        fn %{hash: hash, nonce: nonce, from_address_hash: from_address_hash}, query ->
          from(t in query,
            or_where:
              t.nonce == ^nonce and t.from_address_hash == ^from_address_hash and t.hash != ^hash and
                not is_nil(t.block_number)
          )
        end
      )
      # Enforce Transaction ShareLocks order (see docs: sharelocks.md)
      |> order_by(asc: :hash)
      |> lock("FOR UPDATE")

    hashes = Enum.map(transactions, & &1.hash)

    transactions_to_update =
      from(pending in Transaction,
        join: duplicate in subquery(query),
        on: duplicate.nonce == pending.nonce,
        on: duplicate.from_address_hash == pending.from_address_hash,
        where: pending.hash in ^hashes and is_nil(pending.block_hash)
      )

    Repo.update_all(transactions_to_update, [set: [error: "dropped/replaced", status: :error]], timeout: timeout)
  end

  @spec update_replaced_transactions([
          %{
            required(:nonce) => non_neg_integer,
            required(:from_address_hash) => Hash.Address.t(),
            required(:block_hash) => Hash.Full.t()
          }
        ]) :: {integer(), nil | [term()]}
  def update_replaced_transactions(transactions, timeout \\ :infinity) do
    filters =
      transactions
      |> Enum.filter(fn transaction ->
        transaction.block_hash && transaction.nonce && transaction.from_address_hash
      end)
      |> Enum.map(fn transaction ->
        {transaction.nonce, transaction.from_address_hash}
      end)
      |> Enum.uniq()

    if Enum.empty?(filters) do
      {:ok, []}
    else
      query =
        filters
        |> Enum.reduce(Transaction, fn {nonce, from_address}, query ->
          from(t in query,
            or_where: t.nonce == ^nonce and t.from_address_hash == ^from_address and is_nil(t.block_hash)
          )
        end)
        # Enforce Transaction ShareLocks order (see docs: sharelocks.md)
        |> order_by(asc: :hash)
        |> lock("FOR UPDATE")

      Repo.update_all(
        from(t in Transaction, join: s in subquery(query), on: t.hash == s.hash),
        [set: [error: "dropped/replaced", status: :error]],
        timeout: timeout
      )
    end
  end

  @spec upsert_token_instance(map()) :: {:ok, Instance.t()} | {:error, Ecto.Changeset.t()}
  def upsert_token_instance(params) do
    changeset = Instance.changeset(%Instance{}, params)

    Repo.insert(changeset,
      on_conflict: :replace_all,
      conflict_target: [:token_id, :token_contract_address_hash]
    )
  end

  @doc """
  Update a new `t:Token.t/0` record.

  As part of updating token, an additional record is inserted for
  naming the address for reference if a name is provided for a token.
  """
  @spec update_token(Token.t(), map()) :: {:ok, Token.t()} | {:error, Ecto.Changeset.t()}
  def update_token(%Token{contract_address_hash: address_hash} = token, params \\ %{}) do
    token_changeset = Token.changeset(token, params)
    address_name_changeset = Address.Name.changeset(%Address.Name{}, Map.put(params, :address_hash, address_hash))

    stale_error_field = :contract_address_hash
    stale_error_message = "is up to date"

    token_opts = [
      on_conflict: Runner.Tokens.default_on_conflict(),
      conflict_target: :contract_address_hash,
      stale_error_field: stale_error_field,
      stale_error_message: stale_error_message
    ]

    address_name_opts = [on_conflict: :nothing, conflict_target: [:address_hash, :name]]

    # Enforce ShareLocks tables order (see docs: sharelocks.md)
    insert_result =
      Multi.new()
      |> Multi.run(
        :address_name,
        fn repo, _ ->
          {:ok, repo.insert(address_name_changeset, address_name_opts)}
        end
      )
      |> Multi.run(:token, fn repo, _ ->
        with {:error, %Changeset{errors: [{^stale_error_field, {^stale_error_message, [_]}}]}} <-
               repo.insert(token_changeset, token_opts) do
          # the original token passed into `update_token/2` as stale error means it is unchanged
          {:ok, token}
        end
      end)
      |> Repo.transaction()

    case insert_result do
      {:ok, %{token: token}} ->
        {:ok, token}

      {:error, :token, changeset, _} ->
        {:error, changeset}
    end
  end

  @spec fetch_last_token_balances(Hash.Address.t()) :: []
  def fetch_last_token_balances(address_hash) do
    address_hash
    |> CurrentTokenBalance.last_token_balances()
    |> Repo.all()
  end

  @spec fetch_last_token_balances(Hash.Address.t(), [paging_options]) :: []
  def fetch_last_token_balances(address_hash, paging_options) do
    address_hash
    |> CurrentTokenBalance.last_token_balances(paging_options)
    |> page_current_token_balances(paging_options)
    |> Repo.all()
  end

  @spec erc721_token_instance_from_token_id_and_token_address(binary(), Hash.Address.t()) ::
          {:ok, TokenTransfer.t()} | {:error, :not_found}
  def erc721_token_instance_from_token_id_and_token_address(token_id, token_contract_address) do
    query =
      from(tt in TokenTransfer,
        left_join: instance in Instance,
        on: tt.token_contract_address_hash == instance.token_contract_address_hash and tt.token_id == instance.token_id,
        where: tt.token_contract_address_hash == ^token_contract_address and tt.token_id == ^token_id,
        limit: 1,
        select: %{tt | instance: instance}
      )

    case Repo.one(query) do
      nil -> {:error, :not_found}
      token_instance -> {:ok, token_instance}
    end
  end

  @spec erc721_or_erc1155_token_instance_from_token_id_and_token_address(binary(), Hash.Address.t()) ::
          {:ok, Instance.t()} | {:error, :not_found}
  def erc721_or_erc1155_token_instance_from_token_id_and_token_address(token_id, token_contract_address) do
    query =
      from(i in Instance, where: i.token_contract_address_hash == ^token_contract_address and i.token_id == ^token_id)

    case Repo.one(query) do
      nil -> {:error, :not_found}
      token_instance -> {:ok, token_instance}
    end
  end

  defp fetch_coin_balances(address_hash, paging_options) do
    address = Repo.get_by(Address, hash: address_hash)

    if contract?(address) do
      address_hash
      |> CoinBalance.fetch_coin_balances(paging_options)
    else
      address_hash
      |> CoinBalance.fetch_coin_balances_with_txs(paging_options)
    end
  end

  @spec fetch_last_token_balance(Hash.Address.t(), Hash.Address.t()) :: Decimal.t()
  def fetch_last_token_balance(address_hash, token_contract_address_hash) do
    if address_hash !== %{} do
      address_hash
      |> CurrentTokenBalance.last_token_balance(token_contract_address_hash) || Decimal.new(0)
    else
      Decimal.new(0)
    end
  end

  # @spec fetch_last_token_balance_1155(Hash.Address.t(), Hash.Address.t()) :: Decimal.t()
  def fetch_last_token_balance_1155(address_hash, token_contract_address_hash, token_id) do
    if address_hash !== %{} do
      address_hash
      |> CurrentTokenBalance.last_token_balance_1155(token_contract_address_hash, token_id) || Decimal.new(0)
    else
      Decimal.new(0)
    end
  end

  @spec address_to_coin_balances(Hash.Address.t(), [paging_options]) :: []
  def address_to_coin_balances(address_hash, options) do
    paging_options = Keyword.get(options, :paging_options, @default_paging_options)

    balances_raw =
      address_hash
      |> fetch_coin_balances(paging_options)
      |> page_coin_balances(paging_options)
      |> Repo.all()

    if Enum.empty?(balances_raw) do
      balances_raw
    else
      balances_raw_filtered =
        balances_raw
        |> Enum.filter(fn balance -> balance.value end)

      min_block_number =
        balances_raw_filtered
        |> Enum.min_by(fn balance -> balance.block_number end, fn -> %{} end)
        |> Map.get(:block_number)

      max_block_number =
        balances_raw_filtered
        |> Enum.max_by(fn balance -> balance.block_number end, fn -> %{} end)
        |> Map.get(:block_number)

      min_block_timestamp = find_block_timestamp(min_block_number)
      max_block_timestamp = find_block_timestamp(max_block_number)

      min_block_unix_timestamp =
        min_block_timestamp
        |> Timex.to_unix()

      max_block_unix_timestamp =
        max_block_timestamp
        |> Timex.to_unix()

      blocks_delta = max_block_number - min_block_number

      balances_with_dates =
        if blocks_delta > 0 do
          balances_raw_filtered
          |> Enum.map(fn balance ->
            date =
              trunc(
                min_block_unix_timestamp +
                  (balance.block_number - min_block_number) * (max_block_unix_timestamp - min_block_unix_timestamp) /
                    blocks_delta
              )

            formatted_date = Timex.from_unix(date)
            %{balance | block_timestamp: formatted_date}
          end)
        else
          balances_raw_filtered
          |> Enum.map(fn balance ->
            date = min_block_unix_timestamp

            formatted_date = Timex.from_unix(date)
            %{balance | block_timestamp: formatted_date}
          end)
        end

      balances_with_dates
      |> Enum.sort(fn balance1, balance2 -> balance1.block_number >= balance2.block_number end)
    end
  end

  def get_coin_balance(address_hash, block_number) do
    query = CoinBalance.fetch_coin_balance(address_hash, block_number)

    Repo.one(query)
  end

  @spec address_to_balances_by_day(Hash.Address.t()) :: [balance_by_day]
  def address_to_balances_by_day(address_hash) do
    latest_block_timestamp =
      address_hash
      |> CoinBalance.last_coin_balance_timestamp()
      |> Repo.one()

    address_hash
    |> CoinBalanceDaily.balances_by_day()
    |> Repo.all()
    |> Enum.sort_by(fn %{date: d} -> {d.year, d.month, d.day} end)
    |> replace_last_value(latest_block_timestamp)
    |> normalize_balances_by_day()
  end

  # https://github.com/blockscout/blockscout/issues/2658
  defp replace_last_value(items, %{value: value, timestamp: timestamp}) do
    List.replace_at(items, -1, %{date: Date.convert!(timestamp, Calendar.ISO), value: value})
  end

  defp replace_last_value(items, _), do: items

  defp normalize_balances_by_day(balances_by_day) do
    result =
      balances_by_day
      |> Enum.filter(fn day -> day.value end)
      |> Enum.map(fn day -> Map.update!(day, :date, &to_string(&1)) end)
      |> Enum.map(fn day -> Map.update!(day, :value, &Wei.to(&1, :ether)) end)

    today = Date.to_string(NaiveDateTime.utc_now())

    if Enum.count(result) > 0 && !Enum.any?(result, fn map -> map[:date] == today end) do
      List.flatten([result | [%{date: today, value: List.last(result)[:value]}]])
    else
      result
    end
  end

  @spec fetch_token_holders_from_token_hash(Hash.Address.t(), boolean(), [paging_options]) :: [TokenBalance.t()]
  def fetch_token_holders_from_token_hash(contract_address_hash, from_api, options \\ []) do
    query =
      contract_address_hash
      |> CurrentTokenBalance.token_holders_ordered_by_value(options)

    if from_api do
      query
      |> Repo.replica().all()
    else
      query
      |> Repo.all()
    end
  end

  def fetch_token_holders_from_token_hash_and_token_id(contract_address_hash, token_id, options \\ []) do
    contract_address_hash
    |> CurrentTokenBalance.token_holders_1155_by_token_id(token_id, options)
    |> Repo.all()
  end

  def token_id_1155_is_unique?(_, nil), do: false

  def token_id_1155_is_unique?(contract_address_hash, token_id) do
    result = contract_address_hash |> CurrentTokenBalance.token_balances_by_id_limit_2(token_id) |> Repo.all()

    if length(result) == 1 do
      Decimal.compare(Enum.at(result, 0), 1) == :eq
    else
      false
    end
  end

  def get_token_ids_1155(contract_address_hash) do
    contract_address_hash
    |> CurrentTokenBalance.token_ids_query()
    |> Repo.all()
  end

  @spec count_token_holders_from_token_hash(Hash.Address.t()) :: non_neg_integer()
  def count_token_holders_from_token_hash(contract_address_hash) do
    query =
      from(ctb in CurrentTokenBalance.token_holders_query_for_count(contract_address_hash),
        select: fragment("COUNT(DISTINCT(address_hash))")
      )

    Repo.one!(query, timeout: :infinity)
  end

  @spec address_to_unique_tokens(Hash.Address.t(), [paging_options]) :: [TokenTransfer.t()]
  def address_to_unique_tokens(contract_address_hash, options \\ []) do
    paging_options = Keyword.get(options, :paging_options, @default_paging_options)

    contract_address_hash
    |> TokenTransfer.address_to_unique_tokens()
    |> TokenTransfer.page_token_transfer(paging_options)
    |> limit(^paging_options.page_size)
    |> Repo.all()
  end

  @spec data() :: Dataloader.Ecto.t()
  def data, do: DataloaderEcto.new(Repo)

  @spec transaction_token_transfer_type(Transaction.t()) ::
          :erc20 | :erc721 | :erc1155 | :token_transfer | nil
  def transaction_token_transfer_type(
        %Transaction{
          status: :ok,
          created_contract_address_hash: nil,
          input: input,
          value: value
        } = transaction
      ) do
    zero_wei = %Wei{value: Decimal.new(0)}
    result = find_token_transfer_type(transaction, input, value)

    if is_nil(result) && Enum.count(transaction.token_transfers) > 0 && value == zero_wei,
      do: :token_transfer,
      else: result
  rescue
    _ -> nil
  end

  def transaction_token_transfer_type(_), do: nil

  defp find_token_transfer_type(transaction, input, value) do
    zero_wei = %Wei{value: Decimal.new(0)}

    # https://github.com/OpenZeppelin/openzeppelin-solidity/blob/master/contracts/token/ERC721/ERC721.sol#L35
    case {to_string(input), value} do
      # transferFrom(address,address,uint256)
      {"0x23b872dd" <> params, ^zero_wei} ->
        types = [:address, :address, {:uint, 256}]
        [from_address, to_address, _value] = decode_params(params, types)

        find_erc721_token_transfer(transaction.token_transfers, {from_address, to_address})

      # safeTransferFrom(address,address,uint256)
      {"0x42842e0e" <> params, ^zero_wei} ->
        types = [:address, :address, {:uint, 256}]
        [from_address, to_address, _value] = decode_params(params, types)

        find_erc721_token_transfer(transaction.token_transfers, {from_address, to_address})

      # safeTransferFrom(address,address,uint256,bytes)
      {"0xb88d4fde" <> params, ^zero_wei} ->
        types = [:address, :address, {:uint, 256}, :bytes]
        [from_address, to_address, _value, _data] = decode_params(params, types)

        find_erc721_token_transfer(transaction.token_transfers, {from_address, to_address})

      # safeTransferFrom(address,address,uint256,uint256,bytes)
      {"0xf242432a" <> params, ^zero_wei} ->
        types = [:address, :address, {:uint, 256}, {:uint, 256}, :bytes]
        [from_address, to_address, _id, _value, _data] = decode_params(params, types)

        find_erc1155_token_transfer(transaction.token_transfers, {from_address, to_address})

      # safeBatchTransferFrom(address,address,uint256[],uint256[],bytes)
      {"0x2eb2c2d6" <> params, ^zero_wei} ->
        types = [:address, :address, [{:uint, 256}], [{:uint, 256}], :bytes]
        [from_address, to_address, _ids, _values, _data] = decode_params(params, types)

        find_erc1155_token_transfer(transaction.token_transfers, {from_address, to_address})

      {"0xf907fc5b" <> _params, ^zero_wei} ->
        :erc20

      # check for ERC-20 or for old ERC-721, ERC-1155 token versions
      {unquote(TokenTransfer.transfer_function_signature()) <> params, ^zero_wei} ->
        types = [:address, {:uint, 256}]

        [address, value] = decode_params(params, types)

        decimal_value = Decimal.new(value)

        find_erc721_or_erc20_or_erc1155_token_transfer(transaction.token_transfers, {address, decimal_value})

      _ ->
        nil
    end
  end

  defp find_erc721_token_transfer(token_transfers, {from_address, to_address}) do
    token_transfer =
      Enum.find(token_transfers, fn token_transfer ->
        token_transfer.from_address_hash.bytes == from_address && token_transfer.to_address_hash.bytes == to_address
      end)

    if token_transfer, do: :erc721
  end

  defp find_erc1155_token_transfer(token_transfers, {from_address, to_address}) do
    token_transfer =
      Enum.find(token_transfers, fn token_transfer ->
        token_transfer.from_address_hash.bytes == from_address && token_transfer.to_address_hash.bytes == to_address
      end)

    if token_transfer, do: :erc1155
  end

  defp find_erc721_or_erc20_or_erc1155_token_transfer(token_transfers, {address, decimal_value}) do
    token_transfer =
      Enum.find(token_transfers, fn token_transfer ->
        token_transfer.to_address_hash.bytes == address && token_transfer.amount == decimal_value
      end)

    if token_transfer do
      case token_transfer.token do
        %Token{type: "ERC-20"} -> :erc20
        %Token{type: "ERC-721"} -> :erc721
        %Token{type: "ERC-1155"} -> :erc1155
        _ -> nil
      end
    else
      :erc20
    end
  end

  @doc """
  Combined block reward from all the fees.
  """
  @spec block_combined_rewards(Block.t()) :: Wei.t()
  def block_combined_rewards(block) do
    {:ok, value} =
      block.rewards
      |> Enum.reduce(
        0,
        fn block_reward, acc ->
          {:ok, decimal} = Wei.dump(block_reward.reward)

          Decimal.add(decimal, acc)
        end
      )
      |> Wei.cast()

    value
  end

  defp with_decompiled_code_flag(query, _hash, false), do: query

  defp with_decompiled_code_flag(query, hash, true) do
    has_decompiled_code_query =
      from(decompiled_contract in DecompiledSmartContract,
        where: decompiled_contract.address_hash == ^hash,
        limit: 1,
        select: %{has_decompiled_code?: not is_nil(decompiled_contract.address_hash)}
      )

    from(
      address in query,
      left_join: decompiled_code in subquery(has_decompiled_code_query),
      select_merge: %{has_decompiled_code?: decompiled_code.has_decompiled_code?}
    )
  end

  defp decode_params(params, types) do
    params
    |> Base.decode16!(case: :mixed)
    |> TypeDecoder.decode_raw(types)
  end

  def get_token_type(hash) do
    query =
      from(
        token in Token,
        where: token.contract_address_hash == ^hash,
        select: token.type
      )

    Repo.one(query)
  end

  @doc """
  Checks if an `t:Explorer.Chain.Address.t/0` with the given `hash` exists.

  Returns `:ok` if found

      iex> {:ok, %Explorer.Chain.Address{hash: hash}} = Explorer.Chain.create_address(
      ...>   %{hash: "0x5aaeb6053f3e94c9b9a09f33669435e7ef1beaed"}
      ...> )
      iex> Explorer.Chain.check_address_exists(hash)
      :ok

  Returns `:not_found` if not found

      iex> {:ok, hash} = Explorer.Chain.string_to_address_hash("0x5aaeb6053f3e94c9b9a09f33669435e7ef1beaed")
      iex> Explorer.Chain.check_address_exists(hash)
      :not_found

  """
  @spec check_address_exists(Hash.Address.t()) :: :ok | :not_found
  def check_address_exists(address_hash) do
    address_hash
    |> address_exists?()
    |> boolean_to_check_result()
  end

  @doc """
  Checks if an `t:Explorer.Chain.Address.t/0` with the given `hash` exists.

  Returns `true` if found

      iex> {:ok, %Explorer.Chain.Address{hash: hash}} = Explorer.Chain.create_address(
      ...>   %{hash: "0x5aaeb6053f3e94c9b9a09f33669435e7ef1beaed"}
      ...> )
      iex> Explorer.Chain.address_exists?(hash)
      true

  Returns `false` if not found

      iex> {:ok, hash} = Explorer.Chain.string_to_address_hash("0x5aaeb6053f3e94c9b9a09f33669435e7ef1beaed")
      iex> Explorer.Chain.address_exists?(hash)
      false

  """
  @spec address_exists?(Hash.Address.t()) :: boolean()
  def address_exists?(address_hash) do
    query =
      from(
        address in Address,
        where: address.hash == ^address_hash
      )

    Repo.exists?(query)
  end

  @doc """
  Checks if it exists an `t:Explorer.Chain.Address.t/0` that has the provided
  `t:Explorer.Chain.Address.t/0` `hash` and a contract.

  Returns `:ok` if found and `:not_found` otherwise.
  """
  @spec check_contract_address_exists(Hash.Address.t()) :: :ok | :not_found
  def check_contract_address_exists(address_hash) do
    address_hash
    |> contract_address_exists?()
    |> boolean_to_check_result()
  end

  @doc """
  Checks if it exists an `t:Explorer.Chain.Address.t/0` that has the provided
  `t:Explorer.Chain.Address.t/0` `hash` and a contract.

  Returns `true` if found and `false` otherwise.
  """
  @spec contract_address_exists?(Hash.Address.t()) :: boolean()
  def contract_address_exists?(address_hash) do
    query =
      from(
        address in Address,
        where: address.hash == ^address_hash and not is_nil(address.contract_code)
      )

    Repo.exists?(query)
  end

  @doc """
  Checks if it exists a `t:Explorer.Chain.DecompiledSmartContract.t/0` for the
  `t:Explorer.Chain.Address.t/0` with the provided `hash` and with the provided version.

  Returns `:ok` if found and `:not_found` otherwise.
  """
  @spec check_decompiled_contract_exists(Hash.Address.t(), String.t()) :: :ok | :not_found
  def check_decompiled_contract_exists(address_hash, version) do
    address_hash
    |> decompiled_contract_exists?(version)
    |> boolean_to_check_result()
  end

  @doc """
  Checks if it exists a `t:Explorer.Chain.DecompiledSmartContract.t/0` for the
  `t:Explorer.Chain.Address.t/0` with the provided `hash` and with the provided version.

  Returns `true` if found and `false` otherwise.
  """
  @spec decompiled_contract_exists?(Hash.Address.t(), String.t()) :: boolean()
  def decompiled_contract_exists?(address_hash, version) do
    query =
      from(contract in DecompiledSmartContract,
        where: contract.address_hash == ^address_hash and contract.decompiler_version == ^version
      )

    Repo.exists?(query)
  end

  @doc """
  Checks if it exists a verified `t:Explorer.Chain.SmartContract.t/0` for the
  `t:Explorer.Chain.Address.t/0` with the provided `hash`.

  Returns `:ok` if found and `:not_found` otherwise.
  """
  @spec check_verified_smart_contract_exists(Hash.Address.t()) :: :ok | :not_found
  def check_verified_smart_contract_exists(address_hash) do
    address_hash
    |> verified_smart_contract_exists?()
    |> boolean_to_check_result()
  end

  @doc """
  Checks if it exists a verified `t:Explorer.Chain.SmartContract.t/0` for the
  `t:Explorer.Chain.Address.t/0` with the provided `hash`.

  Returns `true` if found and `false` otherwise.
  """
  @spec verified_smart_contract_exists?(Hash.Address.t()) :: boolean()
  def verified_smart_contract_exists?(address_hash) do
    query =
      from(
        smart_contract in SmartContract,
        where: smart_contract.address_hash == ^address_hash
      )

    Repo.exists?(query)
  end

  @doc """
  Checks if a `t:Explorer.Chain.Transaction.t/0` with the given `hash` exists.

  Returns `:ok` if found

      iex> %Transaction{hash: hash} = insert(:transaction)
      iex> Explorer.Chain.check_transaction_exists(hash)
      :ok

  Returns `:not_found` if not found

      iex> {:ok, hash} = Explorer.Chain.string_to_transaction_hash(
      ...>   "0x9fc76417374aa880d4449a1f7f31ec597f00b1f6f3dd2d66f4c9c6c445836d8b"
      ...> )
      iex> Explorer.Chain.check_transaction_exists(hash)
      :not_found
  """
  @spec check_transaction_exists(Hash.Full.t()) :: :ok | :not_found
  def check_transaction_exists(hash) do
    hash
    |> transaction_exists?()
    |> boolean_to_check_result()
  end

  @doc """
  Checks if a `t:Explorer.Chain.Transaction.t/0` with the given `hash` exists.

  Returns `true` if found

      iex> %Transaction{hash: hash} = insert(:transaction)
      iex> Explorer.Chain.transaction_exists?(hash)
      true

  Returns `false` if not found

      iex> {:ok, hash} = Explorer.Chain.string_to_transaction_hash(
      ...>   "0x9fc76417374aa880d4449a1f7f31ec597f00b1f6f3dd2d66f4c9c6c445836d8b"
      ...> )
      iex> Explorer.Chain.transaction_exists?(hash)
      false
  """
  @spec transaction_exists?(Hash.Full.t()) :: boolean()
  def transaction_exists?(hash) do
    query =
      from(
        transaction in Transaction,
        where: transaction.hash == ^hash
      )

    Repo.exists?(query)
  end

  @doc """
  Checks if a `t:Explorer.Chain.Token.t/0` with the given `hash` exists.

  Returns `:ok` if found

      iex> address = insert(:address)
      iex> insert(:token, contract_address: address)
      iex> Explorer.Chain.check_token_exists(address.hash)
      :ok

  Returns `:not_found` if not found

      iex> {:ok, hash} = Explorer.Chain.string_to_address_hash("0x5aaeb6053f3e94c9b9a09f33669435e7ef1beaed")
      iex> Explorer.Chain.check_token_exists(hash)
      :not_found
  """
  @spec check_token_exists(Hash.Address.t()) :: :ok | :not_found
  def check_token_exists(hash) do
    hash
    |> token_exists?()
    |> boolean_to_check_result()
  end

  @doc """
  Checks if a `t:Explorer.Chain.Token.t/0` with the given `hash` exists.

  Returns `true` if found

      iex> address = insert(:address)
      iex> insert(:token, contract_address: address)
      iex> Explorer.Chain.token_exists?(address.hash)
      true

  Returns `false` if not found

      iex> {:ok, hash} = Explorer.Chain.string_to_address_hash("0x5aaeb6053f3e94c9b9a09f33669435e7ef1beaed")
      iex> Explorer.Chain.token_exists?(hash)
      false
  """
  @spec token_exists?(Hash.Address.t()) :: boolean()
  def token_exists?(hash) do
    query =
      from(
        token in Token,
        where: token.contract_address_hash == ^hash
      )

    Repo.exists?(query)
  end

  @doc """
  Checks if a `t:Explorer.Chain.TokenTransfer.t/0` of type ERC-721 with the given `hash` and `token_id` exists.

  Returns `:ok` if found

      iex> contract_address = insert(:address)
      iex> token_id = 10
      iex> insert(:token_transfer,
      ...>  from_address: contract_address,
      ...>  token_contract_address: contract_address,
      ...>  token_id: token_id
      ...> )
      iex> Explorer.Chain.check_erc721_token_instance_exists(token_id, contract_address.hash)
      :ok

  Returns `:not_found` if not found

      iex> {:ok, hash} = Explorer.Chain.string_to_address_hash("0x5aaeb6053f3e94c9b9a09f33669435e7ef1beaed")
      iex> Explorer.Chain.check_erc721_token_instance_exists(10, hash)
      :not_found
  """
  @spec check_erc721_token_instance_exists(binary() | non_neg_integer(), Hash.Address.t()) :: :ok | :not_found
  def check_erc721_token_instance_exists(token_id, hash) do
    token_id
    |> erc721_token_instance_exist?(hash)
    |> boolean_to_check_result()
  end

  @doc """
  Checks if a `t:Explorer.Chain.TokenTransfer.t/0` of type ERC-721 or ERC-1155 with the given `hash` and `token_id` exists.

  Returns `:ok` if found

      iex> contract_address = insert(:address)
      iex> token_id = 10
      iex> insert(:token_transfer,
      ...>  from_address: contract_address,
      ...>  token_contract_address: contract_address,
      ...>  token_id: token_id
      ...> )
      iex> Explorer.Chain.check_erc721_or_erc1155_token_instance_exists(token_id, contract_address.hash)
      :ok

      iex> contract_address = insert(:address)
      iex> token_id = 10
      iex> insert(:token_transfer,
      ...>  from_address: contract_address,
      ...>  token_contract_address: contract_address,
      ...>  token_ids: [token_id]
      ...> )
      iex> Explorer.Chain.check_erc721_or_erc1155_token_instance_exists(token_id, contract_address.hash)
      :ok

  Returns `:not_found` if not found

      iex> {:ok, hash} = Explorer.Chain.string_to_address_hash("0x5aaeb6053f3e94c9b9a09f33669435e7ef1beaed")
      iex> Explorer.Chain.check_erc721_or_erc1155_token_instance_exists(10, hash)
      :not_found
  """
  @spec check_erc721_or_erc1155_token_instance_exists(binary() | non_neg_integer(), Hash.Address.t()) ::
          :ok | :not_found
  def check_erc721_or_erc1155_token_instance_exists(token_id, hash) do
    token_id
    |> erc721_or_erc1155_token_instance_exist?(hash)
    |> boolean_to_check_result()
  end

  @doc """
  Checks if a `t:Explorer.Chain.TokenTransfer.t/0` of type ERC-721 with the given `hash` and `token_id` exists.

  Returns `true` if found

      iex> contract_address = insert(:address)
      iex> token_id = 10
      iex> insert(:token_transfer,
      ...>  from_address: contract_address,
      ...>  token_contract_address: contract_address,
      ...>  token_id: token_id
      ...> )
      iex> Explorer.Chain.erc721_token_instance_exist?(token_id, contract_address.hash)
      true

  Returns `false` if not found

      iex> {:ok, hash} = Explorer.Chain.string_to_address_hash("0x5aaeb6053f3e94c9b9a09f33669435e7ef1beaed")
      iex> Explorer.Chain.erc721_token_instance_exist?(10, hash)
      false
  """
  @spec erc721_token_instance_exist?(binary() | non_neg_integer(), Hash.Address.t()) :: boolean()
  def erc721_token_instance_exist?(token_id, hash) do
    query =
      from(tt in TokenTransfer,
        where: tt.token_contract_address_hash == ^hash and tt.token_id == ^token_id
      )

    Repo.exists?(query)
  end

  @doc """
  Checks if a `t:Explorer.Chain.TokenTransfer.t/0` of type ERC-721 or ERC-1155 with the given `hash` and `token_id` exists.

  Returns `true` if found

      iex> contract_address = insert(:address)
      iex> token_id = 10
      iex> insert(:token_transfer,
      ...>  from_address: contract_address,
      ...>  token_contract_address: contract_address,
      ...>  token_id: token_id
      ...> )
      iex> Explorer.Chain.erc721_or_erc1155_token_instance_exist?(token_id, contract_address.hash)
      true

      iex> contract_address = insert(:address)
      iex> token_id = 10
      iex> insert(:token_transfer,
      ...>  from_address: contract_address,
      ...>  token_contract_address: contract_address,
      ...>  token_ids: [token_id]
      ...> )
      iex> Explorer.Chain.erc721_or_erc1155_token_instance_exist?(token_id, contract_address.hash)
      true

  Returns `false` if not found

      iex> {:ok, hash} = Explorer.Chain.string_to_address_hash("0x5aaeb6053f3e94c9b9a09f33669435e7ef1beaed")
      iex> Explorer.Chain.erc721_or_erc1155_token_instance_exist?(10, hash)
      false
  """
  @spec erc721_or_erc1155_token_instance_exist?(binary() | non_neg_integer(), Hash.Address.t()) :: boolean()
  def erc721_or_erc1155_token_instance_exist?(token_id, hash) do
    query =
      from(tt in TokenTransfer,
        where:
          tt.token_contract_address_hash == ^hash and
            (tt.token_id == ^token_id or fragment("? @> ARRAY[?::decimal]", tt.token_ids, ^Decimal.new(token_id)))
      )

    Repo.exists?(query)
  end

  defp boolean_to_check_result(true), do: :ok

  defp boolean_to_check_result(false), do: :not_found

  @doc """
  Fetches the first trace from the Parity trace URL.
  """
  def fetch_first_trace(transactions_params, json_rpc_named_arguments) do
    case EthereumJSONRPC.fetch_first_trace(transactions_params, json_rpc_named_arguments) do
      {:ok, [%{first_trace: first_trace, block_hash: block_hash, json_rpc_named_arguments: json_rpc_named_arguments}]} ->
        format_tx_first_trace(first_trace, block_hash, json_rpc_named_arguments)

      {:error, error} ->
        {:error, error}

      :ignore ->
        :ignore
    end
  end

  def combine_proxy_implementation_abi(proxy_address_hash, abi) when not is_nil(abi) do
    implementation_abi = get_implementation_abi_from_proxy(proxy_address_hash, abi)

    if Enum.empty?(implementation_abi), do: abi, else: implementation_abi ++ abi
  end

  def combine_proxy_implementation_abi(_, abi) when is_nil(abi) do
    []
  end

  def proxy_contract?(address_hash, abi) when not is_nil(abi) do
    implementation_method_abi =
      abi
      |> Enum.find(fn method ->
        Map.get(method, "name") == "implementation" ||
          master_copy_pattern?(method)
      end)

    if implementation_method_abi ||
         get_implementation_address_hash_eip_1967(address_hash) !== "0x0000000000000000000000000000000000000000",
       do: true,
       else: false
  end

  def proxy_contract?(_address_hash, abi) when is_nil(abi), do: false

  def gnosis_safe_contract?(abi) when not is_nil(abi) do
    implementation_method_abi =
      abi
      |> Enum.find(fn method ->
        master_copy_pattern?(method)
      end)

    if implementation_method_abi, do: true, else: false
  end

  def gnosis_safe_contract?(abi) when is_nil(abi), do: false

  @spec get_implementation_address_hash(Hash.Address.t(), list()) :: {String.t() | nil, String.t() | nil}
  def get_implementation_address_hash(proxy_address_hash, abi)
      when not is_nil(proxy_address_hash) and not is_nil(abi) do
    implementation_method_abi =
      abi
      |> Enum.find(fn method ->
        Map.get(method, "name") == "implementation" && Map.get(method, "stateMutability") == "view"
      end)

    master_copy_method_abi =
      abi
      |> Enum.find(fn method ->
        master_copy_pattern?(method)
      end)

    implementation_address =
      cond do
        implementation_method_abi ->
          get_implementation_address_hash_basic(proxy_address_hash, abi)

        master_copy_method_abi ->
          get_implementation_address_hash_from_master_copy_pattern(proxy_address_hash)

        true ->
          get_implementation_address_hash_eip_1967(proxy_address_hash)
      end

    save_implementation_name(implementation_address, proxy_address_hash)
  end

  def get_implementation_address_hash(proxy_address_hash, abi) when is_nil(proxy_address_hash) or is_nil(abi) do
    {nil, nil}
  end

  defp get_implementation_address_hash_eip_1967(proxy_address_hash) do
    json_rpc_named_arguments = Application.get_env(:explorer, :json_rpc_named_arguments)

    # https://eips.ethereum.org/EIPS/eip-1967
    storage_slot_logic_contract_address = "0x360894a13ba1a3210667c828492db98dca3e2076cc3735a920a3ca505d382bbc"

    {_status, implementation_address} =
      case Contract.eth_get_storage_at_request(
             proxy_address_hash,
             storage_slot_logic_contract_address,
             nil,
             json_rpc_named_arguments
           ) do
        {:ok, empty_address}
        when empty_address in ["0x", "0x0", "0x0000000000000000000000000000000000000000000000000000000000000000"] ->
          fetch_beacon_proxy_implementation(proxy_address_hash, json_rpc_named_arguments)

        {:ok, implementation_logic_address} ->
          {:ok, implementation_logic_address}

        {:error, _} ->
          {:ok, "0x"}
      end

    abi_decode_address_output(implementation_address)
  end

  # changes requested by https://github.com/blockscout/blockscout/issues/4770
  # for support BeaconProxy pattern
  defp fetch_beacon_proxy_implementation(proxy_address_hash, json_rpc_named_arguments) do
    # https://eips.ethereum.org/EIPS/eip-1967
    storage_slot_beacon_contract_address = "0xa3f0ad74e5423aebfd80d3ef4346578335a9a72aeaee59ff6cb3582b35133d50"

    implementation_method_abi = [
      %{
        "type" => "function",
        "stateMutability" => "view",
        "outputs" => [%{"type" => "address", "name" => "", "internalType" => "address"}],
        "name" => "implementation",
        "inputs" => []
      }
    ]

    case Contract.eth_get_storage_at_request(
           proxy_address_hash,
           storage_slot_beacon_contract_address,
           nil,
           json_rpc_named_arguments
         ) do
      {:ok, empty_address}
      when empty_address in ["0x", "0x0", "0x0000000000000000000000000000000000000000000000000000000000000000"] ->
        fetch_openzeppelin_proxy_implementation(proxy_address_hash, json_rpc_named_arguments)

      {:ok, beacon_contract_address} ->
        case beacon_contract_address
             |> abi_decode_address_output()
             |> get_implementation_address_hash_basic(implementation_method_abi) do
          <<implementation_address::binary-size(42)>> ->
            {:ok, implementation_address}

          _ ->
            {:ok, beacon_contract_address}
        end

      {:error, _} ->
        {:ok, "0x"}
    end
  end

  # changes requested by https://github.com/blockscout/blockscout/issues/5292
  defp fetch_openzeppelin_proxy_implementation(proxy_address_hash, json_rpc_named_arguments) do
    # This is the keccak-256 hash of "org.zeppelinos.proxy.implementation"
    storage_slot_logic_contract_address = "0x7050c9e0f4ca769c69bd3a8ef740bc37934f8e2c036e5a723fd8ee048ed3f8c3"

    case Contract.eth_get_storage_at_request(
           proxy_address_hash,
           storage_slot_logic_contract_address,
           nil,
           json_rpc_named_arguments
         ) do
      {:ok, empty_address}
      when empty_address in ["0x", "0x0", "0x0000000000000000000000000000000000000000000000000000000000000000"] ->
        {:ok, "0x"}

      {:ok, logic_contract_address} ->
        {:ok, logic_contract_address}

      {:error, _} ->
        {:ok, "0x"}
    end
  end

  defp get_implementation_address_hash_basic(proxy_address_hash, abi) do
    # 5c60da1b = keccak256(implementation())
    implementation_address =
      case Reader.query_contract(
             proxy_address_hash,
             abi,
             %{
               "5c60da1b" => []
             },
             false
           ) do
        %{"5c60da1b" => {:ok, [result]}} -> result
        _ -> nil
      end

    address_to_hex(implementation_address)
  end

  defp get_implementation_address_hash_from_master_copy_pattern(proxy_address_hash) do
    json_rpc_named_arguments = Application.get_env(:explorer, :json_rpc_named_arguments)

    master_copy_storage_pointer = "0x0"

    {:ok, implementation_address} =
      Contract.eth_get_storage_at_request(
        proxy_address_hash,
        master_copy_storage_pointer,
        nil,
        json_rpc_named_arguments
      )

    abi_decode_address_output(implementation_address)
  end

  defp master_copy_pattern?(method) do
    Map.get(method, "type") == "constructor" &&
      method
      |> Enum.find(fn item ->
        case item do
          {"inputs", inputs} ->
            master_copy_input?(inputs)

          _ ->
            false
        end
      end)
  end

  defp master_copy_input?(inputs) do
    inputs
    |> Enum.find(fn input ->
      Map.get(input, "name") == "_masterCopy"
    end)
  end

  defp save_implementation_name(empty_address_hash_string, _)
       when empty_address_hash_string in [
              "0x",
              "0x0",
              "0x0000000000000000000000000000000000000000000000000000000000000000",
              @burn_address_hash_str
            ],
       do: {empty_address_hash_string, nil}

  defp save_implementation_name(implementation_address_hash_string, proxy_address_hash)
       when is_binary(implementation_address_hash_string) do
    with {:ok, address_hash} <- string_to_address_hash(implementation_address_hash_string),
         %SmartContract{name: name} <- address_hash_to_smart_contract(address_hash) do
      SmartContract
      |> where([sc], sc.address_hash == ^proxy_address_hash)
      |> update(set: [implementation_name: ^name])
      |> Repo.update_all([])

      {implementation_address_hash_string, name}
    else
      _ ->
        {implementation_address_hash_string, nil}
    end
  end

  defp save_implementation_name(other, _), do: {other, nil}

  defp abi_decode_address_output(nil), do: nil

  defp abi_decode_address_output("0x"), do: @burn_address_hash_str

  defp abi_decode_address_output(address) when is_binary(address) do
    if String.length(address) > 42 do
      "0x" <> String.slice(address, -40, 40)
    else
      address
    end
  end

  defp abi_decode_address_output(_), do: nil

  defp address_to_hex(address) do
    if address do
      if String.starts_with?(address, "0x") do
        address
      else
        "0x" <> Base.encode16(address, case: :lower)
      end
    end
  end

  def get_implementation_abi(implementation_address_hash_string) when not is_nil(implementation_address_hash_string) do
    case Chain.string_to_address_hash(implementation_address_hash_string) do
      {:ok, implementation_address_hash} ->
        implementation_smart_contract =
          implementation_address_hash
          |> Chain.address_hash_to_smart_contract()

        if implementation_smart_contract do
          implementation_smart_contract
          |> Map.get(:abi)
        else
          []
        end

      _ ->
        []
    end
  end

  def get_implementation_abi(implementation_address_hash_string) when is_nil(implementation_address_hash_string) do
    []
  end

  def get_implementation_abi_from_proxy(proxy_address_hash, abi)
      when not is_nil(proxy_address_hash) and not is_nil(abi) do
    {implementation_address_hash_string, _name} = get_implementation_address_hash(proxy_address_hash, abi)
    get_implementation_abi(implementation_address_hash_string)
  end

  def get_implementation_abi_from_proxy(proxy_address_hash, abi) when is_nil(proxy_address_hash) or is_nil(abi) do
    []
  end

  defp format_tx_first_trace(first_trace, block_hash, json_rpc_named_arguments) do
    {:ok, to_address_hash} =
      if Map.has_key?(first_trace, :to_address_hash) do
        Chain.string_to_address_hash(first_trace.to_address_hash)
      else
        {:ok, nil}
      end

    {:ok, from_address_hash} = Chain.string_to_address_hash(first_trace.from_address_hash)

    {:ok, created_contract_address_hash} =
      if Map.has_key?(first_trace, :created_contract_address_hash) do
        Chain.string_to_address_hash(first_trace.created_contract_address_hash)
      else
        {:ok, nil}
      end

    {:ok, transaction_hash} = Chain.string_to_transaction_hash(first_trace.transaction_hash)

    {:ok, call_type} =
      if Map.has_key?(first_trace, :call_type) do
        CallType.load(first_trace.call_type)
      else
        {:ok, nil}
      end

    {:ok, type} = Type.load(first_trace.type)

    {:ok, input} =
      if Map.has_key?(first_trace, :input) do
        Data.cast(first_trace.input)
      else
        {:ok, nil}
      end

    {:ok, output} =
      if Map.has_key?(first_trace, :output) do
        Data.cast(first_trace.output)
      else
        {:ok, nil}
      end

    {:ok, created_contract_code} =
      if Map.has_key?(first_trace, :created_contract_code) do
        Data.cast(first_trace.created_contract_code)
      else
        {:ok, nil}
      end

    {:ok, init} =
      if Map.has_key?(first_trace, :init) do
        Data.cast(first_trace.init)
      else
        {:ok, nil}
      end

    block_index =
      get_block_index(%{
        transaction_index: first_trace.transaction_index,
        transaction_hash: first_trace.transaction_hash,
        block_number: first_trace.block_number,
        json_rpc_named_arguments: json_rpc_named_arguments
      })

    value = %Wei{value: Decimal.new(first_trace.value)}

    first_trace_formatted =
      first_trace
      |> Map.merge(%{
        block_index: block_index,
        block_hash: block_hash,
        call_type: call_type,
        to_address_hash: to_address_hash,
        created_contract_address_hash: created_contract_address_hash,
        from_address_hash: from_address_hash,
        input: input,
        output: output,
        created_contract_code: created_contract_code,
        init: init,
        transaction_hash: transaction_hash,
        type: type,
        value: value
      })

    {:ok, [first_trace_formatted]}
  end

  defp get_block_index(%{
         transaction_index: transaction_index,
         transaction_hash: transaction_hash,
         block_number: block_number,
         json_rpc_named_arguments: json_rpc_named_arguments
       }) do
    if transaction_index == 0 do
      0
    else
      filtered_block_numbers = EthereumJSONRPC.block_numbers_in_range([block_number])
      {:ok, traces} = fetch_block_internal_transactions(filtered_block_numbers, json_rpc_named_arguments)

      sorted_traces =
        traces
        |> Enum.sort_by(&{&1.transaction_index, &1.index})
        |> Enum.with_index()

      {_, block_index} =
        sorted_traces
        |> Enum.find({nil, -1}, fn {trace, _} ->
          trace.transaction_index == transaction_index &&
            trace.transaction_hash == transaction_hash
        end)

      block_index
    end
  end

  defp find_block_timestamp(number) do
    Block
    |> where([block], block.number == ^number)
    |> select([block], block.timestamp)
    |> limit(1)
    |> Repo.one()
  end

  @spec is_active_validator?(Address.t()) :: boolean()
  def is_active_validator?(address_hash) do
    now = Timex.now()

    one_hour_before =
      now
      |> Timex.shift(hours: -1)

    query =
      from(
        b in Block,
        where: b.miner_hash == ^address_hash,
        where: b.inserted_at >= ^one_hour_before
      )

    Repo.exists?(query)
  end

  def total_gas(gas_items) do
    gas_items
    |> Enum.reduce(Decimal.new(0), fn gas_item, acc ->
      if gas_item.total_gas, do: Decimal.add(acc, gas_item.total_gas), else: acc
    end)
  end

  @spec list_top_gas_consumers([DateTime.t()]) :: [map()]
  def list_top_gas_consumers(period, options \\ []) do
    paging_options = Keyword.get(options, :paging_options, @default_paging_options)

    list_top_gas_usage_query(period, :to, paging_options)
  end

  @spec list_top_gas_spenders([DateTime.t()]) :: [map()]
  def list_top_gas_spenders(period, options \\ []) do
    paging_options = Keyword.get(options, :paging_options, @default_paging_options)

    list_top_gas_usage_query(period, :from, paging_options)
  end

  defp list_top_gas_usage_query(duration, column, paging_options) do
    initial_query =
      if column == :to do
        from(t in Transaction,
          select: %{
            address_hash: t.to_address_hash,
            total_gas: sum(t.gas_used)
          },
          group_by: t.to_address_hash,
          where: not is_nil(t.to_address_hash)
        )
      else
        from(t in Transaction,
          select: %{
            address_hash: t.from_address_hash,
            total_gas: sum(t.gas_used)
          },
          group_by: t.from_address_hash,
          where: not is_nil(t.from_address_hash)
        )
      end

    base_query =
      initial_query
      |> where([t], t.inserted_at >= ^duration)
      |> order_by([t], desc: sum(t.gas_used))

    intermediate_query =
      from(t in subquery(base_query),
        select: t,
        where: t.total_gas > 0
      )

    intermediate_query
    |> limit(^paging_options.page_size)
    |> page_gas_usage(paging_options)
    |> Repo.all()
  end

  @spec get_token_transfer_type(TokenTransfer.t()) ::
          :token_burning | :token_minting | :token_spawning | :token_transfer
  def get_token_transfer_type(transfer) do
    {:ok, burn_address_hash} = Chain.string_to_address_hash(@burn_address_hash_str)

    cond do
      transfer.to_address_hash == burn_address_hash && transfer.from_address_hash !== burn_address_hash ->
        :token_burning

      transfer.to_address_hash !== burn_address_hash && transfer.from_address_hash == burn_address_hash ->
        :token_minting

      transfer.to_address_hash == burn_address_hash && transfer.from_address_hash == burn_address_hash ->
        :token_spawning

      true ->
        :token_transfer
    end
  end

  @spec get_token_icon_url_by(String.t(), String.t()) :: String.t() | nil
  def get_token_icon_url_by(chain_id, address_hash) do
    chain_name =
      case chain_id do
        "1" ->
          "ethereum"

        "99" ->
          "poa"

        "100" ->
          "xdai"

        _ ->
          nil
      end

    if chain_name do
      try_url =
        "https://raw.githubusercontent.com/trustwallet/assets/master/blockchains/#{chain_name}/assets/#{address_hash}/logo.png"

      try_url
    else
      nil
    end
  end

  defp from_block(options) do
    Keyword.get(options, :from_block) || nil
  end

  def to_block(options) do
    Keyword.get(options, :to_block) || nil
  end

  def convert_date_to_min_block(date_str) do
    date_format = "%Y-%m-%d"

    {:ok, date} =
      date_str
      |> Timex.parse(date_format, :strftime)

    {:ok, day_before} =
      date
      |> Timex.shift(days: -1)
      |> Timex.format(date_format, :strftime)

    convert_date_to_max_block(day_before)
  end

  def convert_date_to_max_block(date) do
    query =
      from(block in Block,
        where: fragment("DATE(timestamp) = TO_DATE(?, 'YYYY-MM-DD')", ^date),
        select: max(block.number)
      )

    query
    |> Repo.one()
  end

<<<<<<< HEAD
  def address_to_rewards(address_hash, options \\ []) when is_list(options) do
    paging_options = Keyword.get(options, :paging_options, @default_paging_options)

    if Application.get_env(:block_scout_web, BlockScoutWeb.Chain)[:has_emission_funds] do
      address_hash
      |> Reward.fetch_emission_rewards_tuples(paging_options)
    else
      []
    end
  end
=======
  def is_address_hash_is_smart_contract?(nil), do: false

  def is_address_hash_is_smart_contract?(address_hash) do
    with %Address{contract_code: bytecode} <- Repo.get_by(Address, hash: address_hash),
         false <- is_nil(bytecode) do
      true
    else
      _ ->
        false
    end
  end

  def hash_to_lower_case_string(hash) do
    hash
    |> to_string()
    |> String.downcase()
  end
>>>>>>> 20b4c664
end<|MERGE_RESOLUTION|>--- conflicted
+++ resolved
@@ -6229,7 +6229,6 @@
     |> Repo.one()
   end
 
-<<<<<<< HEAD
   def address_to_rewards(address_hash, options \\ []) when is_list(options) do
     paging_options = Keyword.get(options, :paging_options, @default_paging_options)
 
@@ -6240,7 +6239,7 @@
       []
     end
   end
-=======
+
   def is_address_hash_is_smart_contract?(nil), do: false
 
   def is_address_hash_is_smart_contract?(address_hash) do
@@ -6258,5 +6257,4 @@
     |> to_string()
     |> String.downcase()
   end
->>>>>>> 20b4c664
 end