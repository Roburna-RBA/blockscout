defmodule Explorer.Chain do
  @moduledoc """
  The chain context.
  """

  import Ecto.Query,
    only: [
      dynamic: 1,
      dynamic: 2,
      from: 2,
      join: 4,
      join: 5,
      limit: 2,
      lock: 2,
      offset: 2,
      order_by: 2,
      order_by: 3,
      preload: 2,
      select: 2,
      select: 3,
      subquery: 1,
      union: 2,
      update: 2,
      where: 2,
      where: 3
    ]

  import EthereumJSONRPC, only: [integer_to_quantity: 1, json_rpc: 2, fetch_block_internal_transactions: 2]

  require Logger

  alias ABI.{TypeDecoder, TypeEncoder}
  alias Ecto.{Changeset, Multi}

  alias EthereumJSONRPC.Contract
  alias EthereumJSONRPC.Transaction, as: EthereumJSONRPCTransaction

  alias Explorer.Counters.LastFetchedCounter

  alias Explorer.Chain

  alias Explorer.Chain.{
    Address,
    Address.CoinBalance,
    Address.CoinBalanceDaily,
    Address.CurrentTokenBalance,
    Address.TokenBalance,
    Block,
    BridgedToken,
    CurrencyHelpers,
    Data,
    DecompiledSmartContract,
    Hash,
    Import,
    InternalTransaction,
    Log,
    PendingBlockOperation,
    SmartContract,
    SmartContractAdditionalSource,
    StakingPool,
    StakingPoolsDelegator,
    Token,
    Token.Instance,
    TokenTransfer,
    Transaction,
    Wei
  }

  alias Explorer.Chain.Block.{EmissionReward, Reward}

  alias Explorer.Chain.Cache.{
    Accounts,
    BlockNumber,
    Blocks,
<<<<<<< HEAD
    TokenExchangeRate,
=======
    ContractsCounter,
    NewContractsCounter,
    NewVerifiedContractsCounter,
>>>>>>> c4bbbfdd
    Transactions,
    Uncles,
    VerifiedContractsCounter
  }

  alias Explorer.Chain.Import.Runner
  alias Explorer.Chain.InternalTransaction.{CallType, Type}

  alias Explorer.Counters.{
    AddressesCounter,
    AddressesWithBalanceCounter
  }

  alias Explorer.Market.MarketHistoryCache
  alias Explorer.{PagingOptions, Repo}
  alias Explorer.SmartContract.{Helper, Reader}
  alias Explorer.Staking.ContractState
  alias Explorer.Tags.{AddressTag, AddressToTag}

  alias Dataloader.Ecto, as: DataloaderEcto

  @default_paging_options %PagingOptions{page_size: 50}

  @token_transfers_per_transaction_preview 10
  @token_transfers_neccessity_by_association %{
    [from_address: :smart_contract] => :optional,
    [to_address: :smart_contract] => :optional,
    [from_address: :names] => :optional,
    [to_address: :names] => :optional,
    token: :required
  }

  @method_name_to_id_map %{
    "approve" => "095ea7b3",
    "transfer" => "a9059cbb",
    "multicall" => "5ae401dc",
    "mint" => "40c10f19",
    "commit" => "f14fcbc8"
  }

  @max_incoming_transactions_count 10_000

  @revert_msg_prefix_1 "Revert: "
  @revert_msg_prefix_2 "revert: "
  @revert_msg_prefix_3 "reverted "
  @revert_msg_prefix_4 "Reverted "
  # Geth-like node
  @revert_msg_prefix_5 "execution reverted: "
  # keccak256("Error(string)")
  @revert_error_method_id "08c379a0"

  @burn_address_hash_str "0x0000000000000000000000000000000000000000"

  # seconds
  @check_bytecode_interval 86_400

  @limit_showing_transactions 10_000
  @default_page_size 50

  @typedoc """
  The name of an association on the `t:Ecto.Schema.t/0`
  """
  @type association :: atom()

  @typedoc """
  The max `t:Explorer.Chain.Block.block_number/0` for `consensus` `true` `t:Explorer.Chain.Block.t/0`s.
  """
  @type block_height :: Block.block_number()

  @typedoc """
  Event type where data is broadcasted whenever data is inserted from chain indexing.
  """
  @type chain_event ::
          :addresses
          | :address_coin_balances
          | :blocks
          | :block_rewards
          | :exchange_rate
          | :internal_transactions
          | :logs
          | :transactions
          | :token_transfers

  @type direction :: :from | :to

  @typedoc """
   * `:optional` - the association is optional and only needs to be loaded if available
   * `:required` - the association is required and MUST be loaded.  If it is not available, then the parent struct
     SHOULD NOT be returned.
  """
  @type necessity :: :optional | :required

  @typedoc """
  The `t:necessity/0` of each association that should be loaded
  """
  @type necessity_by_association :: %{association => necessity}

  @typep necessity_by_association_option :: {:necessity_by_association, necessity_by_association}
  @typep paging_options :: {:paging_options, PagingOptions.t()}
  @typep balance_by_day :: %{date: String.t(), value: Wei.t()}

  @doc """
  Gets from the cache the count of `t:Explorer.Chain.Address.t/0`'s where the `fetched_coin_balance` is > 0
  """
  @spec count_addresses_with_balance_from_cache :: non_neg_integer()
  def count_addresses_with_balance_from_cache do
    AddressesWithBalanceCounter.fetch()
  end

  @doc """
  Estimated count of `t:Explorer.Chain.Address.t/0`.

  Estimated count of addresses.
  """
  @spec address_estimated_count() :: non_neg_integer()
  def address_estimated_count do
    cached_value = AddressesCounter.fetch()

    if is_nil(cached_value) || cached_value == 0 do
      %Postgrex.Result{rows: [[count]]} = Repo.query!("SELECT reltuples FROM pg_class WHERE relname = 'addresses';")

      count
    else
      cached_value
    end
  end

  @doc """
  Counts the number of addresses with fetched coin balance > 0.

  This function should be used with caution. In larger databases, it may take a
  while to have the return back.
  """
  def count_addresses_with_balance do
    Repo.one(
      Address.count_with_fetched_coin_balance(),
      timeout: :infinity
    )
  end

  @doc """
  Counts the number of all addresses.

  This function should be used with caution. In larger databases, it may take a
  while to have the return back.
  """
  def count_addresses do
    Repo.aggregate(Address, :count, timeout: :infinity)
  end

  @doc """
  `t:Explorer.Chain.InternalTransaction/0`s from the address with the given `hash`.

  This function excludes any internal transactions in the results where the
  internal transaction has no siblings within the parent transaction.

  ## Options

    * `:direction` - if specified, will filter internal transactions by address type. If `:to` is specified, only
      internal transactions where the "to" address matches will be returned. Likewise, if `:from` is specified, only
      internal transactions where the "from" address matches will be returned. If `:direction` is omitted, internal
      transactions either to or from the address will be returned.
    * `:necessity_by_association` - use to load `t:association/0` as `:required` or `:optional`. If an association is
      `:required`, and the `t:Explorer.Chain.InternalTransaction.t/0` has no associated record for that association,
      then the `t:Explorer.Chain.InternalTransaction.t/0` will not be included in the page `entries`.
    * `:paging_options` - a `t:Explorer.PagingOptions.t/0` used to specify the `:page_size` and
      `:key` (a tuple of the lowest/oldest `{block_number, transaction_index, index}`) and. Results will be the internal
      transactions older than the `block_number`, `transaction index`, and `index` that are passed.

  """
  @spec address_to_internal_transactions(Hash.Address.t(), [paging_options | necessity_by_association_option]) :: [
          InternalTransaction.t()
        ]
  def address_to_internal_transactions(hash, options \\ []) do
    necessity_by_association = Keyword.get(options, :necessity_by_association, %{})
    direction = Keyword.get(options, :direction)

    from_block = from_block(options)
    to_block = to_block(options)

    paging_options = Keyword.get(options, :paging_options, @default_paging_options)

    if direction == nil do
      full_query =
        InternalTransaction
        |> InternalTransaction.where_nonpending_block()
        |> InternalTransaction.where_address_fields_match(hash, nil)
        |> InternalTransaction.where_block_number_in_period(from_block, to_block)
        |> common_where_limit_order(paging_options)

      full_query
      |> order_by(
        [q],
        desc: q.block_number,
        desc: q.transaction_index,
        desc: q.index
      )
      |> preload(transaction: :block)
      |> join_associations(necessity_by_association)
      |> Repo.all()
    else
      InternalTransaction
      |> InternalTransaction.where_nonpending_block()
      |> InternalTransaction.where_address_fields_match(hash, direction)
      |> InternalTransaction.where_block_number_in_period(from_block, to_block)
      |> common_where_limit_order(paging_options)
      |> preload(transaction: :block)
      |> join_associations(necessity_by_association)
      |> Repo.all()
    end
  end

  def wrapped_union_subquery(query) do
    from(
      q in subquery(query),
      select: q
    )
  end

  defp common_where_limit_order(query, paging_options) do
    query
    |> InternalTransaction.where_is_different_from_parent_transaction()
    |> InternalTransaction.where_block_number_is_not_null()
    |> page_internal_transaction(paging_options, %{index_int_tx_desc_order: true})
    |> limit(^paging_options.page_size)
    |> order_by(
      [it],
      desc: it.block_number,
      desc: it.transaction_index,
      desc: it.index
    )
  end

  @doc """
  Get the total number of transactions sent by the address with the given hash according to the last block indexed.

  We have to increment +1 in the last nonce result because it works like an array position, the first
  nonce has the value 0. When last nonce is nil, it considers that the given address has 0 transactions.
  """
  @spec total_transactions_sent_by_address(Hash.Address.t()) :: non_neg_integer()
  def total_transactions_sent_by_address(address_hash) do
    last_nonce =
      address_hash
      |> Transaction.last_nonce_by_address_query()
      |> Repo.one(timeout: :infinity)

    case last_nonce do
      nil -> 0
      value -> value + 1
    end
  end

  @doc """
  Fetches the transactions related to the address with the given hash, including
  transactions that only have the address in the `token_transfers` related table
  and rewards for block validation.

  This query is divided into multiple subqueries intentionally in order to
  improve the listing performance.

  The `token_trasfers` table tends to grow exponentially, and the query results
  with a `transactions` `join` statement takes too long.

  To solve this the `transaction_hashes` are fetched in a separate query, and
  paginated through the `block_number` already present in the `token_transfers`
  table.

  ## Options

    * `:necessity_by_association` - use to load `t:association/0` as `:required` or `:optional`.  If an association is
      `:required`, and the `t:Explorer.Chain.Transaction.t/0` has no associated record for that association, then the
      `t:Explorer.Chain.Transaction.t/0` will not be included in the page `entries`.
    * `:paging_options` - a `t:Explorer.PagingOptions.t/0` used to specify the `:page_size` and
      `:key` (a tuple of the lowest/oldest `{block_number, index}`) and. Results will be the transactions older than
      the `block_number` and `index` that are passed.

  """
  @spec address_to_transactions_with_rewards(Hash.Address.t(), [paging_options | necessity_by_association_option]) ::
          [
            Transaction.t()
          ]
  def address_to_transactions_with_rewards(address_hash, options \\ []) when is_list(options) do
    paging_options = Keyword.get(options, :paging_options, @default_paging_options)

    if Application.get_env(:block_scout_web, BlockScoutWeb.Chain)[:has_emission_funds] do
      cond do
        Keyword.get(options, :direction) == :from ->
          address_to_transactions_without_rewards(address_hash, options)

        address_has_rewards?(address_hash) ->
          %{payout_key: block_miner_payout_address} = Reward.get_validator_payout_key_by_mining(address_hash)

          if block_miner_payout_address && address_hash == block_miner_payout_address do
            transactions_with_rewards_results(address_hash, options, paging_options)
          else
            address_to_transactions_without_rewards(address_hash, options)
          end

        true ->
          address_to_transactions_without_rewards(address_hash, options)
      end
    else
      address_to_transactions_without_rewards(address_hash, options)
    end
  end

  defp transactions_with_rewards_results(address_hash, options, paging_options) do
    blocks_range = address_to_transactions_tasks_range_of_blocks(address_hash, options)

    rewards_task =
      Task.async(fn -> Reward.fetch_emission_rewards_tuples(address_hash, paging_options, blocks_range) end)

    [rewards_task | address_to_transactions_tasks(address_hash, options)]
    |> wait_for_address_transactions()
    |> Enum.sort_by(fn item ->
      case item do
        {%Reward{} = emission_reward, _} ->
          {-emission_reward.block.number, 1}

        item ->
          block_number = if item.block_number, do: -item.block_number, else: 0
          index = if item.index, do: -item.index, else: 0
          {block_number, index}
      end
    end)
    |> Enum.dedup_by(fn item ->
      case item do
        {%Reward{} = emission_reward, _} ->
          {emission_reward.block_hash, emission_reward.address_hash, emission_reward.address_type}

        transaction ->
          transaction.hash
      end
    end)
    |> Enum.take(paging_options.page_size)
  end

  def address_to_transactions_without_rewards(address_hash, options) do
    paging_options = Keyword.get(options, :paging_options, @default_paging_options)

    address_hash
    |> address_to_transactions_tasks(options)
    |> wait_for_address_transactions()
    |> Enum.sort_by(&{&1.block_number, &1.index}, &>=/2)
    |> Enum.dedup_by(& &1.hash)
    |> Enum.take(paging_options.page_size)
  end

  def address_to_mined_transactions_without_rewards(address_hash, options) do
    paging_options = Keyword.get(options, :paging_options, @default_paging_options)

    address_hash
    |> address_to_mined_transactions_tasks(options)
    |> wait_for_address_transactions()
    |> Enum.sort_by(&{&1.block_number, &1.index}, &>=/2)
    |> Enum.dedup_by(& &1.hash)
    |> Enum.take(paging_options.page_size)
  end

  defp address_to_transactions_tasks_query(options) do
    from_block = from_block(options)
    to_block = to_block(options)

    options
    |> Keyword.get(:paging_options, @default_paging_options)
    |> fetch_transactions(from_block, to_block)
  end

  defp transactions_block_numbers_at_address(address_hash, options) do
    direction = Keyword.get(options, :direction)

    options
    |> address_to_transactions_tasks_query()
    |> Transaction.not_pending_transactions()
    |> select([t], t.block_number)
    |> Transaction.matching_address_queries_list(direction, address_hash)
  end

  defp address_to_transactions_tasks(address_hash, options) do
    direction = Keyword.get(options, :direction)
    necessity_by_association = Keyword.get(options, :necessity_by_association, %{})

    from_block = from_block(options)
    to_block = to_block(options)

    options
    |> address_to_transactions_tasks_query()
    |> Transaction.not_dropped_or_replaced_transacions()
    |> where_block_number_in_period(from_block, to_block)
    |> join_associations(necessity_by_association)
    |> Transaction.matching_address_queries_list(direction, address_hash)
    |> Enum.map(fn query -> Task.async(fn -> Repo.all(query) end) end)
  end

  defp address_to_mined_transactions_tasks(address_hash, options) do
    direction = Keyword.get(options, :direction)
    necessity_by_association = Keyword.get(options, :necessity_by_association, %{})

    options
    |> address_to_transactions_tasks_query()
    |> Transaction.not_pending_transactions()
    |> join_associations(necessity_by_association)
    |> Transaction.matching_address_queries_list(direction, address_hash)
    |> Enum.map(fn query -> Task.async(fn -> Repo.all(query) end) end)
  end

  def address_to_transactions_tasks_range_of_blocks(address_hash, options) do
    extremums_list =
      address_hash
      |> transactions_block_numbers_at_address(options)
      |> Enum.map(fn query ->
        extremum_query =
          from(
            q in subquery(query),
            select: %{min_block_number: min(q.block_number), max_block_number: max(q.block_number)}
          )

        extremum_query
        |> Repo.one!()
      end)

    extremums_list
    |> Enum.reduce(%{min_block_number: nil, max_block_number: 0}, fn %{
                                                                       min_block_number: min_number,
                                                                       max_block_number: max_number
                                                                     },
                                                                     extremums_result ->
      current_min_number = Map.get(extremums_result, :min_block_number)
      current_max_number = Map.get(extremums_result, :max_block_number)

      extremums_result =
        if is_number(current_min_number) do
          if is_number(min_number) and min_number > 0 and min_number < current_min_number do
            extremums_result
            |> Map.put(:min_block_number, min_number)
          else
            extremums_result
          end
        else
          extremums_result
          |> Map.put(:min_block_number, min_number)
        end

      if is_number(max_number) and max_number > 0 and max_number > current_max_number do
        extremums_result
        |> Map.put(:max_block_number, max_number)
      else
        extremums_result
      end
    end)
  end

  defp wait_for_address_transactions(tasks) do
    tasks
    |> Task.yield_many(:timer.seconds(20))
    |> Enum.flat_map(fn {_task, res} ->
      case res do
        {:ok, result} ->
          result

        {:exit, reason} ->
          raise "Query fetching address transactions terminated: #{inspect(reason)}"

        nil ->
          raise "Query fetching address transactions timed out."
      end
    end)
  end

  @spec address_hash_to_token_transfers(Hash.Address.t(), Keyword.t()) :: [Transaction.t()]
  def address_hash_to_token_transfers(address_hash, options \\ []) do
    paging_options = Keyword.get(options, :paging_options, @default_paging_options)
    direction = Keyword.get(options, :direction)

    direction
    |> Transaction.transactions_with_token_transfers_direction(address_hash)
    |> Transaction.preload_token_transfers(address_hash)
    |> handle_paging_options(paging_options)
    |> Repo.all()
  end

  @doc """
  address_hash_to_token_transfers_including_contract/2 function returns token transfers on address (to/from/contract).
  It is used by CSV export of token transfers button.
  """
  @spec address_hash_to_token_transfers_including_contract(Hash.Address.t(), Keyword.t()) :: [TokenTransfer.t()]
  def address_hash_to_token_transfers_including_contract(address_hash, options \\ []) do
    paging_options = Keyword.get(options, :paging_options, @default_paging_options)
    from_block = Keyword.get(options, :from_block)
    to_block = Keyword.get(options, :to_block)

    query =
      from_block
      |> query_address_hash_to_token_transfers_including_contract(to_block, address_hash)
      |> order_by([token_transfer], asc: token_transfer.block_number, asc: token_transfer.log_index)

    query
    |> handle_token_transfer_paging_options(paging_options)
    |> preload(transaction: :block)
    |> preload(:token)
    |> Repo.all()
  end

  defp query_address_hash_to_token_transfers_including_contract(nil, to_block, address_hash)
       when not is_nil(to_block) do
    from(
      token_transfer in TokenTransfer,
      where:
        (token_transfer.to_address_hash == ^address_hash or
           token_transfer.from_address_hash == ^address_hash or
           token_transfer.token_contract_address_hash == ^address_hash) and
          token_transfer.block_number <= ^to_block
    )
  end

  defp query_address_hash_to_token_transfers_including_contract(from_block, nil, address_hash)
       when not is_nil(from_block) do
    from(
      token_transfer in TokenTransfer,
      where:
        (token_transfer.to_address_hash == ^address_hash or
           token_transfer.from_address_hash == ^address_hash or
           token_transfer.token_contract_address_hash == ^address_hash) and
          token_transfer.block_number >= ^from_block
    )
  end

  defp query_address_hash_to_token_transfers_including_contract(from_block, to_block, address_hash)
       when not is_nil(from_block) and not is_nil(to_block) do
    from(
      token_transfer in TokenTransfer,
      where:
        (token_transfer.to_address_hash == ^address_hash or
           token_transfer.from_address_hash == ^address_hash or
           token_transfer.token_contract_address_hash == ^address_hash) and
          (token_transfer.block_number >= ^from_block and token_transfer.block_number <= ^to_block)
    )
  end

  defp query_address_hash_to_token_transfers_including_contract(_, _, address_hash) do
    from(
      token_transfer in TokenTransfer,
      where:
        token_transfer.to_address_hash == ^address_hash or
          token_transfer.from_address_hash == ^address_hash or
          token_transfer.token_contract_address_hash == ^address_hash
    )
  end

  @spec address_to_logs(Hash.Address.t(), Keyword.t()) :: [Log.t()]
  def address_to_logs(address_hash, options \\ []) when is_list(options) do
    paging_options = Keyword.get(options, :paging_options) || %PagingOptions{page_size: 50}

    from_block = from_block(options)
    to_block = to_block(options)

    {block_number, transaction_index, log_index} = paging_options.key || {BlockNumber.get_max(), 0, 0}

    base_query =
      from(log in Log,
        inner_join: transaction in Transaction,
        on: transaction.hash == log.transaction_hash,
        order_by: [desc: log.block_number, desc: log.index],
        where: transaction.block_number < ^block_number,
        or_where: transaction.block_number == ^block_number and transaction.index > ^transaction_index,
        or_where:
          transaction.block_number == ^block_number and transaction.index == ^transaction_index and
            log.index > ^log_index,
        where: log.address_hash == ^address_hash,
        limit: ^paging_options.page_size,
        select: log
      )

    wrapped_query =
      from(
        log in subquery(base_query),
        inner_join: transaction in Transaction,
        preload: [:transaction, transaction: [to_address: :smart_contract]],
        where:
          log.block_hash == transaction.block_hash and
            log.block_number == transaction.block_number and
            log.transaction_hash == transaction.hash,
        select: log
      )

    wrapped_query
    |> filter_topic(options)
    |> where_block_number_in_period(from_block, to_block)
    |> Repo.all()
    |> Enum.take(paging_options.page_size)
  end

  defp filter_topic(base_query, topic: topic) do
    from(log in base_query,
      where:
        log.first_topic == ^topic or log.second_topic == ^topic or log.third_topic == ^topic or
          log.fourth_topic == ^topic
    )
  end

  defp filter_topic(base_query, _), do: base_query

  def where_block_number_in_period(base_query, from_block, to_block) when is_nil(from_block) and not is_nil(to_block) do
    from(q in base_query,
      where: q.block_number <= ^to_block
    )
  end

  def where_block_number_in_period(base_query, from_block, to_block) when not is_nil(from_block) and is_nil(to_block) do
    from(q in base_query,
      where: q.block_number > ^from_block
    )
  end

  def where_block_number_in_period(base_query, from_block, to_block) when is_nil(from_block) and is_nil(to_block) do
    base_query
  end

  def where_block_number_in_period(base_query, from_block, to_block) do
    from(q in base_query,
      where: q.block_number > ^from_block and q.block_number <= ^to_block
    )
  end

  @doc """
  Finds all `t:Explorer.Chain.Transaction.t/0`s given the address_hash and the token contract
  address hash.

  ## Options

    * `:paging_options` - a `t:Explorer.PagingOptions.t/0` used to specify the `:page_size` and
      `:key` (in the form of `%{"inserted_at" => inserted_at}`). Results will be the transactions
      older than the `index` that are passed.
  """
  @spec address_to_transactions_with_token_transfers(Hash.t(), Hash.t(), [paging_options]) :: [Transaction.t()]
  def address_to_transactions_with_token_transfers(address_hash, token_hash, options \\ []) do
    paging_options = Keyword.get(options, :paging_options, @default_paging_options)

    address_hash
    |> Transaction.transactions_with_token_transfers(token_hash)
    |> Transaction.preload_token_transfers(address_hash)
    |> handle_paging_options(paging_options)
    |> Repo.all()
  end

  @doc """
  The `t:Explorer.Chain.Address.t/0` `balance` in `unit`.
  """
  @spec balance(Address.t(), :wei) :: Wei.wei() | nil
  @spec balance(Address.t(), :gwei) :: Wei.gwei() | nil
  @spec balance(Address.t(), :ether) :: Wei.ether() | nil
  def balance(%Address{fetched_coin_balance: balance}, unit) do
    case balance do
      nil -> nil
      _ -> Wei.to(balance, unit)
    end
  end

  @doc """
  The number of `t:Explorer.Chain.Block.t/0`.

      iex> insert_list(2, :block)
      iex> Explorer.Chain.block_count()
      2

  When there are no `t:Explorer.Chain.Block.t/0`.

      iex> Explorer.Chain.block_count()
      0

  """
  def block_count do
    Repo.aggregate(Block, :count, :hash)
  end

  @doc """
  Reward for mining a block.

  The block reward is the sum of the following:

  * Sum of the transaction fees (gas_used * gas_price) for the block
  * A static reward for miner (this value may change during the life of the chain)
  * The reward for uncle blocks (1/32 * static_reward * number_of_uncles)

  *NOTE*

  Uncles are not currently accounted for.
  """
  @spec block_reward(Block.block_number()) :: Wei.t()
  def block_reward(block_number) do
    block_hash =
      Block
      |> where([block], block.number == ^block_number and block.consensus)
      |> select([block], block.hash)
      |> Repo.one!()

    case Repo.one!(
           from(reward in Reward,
             where: reward.block_hash == ^block_hash,
             select: %Wei{
               value: coalesce(sum(reward.reward), 0)
             }
           )
         ) do
      %Wei{
        value: %Decimal{coef: 0}
      } ->
        Repo.one!(
          from(block in Block,
            left_join: transaction in assoc(block, :transactions),
            inner_join: emission_reward in EmissionReward,
            on: fragment("? <@ ?", block.number, emission_reward.block_range),
            where: block.number == ^block_number and block.consensus,
            group_by: [emission_reward.reward, block.hash],
            select: %Wei{
              value: coalesce(sum(transaction.gas_used * transaction.gas_price), 0) + emission_reward.reward
            }
          )
        )

      other_value ->
        other_value
    end
  end

  def txn_fees(transactions) do
    Enum.reduce(transactions, Decimal.new(0), fn %{gas_used: gas_used, gas_price: gas_price}, acc ->
      gas_used
      |> Decimal.new()
      |> Decimal.mult(gas_price_to_decimal(gas_price))
      |> Decimal.add(acc)
    end)
  end

  defp gas_price_to_decimal(%Wei{} = wei), do: wei.value
  defp gas_price_to_decimal(gas_price), do: Decimal.new(gas_price)

  def burned_fees(transactions, base_fee_per_gas) do
    burned_fee_counter =
      transactions
      |> Enum.reduce(Decimal.new(0), fn %{gas_used: gas_used}, acc ->
        gas_used
        |> Decimal.new()
        |> Decimal.add(acc)
      end)

    base_fee_per_gas && Wei.mult(base_fee_per_gas_to_wei(base_fee_per_gas), burned_fee_counter)
  end

  defp base_fee_per_gas_to_wei(%Wei{} = wei), do: wei
  defp base_fee_per_gas_to_wei(base_fee_per_gas), do: %Wei{value: Decimal.new(base_fee_per_gas)}

  @uncle_reward_coef 1 / 32
  def block_reward_by_parts(block, transactions) do
    %{hash: block_hash, number: block_number} = block
    base_fee_per_gas = Map.get(block, :base_fee_per_gas)

    txn_fees = txn_fees(transactions)

    static_reward =
      Repo.one(
        from(
          er in EmissionReward,
          where: fragment("int8range(?, ?) <@ ?", ^block_number, ^(block_number + 1), er.block_range),
          select: er.reward
        )
      ) || %Wei{value: Decimal.new(0)}

    has_uncles? = is_list(block.uncles) and not Enum.empty?(block.uncles)

    burned_fees = burned_fees(transactions, base_fee_per_gas)
    uncle_reward = (has_uncles? && Wei.mult(static_reward, Decimal.from_float(@uncle_reward_coef))) || nil

    %{
      block_number: block_number,
      block_hash: block_hash,
      miner_hash: block.miner_hash,
      static_reward: static_reward,
      txn_fees: %Wei{value: txn_fees},
      burned_fees: burned_fees || %Wei{value: Decimal.new(0)},
      uncle_reward: uncle_reward || %Wei{value: Decimal.new(0)}
    }
  end

  @doc """
  The `t:Explorer.Chain.Wei.t/0` paid to the miners of the `t:Explorer.Chain.Block.t/0`s with `hash`
  `Explorer.Chain.Hash.Full.t/0` by the signers of the transactions in those blocks to cover the gas fee
  (`gas_used * gas_price`).
  """
  @spec gas_payment_by_block_hash([Hash.Full.t()]) :: %{Hash.Full.t() => Wei.t()}
  def gas_payment_by_block_hash(block_hashes) when is_list(block_hashes) do
    query =
      from(
        block in Block,
        left_join: transaction in assoc(block, :transactions),
        where: block.hash in ^block_hashes and block.consensus == true,
        group_by: block.hash,
        select: {block.hash, %Wei{value: coalesce(sum(transaction.gas_used * transaction.gas_price), 0)}}
      )

    query
    |> Repo.all()
    |> Enum.into(%{})
  end

  def timestamp_by_block_hash(block_hashes) when is_list(block_hashes) do
    query =
      from(
        block in Block,
        where: block.hash in ^block_hashes and block.consensus == true,
        group_by: block.hash,
        select: {block.hash, block.timestamp}
      )

    query
    |> Repo.all()
    |> Enum.into(%{})
  end

  @doc """
  Finds all `t:Explorer.Chain.Transaction.t/0`s in the `t:Explorer.Chain.Block.t/0`.

  ## Options

    * `:necessity_by_association` - use to load `t:association/0` as `:required` or `:optional`.  If an association is
      `:required`, and the `t:Explorer.Chain.Transaction.t/0` has no associated record for that association, then the
      `t:Explorer.Chain.Transaction.t/0` will not be included in the page `entries`.
    * `:paging_options` - a `t:Explorer.PagingOptions.t/0` used to specify the `:page_size` and
      `:key` (a tuple of the lowest/oldest `{index}`) and. Results will be the transactions older than
      the `index` that are passed.
  """
  @spec block_to_transactions(Hash.Full.t(), [paging_options | necessity_by_association_option], true | false) :: [
          Transaction.t()
        ]
  def block_to_transactions(block_hash, options \\ [], old_ui? \\ true) when is_list(options) do
    necessity_by_association = Keyword.get(options, :necessity_by_association, %{})

    options
    |> Keyword.get(:paging_options, @default_paging_options)
    |> fetch_transactions_in_ascending_order_by_index()
    |> join(:inner, [transaction], block in assoc(transaction, :block))
    |> where([_, block], block.hash == ^block_hash)
    |> join_associations(necessity_by_association)
    |> (&if(old_ui?, do: preload(&1, [{:token_transfers, [:token, :from_address, :to_address]}]), else: &1)).()
    |> Repo.all()
    |> (&if(old_ui?,
          do: &1,
          else: Enum.map(&1, fn tx -> preload_token_transfers(tx, @token_transfers_neccessity_by_association) end)
        )).()
  end

  @doc """
  Finds sum of gas_used for new (EIP-1559) txs belongs to block
  """
  @spec block_to_gas_used_by_1559_txs(Hash.Full.t()) :: non_neg_integer()
  def block_to_gas_used_by_1559_txs(block_hash) do
    query =
      from(
        tx in Transaction,
        where: tx.block_hash == ^block_hash,
        select: sum(tx.gas_used)
      )

    result = Repo.one(query)
    if result, do: result, else: 0
  end

  @doc """
  Finds sum of priority fee for new (EIP-1559) txs belongs to block
  """
  @spec block_to_priority_fee_of_1559_txs(Hash.Full.t()) :: Decimal.t()
  def block_to_priority_fee_of_1559_txs(block_hash) do
    block = Repo.get_by(Block, hash: block_hash)

    case block.base_fee_per_gas do
      %Wei{value: base_fee_per_gas} ->
        query =
          from(
            tx in Transaction,
            where: tx.block_hash == ^block_hash,
            select:
              sum(
                fragment(
                  "CASE
                    WHEN COALESCE(?,?) = 0 THEN 0
                    WHEN COALESCE(?,?) - ? < COALESCE(?,?) THEN (COALESCE(?,?) - ?) * ?
                    ELSE COALESCE(?,?) * ? END",
                  tx.max_fee_per_gas,
                  tx.gas_price,
                  tx.max_fee_per_gas,
                  tx.gas_price,
                  ^base_fee_per_gas,
                  tx.max_priority_fee_per_gas,
                  tx.gas_price,
                  tx.max_fee_per_gas,
                  tx.gas_price,
                  ^base_fee_per_gas,
                  tx.gas_used,
                  tx.max_priority_fee_per_gas,
                  tx.gas_price,
                  tx.gas_used
                )
              )
          )

        result = Repo.one(query)
        if result, do: result, else: 0

      _ ->
        0
    end
  end

  @doc """
  Counts the number of `t:Explorer.Chain.Transaction.t/0` in the `block`.
  """
  @spec block_to_transaction_count(Hash.Full.t()) :: non_neg_integer()
  def block_to_transaction_count(block_hash) do
    query =
      from(
        transaction in Transaction,
        where: transaction.block_hash == ^block_hash
      )

    Repo.aggregate(query, :count, :hash)
  end

  @spec address_to_incoming_transaction_count(Hash.Address.t()) :: non_neg_integer()
  def address_to_incoming_transaction_count(address_hash) do
    to_address_query =
      from(
        transaction in Transaction,
        where: transaction.to_address_hash == ^address_hash
      )

    Repo.aggregate(to_address_query, :count, :hash, timeout: :infinity)
  end

  @spec address_hash_to_transaction_count(Hash.Address.t()) :: non_neg_integer()
  def address_hash_to_transaction_count(address_hash) do
    query =
      from(
        transaction in Transaction,
        where: transaction.to_address_hash == ^address_hash or transaction.from_address_hash == ^address_hash
      )

    Repo.aggregate(query, :count, :hash, timeout: :infinity)
  end

  @spec address_to_incoming_transaction_gas_usage(Hash.Address.t()) :: Decimal.t() | nil
  def address_to_incoming_transaction_gas_usage(address_hash) do
    to_address_query =
      from(
        transaction in Transaction,
        where: transaction.to_address_hash == ^address_hash
      )

    Repo.aggregate(to_address_query, :sum, :gas_used, timeout: :infinity)
  end

  @spec address_to_outcoming_transaction_gas_usage(Hash.Address.t()) :: Decimal.t() | nil
  def address_to_outcoming_transaction_gas_usage(address_hash) do
    to_address_query =
      from(
        transaction in Transaction,
        where: transaction.from_address_hash == ^address_hash
      )

    Repo.aggregate(to_address_query, :sum, :gas_used, timeout: :infinity)
  end

  @spec max_incoming_transactions_count() :: non_neg_integer()
  def max_incoming_transactions_count, do: @max_incoming_transactions_count

  @doc """
  How many blocks have confirmed `block` based on the current `max_block_number`

  A consensus block's number of confirmations is the difference between its number and the current block height + 1.

      iex> block = insert(:block, number: 1)
      iex> Explorer.Chain.confirmations(block, block_height: 2)
      {:ok, 2}

  The newest block at the block height has 1 confirmation.

      iex> block = insert(:block, number: 1)
      iex> Explorer.Chain.confirmations(block, block_height: 1)
      {:ok, 1}

  A non-consensus block has no confirmations and is orphaned even if there are child blocks of it on an orphaned chain.

      iex> parent_block = insert(:block, consensus: false, number: 1)
      iex> insert(
      ...>   :block,
      ...>   parent_hash: parent_block.hash,
      ...>   consensus: false,
      ...>   number: parent_block.number + 1
      ...> )
      iex> Explorer.Chain.confirmations(parent_block, block_height: 3)
      {:error, :non_consensus}

  If you calculate the block height and then get a newer block, the confirmations will be `0` instead of negative.

      iex> block = insert(:block, number: 1)
      iex> Explorer.Chain.confirmations(block, block_height: 0)
      {:ok, 1}
  """
  @spec confirmations(Block.t() | nil, [{:block_height, block_height()}]) ::
          {:ok, non_neg_integer()} | {:error, :non_consensus | :pending}

  def confirmations(%Block{consensus: true, number: number}, named_arguments) when is_list(named_arguments) do
    max_consensus_block_number = Keyword.fetch!(named_arguments, :block_height)

    {:ok, max(1 + max_consensus_block_number - number, 1)}
  end

  def confirmations(%Block{consensus: false}, _), do: {:error, :non_consensus}

  def confirmations(nil, _), do: {:error, :pending}

  @doc """
  Creates an address.

      iex> {:ok, %Explorer.Chain.Address{hash: hash}} = Explorer.Chain.create_address(
      ...>   %{hash: "0xa94f5374fce5edbc8e2a8697c15331677e6ebf0b"}
      ...> )
      ...> to_string(hash)
      "0xa94f5374fce5edbc8e2a8697c15331677e6ebf0b"

  A `String.t/0` value for `Explorer.Chain.Address.t/0` `hash` must have 40 hexadecimal characters after the `0x` prefix
  to prevent short- and long-hash transcription errors.

      iex> {:error, %Ecto.Changeset{errors: errors}} = Explorer.Chain.create_address(
      ...>   %{hash: "0xa94f5374fce5edbc8e2a8697c15331677e6ebf0"}
      ...> )
      ...> errors
      [hash: {"is invalid", [type: Explorer.Chain.Hash.Address, validation: :cast]}]
      iex> {:error, %Ecto.Changeset{errors: errors}} = Explorer.Chain.create_address(
      ...>   %{hash: "0xa94f5374fce5edbc8e2a8697c15331677e6ebf0ba"}
      ...> )
      ...> errors
      [hash: {"is invalid", [type: Explorer.Chain.Hash.Address, validation: :cast]}]

  """
  @spec create_address(map()) :: {:ok, Address.t()} | {:error, Ecto.Changeset.t()}
  def create_address(attrs \\ %{}) do
    %Address{}
    |> Address.changeset(attrs)
    |> Repo.insert()
  end

  @doc """
  Creates a decompiled smart contract.
  """

  @spec create_decompiled_smart_contract(map()) :: {:ok, Address.t()} | {:error, Ecto.Changeset.t()}
  def create_decompiled_smart_contract(attrs) do
    changeset = DecompiledSmartContract.changeset(%DecompiledSmartContract{}, attrs)

    # Enforce ShareLocks tables order (see docs: sharelocks.md)
    Multi.new()
    |> Multi.run(:set_address_decompiled, fn repo, _ ->
      set_address_decompiled(repo, Changeset.get_field(changeset, :address_hash))
    end)
    |> Multi.insert(:decompiled_smart_contract, changeset,
      on_conflict: :replace_all,
      conflict_target: [:decompiler_version, :address_hash]
    )
    |> Repo.transaction()
    |> case do
      {:ok, %{decompiled_smart_contract: decompiled_smart_contract}} -> {:ok, decompiled_smart_contract}
      {:error, _, error_value, _} -> {:error, error_value}
    end
  end

  @doc """
  Converts the `Explorer.Chain.Data.t:t/0` to `iodata` representation that can be written to users efficiently.

      iex> %Explorer.Chain.Data{
      ...>   bytes: <<>>
      ...> } |>
      ...> Explorer.Chain.data_to_iodata() |>
      ...> IO.iodata_to_binary()
      "0x"
      iex> %Explorer.Chain.Data{
      ...>   bytes: <<0, 0, 0, 0, 0, 0, 0, 0, 0, 0, 0, 0, 134, 45, 103, 203, 7,
      ...>     115, 238, 63, 140, 231, 234, 137, 179, 40, 255, 234, 134, 26,
      ...>     179, 239>>
      ...> } |>
      ...> Explorer.Chain.data_to_iodata() |>
      ...> IO.iodata_to_binary()
      "0x000000000000000000000000862d67cb0773ee3f8ce7ea89b328ffea861ab3ef"

  """
  @spec data_to_iodata(Data.t()) :: iodata()
  def data_to_iodata(data) do
    Data.to_iodata(data)
  end

  @doc """
  The fee a `transaction` paid for the `t:Explorer.Transaction.t/0` `gas`

  If the transaction is pending, then the fee will be a range of `unit`

      iex> Explorer.Chain.fee(
      ...>   %Explorer.Chain.Transaction{
      ...>     gas: Decimal.new(3),
      ...>     gas_price: %Explorer.Chain.Wei{value: Decimal.new(2)},
      ...>     gas_used: nil
      ...>   },
      ...>   :wei
      ...> )
      {:maximum, Decimal.new(6)}

  If the transaction has been confirmed in block, then the fee will be the actual fee paid in `unit` for the `gas_used`
  in the `transaction`.

      iex> Explorer.Chain.fee(
      ...>   %Explorer.Chain.Transaction{
      ...>     gas: Decimal.new(3),
      ...>     gas_price: %Explorer.Chain.Wei{value: Decimal.new(2)},
      ...>     gas_used: Decimal.new(2)
      ...>   },
      ...>   :wei
      ...> )
      {:actual, Decimal.new(4)}

  """
  @spec fee(Transaction.t(), :ether | :gwei | :wei) :: {:maximum, Decimal.t()} | {:actual, Decimal.t()}
  def fee(%Transaction{gas: gas, gas_price: gas_price, gas_used: nil}, unit) do
    fee =
      gas_price
      |> Wei.to(unit)
      |> Decimal.mult(gas)

    {:maximum, fee}
  end

  def fee(%Transaction{gas_price: gas_price, gas_used: gas_used}, unit) do
    fee =
      gas_price
      |> Wei.to(unit)
      |> Decimal.mult(gas_used)

    {:actual, fee}
  end

  @doc """
  Checks to see if the chain is down indexing based on the transaction from the
  oldest block and the `fetch_internal_transactions` pending operation
  """
  @spec finished_internal_transactions_indexing?() :: boolean()
  def finished_internal_transactions_indexing? do
    internal_transactions_disabled? = System.get_env("INDEXER_DISABLE_INTERNAL_TRANSACTIONS_FETCHER", "false") == "true"

    if internal_transactions_disabled? do
      true
    else
      json_rpc_named_arguments = Application.fetch_env!(:indexer, :json_rpc_named_arguments)
      variant = Keyword.fetch!(json_rpc_named_arguments, :variant)

      if variant == EthereumJSONRPC.Ganache || variant == EthereumJSONRPC.Arbitrum do
        true
      else
        with {:transactions_exist, true} <- {:transactions_exist, Repo.exists?(Transaction)},
             min_block_number when not is_nil(min_block_number) <- Repo.aggregate(Transaction, :min, :block_number) do
          min_block_number =
            min_block_number
            |> Decimal.max(EthereumJSONRPC.first_block_to_fetch(:trace_first_block))
            |> Decimal.to_integer()

          query =
            from(
              b in Block,
              join: pending_ops in assoc(b, :pending_operations),
              where: pending_ops.fetch_internal_transactions,
              where: b.consensus and b.number == ^min_block_number
            )

          !Repo.exists?(query)
        else
          {:transactions_exist, false} -> true
          nil -> false
        end
      end
    end
  end

  @doc """
  Checks if indexing of blocks and internal transactions finished aka full indexing
  """
  @spec finished_indexing?(Decimal.t()) :: boolean()
  def finished_indexing?(indexed_ratio) do
    case Decimal.compare(indexed_ratio, 1) do
      :lt -> false
      _ -> Chain.finished_internal_transactions_indexing?()
    end
  end

  @doc """
  The `t:Explorer.Chain.Transaction.t/0` `gas_price` of the `transaction` in `unit`.
  """
  def gas_price(%Transaction{gas_price: gas_price}, unit) do
    Wei.to(gas_price, unit)
  end

  @doc """
  Converts `t:Explorer.Chain.Address.t/0` `hash` to the `t:Explorer.Chain.Address.t/0` with that `hash`.

  Returns `{:ok, %Explorer.Chain.Address{}}` if found

      iex> {:ok, %Explorer.Chain.Address{hash: hash}} = Explorer.Chain.create_address(
      ...>   %{hash: "0x5aaeb6053f3e94c9b9a09f33669435e7ef1beaed"}
      ...> )
      iex> {:ok, %Explorer.Chain.Address{hash: found_hash}} = Explorer.Chain.hash_to_address(hash)
      iex> found_hash == hash
      true

  Returns `{:error, :not_found}` if not found

      iex> {:ok, hash} = Explorer.Chain.string_to_address_hash("0x5aaeb6053f3e94c9b9a09f33669435e7ef1beaed")
      iex> Explorer.Chain.hash_to_address(hash)
      {:error, :not_found}

  ## Options

    * `:necessity_by_association` - use to load `t:association/0` as `:required` or `:optional`.  If an association is
      `:required`, and the `t:Explorer.Chain.Address.t/0` has no associated record for that association,
      then the `t:Explorer.Chain.Address.t/0` will not be included in the list.

  Optionally it also accepts a boolean to fetch the `has_decompiled_code?` virtual field or not

  """
  @spec hash_to_address(Hash.Address.t(), [necessity_by_association_option], boolean()) ::
          {:ok, Address.t()} | {:error, :not_found}
  def hash_to_address(
        %Hash{byte_count: unquote(Hash.Address.byte_count())} = hash,
        options \\ [
          necessity_by_association: %{
            :contracts_creation_internal_transaction => :optional,
            :names => :optional,
            :smart_contract => :optional,
            :token => :optional,
            :contracts_creation_transaction => :optional
          }
        ],
        query_decompiled_code_flag \\ true
      ) do
    necessity_by_association = Keyword.get(options, :necessity_by_association, %{})

    query =
      from(
        address in Address,
        where: address.hash == ^hash
      )

    address_result =
      query
      |> join_associations(necessity_by_association)
      |> with_decompiled_code_flag(hash, query_decompiled_code_flag)
      |> Repo.one()

    address_updated_result =
      case address_result do
        %{smart_contract: smart_contract} ->
          if smart_contract do
            address_result
          else
            address_verified_twin_contract =
              Chain.get_minimal_proxy_template(hash) ||
                Chain.get_address_verified_twin_contract(hash).verified_contract

            if address_verified_twin_contract do
              address_verified_twin_contract_updated =
                address_verified_twin_contract
                |> Map.put(:address_hash, hash)
                |> Map.put_new(:metadata_from_verified_twin, true)

              address_result
              |> Map.put(:smart_contract, address_verified_twin_contract_updated)
            else
              address_result
            end
          end

        _ ->
          address_result
      end

    address_updated_result
    |> case do
      nil -> {:error, :not_found}
      address -> {:ok, address}
    end
  end

  def decompiled_code(address_hash, version) do
    query =
      from(contract in DecompiledSmartContract,
        where: contract.address_hash == ^address_hash and contract.decompiler_version == ^version
      )

    query
    |> Repo.one()
    |> case do
      nil -> {:error, :not_found}
      contract -> {:ok, contract.decompiled_source_code}
    end
  end

  @spec token_contract_address_from_token_name(String.t()) :: {:ok, Hash.Address.t()} | {:error, :not_found}
  def token_contract_address_from_token_name(name) when is_binary(name) do
    query =
      from(token in Token,
        where: ilike(token.symbol, ^name),
        or_where: ilike(token.name, ^name),
        select: token.contract_address_hash
      )

    query
    |> Repo.all()
    |> case do
      [] ->
        {:error, :not_found}

      hashes ->
        if Enum.count(hashes) == 1 do
          {:ok, List.first(hashes)}
        else
          {:error, :not_found}
        end
    end
  end

  defp prepare_search_term(string) do
    case Regex.scan(~r/[a-zA-Z0-9]+/, string) do
      [_ | _] = words ->
        term_final =
          words
          |> Enum.map_join(" & ", fn [word] -> word <> ":*" end)

        {:some, term_final}

      _ ->
        :none
    end
  end

  def search_label_query(term) do
    inner_query =
      from(tag in AddressTag,
        where: fragment("to_tsvector('english', display_name ) @@ to_tsquery(?)", ^term),
        select: tag
      )

    from(att in AddressToTag,
      inner_join: at in subquery(inner_query),
      on: att.tag_id == at.id,
      select: %{
        address_hash: att.address_hash,
        tx_hash: fragment("CAST(NULL AS bytea)"),
        block_hash: fragment("CAST(NULL AS bytea)"),
        foreign_token_hash: fragment("CAST(NULL AS bytea)"),
        foreign_chain_id: ^nil,
        type: "label",
        name: at.display_name,
        symbol: ^nil,
        holder_count: ^nil,
        inserted_at: att.inserted_at,
        block_number: 0
      }
    )
  end

  defp search_token_query(term) do
    from(token in Token,
      left_join: bridged in BridgedToken,
      on: token.contract_address_hash == bridged.home_token_contract_address_hash,
      where: fragment("to_tsvector(symbol || ' ' || name ) @@ to_tsquery(?)", ^term),
      select: %{
        address_hash: token.contract_address_hash,
        tx_hash: fragment("CAST(NULL AS bytea)"),
        block_hash: fragment("CAST(NULL AS bytea)"),
        foreign_token_hash: bridged.foreign_token_contract_address_hash,
        foreign_chain_id: bridged.foreign_chain_id,
        type: "token",
        name: token.name,
        symbol: token.symbol,
        holder_count: token.holder_count,
        inserted_at: token.inserted_at,
        block_number: 0
      }
    )
  end

  defp search_contract_query(term) do
    from(smart_contract in SmartContract,
      left_join: address in Address,
      on: smart_contract.address_hash == address.hash,
      where: fragment("to_tsvector(name ) @@ to_tsquery(?)", ^term),
      select: %{
        address_hash: smart_contract.address_hash,
        tx_hash: fragment("CAST(NULL AS bytea)"),
        block_hash: fragment("CAST(NULL AS bytea)"),
        foreign_token_hash: fragment("CAST(NULL AS bytea)"),
        foreign_chain_id: ^nil,
        type: "contract",
        name: smart_contract.name,
        symbol: ^nil,
        holder_count: ^nil,
        inserted_at: address.inserted_at,
        block_number: 0
      }
    )
  end

  defp search_address_query(term) do
    case Chain.string_to_address_hash(term) do
      {:ok, address_hash} ->
        from(address in Address,
          left_join: address_name in Address.Name,
          on: address.hash == address_name.address_hash,
          where: address.hash == ^address_hash,
          select: %{
            address_hash: address.hash,
            tx_hash: fragment("CAST(NULL AS bytea)"),
            block_hash: fragment("CAST(NULL AS bytea)"),
            foreign_token_hash: fragment("CAST(NULL AS bytea)"),
            foreign_chain_id: ^nil,
            type: "address",
            name: address_name.name,
            symbol: ^nil,
            holder_count: ^nil,
            inserted_at: address.inserted_at,
            block_number: 0
          }
        )

      _ ->
        nil
    end
  end

  defp search_tx_query(term) do
    case Chain.string_to_transaction_hash(term) do
      {:ok, tx_hash} ->
        from(transaction in Transaction,
          where: transaction.hash == ^tx_hash,
          select: %{
            address_hash: fragment("CAST(NULL AS bytea)"),
            tx_hash: transaction.hash,
            block_hash: fragment("CAST(NULL AS bytea)"),
            foreign_token_hash: fragment("CAST(NULL AS bytea)"),
            foreign_chain_id: ^nil,
            type: "transaction",
            name: ^nil,
            symbol: ^nil,
            holder_count: ^nil,
            inserted_at: transaction.inserted_at,
            block_number: 0
          }
        )

      _ ->
        nil
    end
  end

  defp search_block_query(term) do
    case Chain.string_to_block_hash(term) do
      {:ok, block_hash} ->
        from(block in Block,
          where: block.hash == ^block_hash,
          select: %{
            address_hash: fragment("CAST(NULL AS bytea)"),
            tx_hash: fragment("CAST(NULL AS bytea)"),
            block_hash: block.hash,
            foreign_token_hash: fragment("CAST(NULL AS bytea)"),
            foreign_chain_id: ^nil,
            type: "block",
            name: ^nil,
            symbol: ^nil,
            holder_count: ^nil,
            inserted_at: block.inserted_at,
            block_number: block.number
          }
        )

      _ ->
        case Integer.parse(term) do
          {block_number, ""} ->
            from(block in Block,
              where: block.number == ^block_number,
              select: %{
                address_hash: fragment("CAST(NULL AS bytea)"),
                tx_hash: fragment("CAST(NULL AS bytea)"),
                block_hash: block.hash,
                foreign_token_hash: fragment("CAST(NULL AS bytea)"),
                foreign_chain_id: ^nil,
                type: "block",
                name: ^nil,
                symbol: ^nil,
                holder_count: ^nil,
                inserted_at: block.inserted_at,
                block_number: block.number
              }
            )

          _ ->
            nil
        end
    end
  end

  def joint_search(paging_options, offset, raw_string) do
    string = String.trim(raw_string)

    case prepare_search_term(string) do
      {:some, term} ->
        tokens_query = search_token_query(term)
        contracts_query = search_contract_query(term)
        labels_query = search_label_query(term)
        tx_query = search_tx_query(string)
        address_query = search_address_query(string)
        block_query = search_block_query(string)

        basic_query =
          from(
            tokens in subquery(tokens_query),
            union: ^contracts_query,
            union: ^labels_query
          )

        query =
          cond do
            address_query ->
              basic_query
              |> union(^address_query)

            tx_query ->
              basic_query
              |> union(^tx_query)
              |> union(^block_query)

            block_query ->
              basic_query
              |> union(^block_query)

            true ->
              basic_query
          end

        ordered_query =
          from(items in subquery(query),
            order_by: [desc_nulls_last: items.holder_count, asc: items.name, desc: items.inserted_at],
            limit: ^paging_options.page_size,
            offset: ^offset
          )

        paginated_ordered_query =
          ordered_query
          |> page_search_results(paging_options)

        search_results = Repo.all(paginated_ordered_query)

        search_results
        |> Enum.map(fn result ->
          result_checksummed_address_hash =
            if result.address_hash do
              result
              |> Map.put(:address_hash, Address.checksum(result.address_hash))
            else
              result
            end

          result_checksummed =
            if result_checksummed_address_hash.foreign_token_hash do
              result_checksummed_address_hash
              |> Map.put(:foreign_token_hash, Address.checksum(result_checksummed_address_hash.foreign_token_hash))
            else
              result_checksummed_address_hash
            end

          result_checksummed
        end)

      _ ->
        []
    end
  end

  # depreciated function
  @spec search_token(String.t()) :: [Token.t()]
  def search_token(string) do
    case prepare_search_term(string) do
      {:some, term} ->
        query =
          from(token in Token,
            where: fragment("to_tsvector(symbol || ' ' || name ) @@ to_tsquery(?)", ^term),
            select: %{
              link: token.contract_address_hash,
              symbol: token.symbol,
              name: token.name,
              holder_count: token.holder_count,
              type: "token"
            },
            order_by: [desc: token.holder_count]
          )

        Repo.all(query)

      _ ->
        []
    end
  end

  # depreciated function
  @spec search_contract(String.t()) :: [SmartContract.t()]
  def search_contract(string) do
    case prepare_search_term(string) do
      {:some, term} ->
        query =
          from(smart_contract in SmartContract,
            left_join: address in Address,
            on: smart_contract.address_hash == address.hash,
            where: fragment("to_tsvector(name ) @@ to_tsquery(?)", ^term),
            select: %{
              link: smart_contract.address_hash,
              name: smart_contract.name,
              inserted_at: address.inserted_at,
              type: "contract"
            },
            order_by: [desc: smart_contract.inserted_at]
          )

        Repo.all(query)

      _ ->
        []
    end
  end

  # depreciated function
  @spec search_label(String.t()) :: [map()]
  def search_label(string) do
    case prepare_search_term(string) do
      {:some, term} ->
        inner_query =
          from(tag in AddressTag,
            where: fragment("to_tsvector('english', display_name ) @@ to_tsquery(?)", ^term),
            select: tag
          )

        query =
          from(att in AddressToTag,
            inner_join: at in subquery(inner_query),
            on: att.tag_id == at.id,
            select: %{
              contract_address_hash: att.address_hash,
              name: at.display_name,
              type: "label"
            }
          )

        Repo.all(query)

      _ ->
        []
    end
  end

  # depreciated function
  def search_tx(term) do
    case Chain.string_to_transaction_hash(term) do
      {:ok, tx_hash} ->
        query =
          from(transaction in Transaction,
            where: transaction.hash == ^tx_hash,
            select: %{
              link: transaction.hash,
              type: "transaction"
            }
          )

        Repo.all(query)

      _ ->
        []
    end
  end

  # depreciated function
  def search_address(term) do
    case Chain.string_to_address_hash(term) do
      {:ok, address_hash} ->
        query =
          from(address in Address,
            left_join: address_name in Address.Name,
            on: address.hash == address_name.address_hash,
            where: address.hash == ^address_hash,
            select: %{
              name: address_name.name,
              link: address.hash,
              type: "address"
            }
          )

        Repo.all(query)

      _ ->
        []
    end
  end

  # depreciated function
  def search_block(term) do
    case Chain.string_to_block_hash(term) do
      {:ok, block_hash} ->
        query =
          from(block in Block,
            where: block.hash == ^block_hash,
            select: %{
              link: block.hash,
              block_number: block.number,
              type: "block"
            }
          )

        Repo.all(query)

      _ ->
        case Integer.parse(term) do
          {block_number, _} ->
            query =
              from(block in Block,
                where: block.number == ^block_number,
                select: %{
                  link: block.hash,
                  block_number: block.number,
                  type: "block"
                }
              )

            Repo.all(query)

          _ ->
            []
        end
    end
  end

  @doc """
  Converts `t:Explorer.Chain.Address.t/0` `hash` to the `t:Explorer.Chain.Address.t/0` with that `hash`.

  Returns `{:ok, %Explorer.Chain.Address{}}` if found

      iex> {:ok, %Explorer.Chain.Address{hash: hash}} = Explorer.Chain.create_address(
      ...>   %{hash: "0x5aaeb6053f3e94c9b9a09f33669435e7ef1beaed"}
      ...> )
      iex> {:ok, %Explorer.Chain.Address{hash: found_hash}} = Explorer.Chain.hash_to_address(hash)
      iex> found_hash == hash
      true

  Returns `{:error, address}` if not found but created an address

      iex> {:ok, %Explorer.Chain.Address{hash: hash}} = Explorer.Chain.create_address(
      ...>   %{hash: "0x5aaeb6053f3e94c9b9a09f33669435e7ef1beaed"}
      ...> )
      iex> {:ok, %Explorer.Chain.Address{hash: found_hash}} = Explorer.Chain.hash_to_address(hash)
      iex> found_hash == hash
      true


  ## Options

    * `:necessity_by_association` - use to load `t:association/0` as `:required` or `:optional`.  If an association is
      `:required`, and the `t:Explorer.Chain.Address.t/0` has no associated record for that association,
      then the `t:Explorer.Chain.Address.t/0` will not be included in the list.

  Optionally it also accepts a boolean to fetch the `has_decompiled_code?` virtual field or not

  """
  @spec find_or_insert_address_from_hash(Hash.Address.t(), [necessity_by_association_option], boolean()) ::
          {:ok, Address.t()}
  def find_or_insert_address_from_hash(
        %Hash{byte_count: unquote(Hash.Address.byte_count())} = hash,
        options \\ [
          necessity_by_association: %{
            :contracts_creation_internal_transaction => :optional,
            :names => :optional,
            :smart_contract => :optional,
            :token => :optional,
            :contracts_creation_transaction => :optional
          }
        ],
        query_decompiled_code_flag \\ true
      ) do
    case hash_to_address(hash, options, query_decompiled_code_flag) do
      {:ok, address} ->
        {:ok, address}

      {:error, :not_found} ->
        create_address(%{hash: to_string(hash)})
        hash_to_address(hash, options, query_decompiled_code_flag)
    end
  end

  @doc """
  Converts list of `t:Explorer.Chain.Address.t/0` `hash` to the `t:Explorer.Chain.Address.t/0` with that `hash`.

  Returns `[%Explorer.Chain.Address{}]}` if found

  """
  @spec hashes_to_addresses([Hash.Address.t()]) :: [Address.t()]
  def hashes_to_addresses(hashes) when is_list(hashes) do
    query =
      from(
        address in Address,
        where: address.hash in ^hashes,
        # https://stackoverflow.com/a/29598910/470451
        order_by: fragment("array_position(?, ?)", type(^hashes, {:array, Hash.Address}), address.hash)
      )

    Repo.all(query)
  end

  @doc """
  Finds an `t:Explorer.Chain.Address.t/0` that has the provided `t:Explorer.Chain.Address.t/0` `hash` and a contract.

  ## Options

    * `:necessity_by_association` - use to load `t:association/0` as `:required` or `:optional`.  If an association is
      `:required`, and the `t:Explorer.Chain.Address.t/0` has no associated record for that association,
      then the `t:Explorer.Chain.Address.t/0` will not be included in the list.

  Optionally it also accepts a boolean to fetch the `has_decompiled_code?` virtual field or not

  """
  @spec find_contract_address(Hash.Address.t(), [necessity_by_association_option], boolean()) ::
          {:ok, Address.t()} | {:error, :not_found}
  def find_contract_address(
        %Hash{byte_count: unquote(Hash.Address.byte_count())} = hash,
        options \\ [],
        query_decompiled_code_flag \\ false
      ) do
    necessity_by_association =
      options
      |> Keyword.get(:necessity_by_association, %{})
      |> Map.merge(%{
        smart_contract_additional_sources: :optional
      })

    query =
      from(
        address in Address,
        where: address.hash == ^hash and not is_nil(address.contract_code)
      )

    address_result =
      query
      |> join_associations(necessity_by_association)
      |> with_decompiled_code_flag(hash, query_decompiled_code_flag)
      |> Repo.one()

    address_updated_result =
      case address_result do
        %{smart_contract: smart_contract} ->
          if smart_contract do
            check_bytecode_matching(address_result)
          else
            address_verified_twin_contract =
              Chain.get_minimal_proxy_template(hash) ||
                Chain.get_address_verified_twin_contract(hash).verified_contract

            if address_verified_twin_contract do
              address_verified_twin_contract_updated =
                address_verified_twin_contract
                |> Map.put(:address_hash, hash)
                |> Map.put_new(:metadata_from_verified_twin, true)

              address_result
              |> Map.put(:smart_contract, address_verified_twin_contract_updated)
            else
              address_result
            end
          end

        _ ->
          address_result
      end

    address_updated_result
    |> case do
      nil -> {:error, :not_found}
      address -> {:ok, address}
    end
  end

  defp check_bytecode_matching(address) do
    now = DateTime.utc_now()
    json_rpc_named_arguments = Application.get_env(:explorer, :json_rpc_named_arguments)

    if !address.smart_contract.is_changed_bytecode and
         address.smart_contract.bytecode_checked_at
         |> DateTime.add(@check_bytecode_interval, :second)
         |> DateTime.compare(now) != :gt do
      case EthereumJSONRPC.fetch_codes(
             [%{block_quantity: "latest", address: address.smart_contract.address_hash}],
             json_rpc_named_arguments
           ) do
        {:ok, %EthereumJSONRPC.FetchedCodes{params_list: fetched_codes}} ->
          bytecode_from_node = fetched_codes |> List.first() |> Map.get(:code)
          bytecode_from_db = "0x" <> (address.contract_code.bytes |> Base.encode16(case: :lower))

          if bytecode_from_node == bytecode_from_db do
            {:ok, smart_contract} =
              address.smart_contract
              |> Changeset.change(%{bytecode_checked_at: now})
              |> Repo.update()

            %{address | smart_contract: smart_contract}
          else
            {:ok, smart_contract} =
              address.smart_contract
              |> Changeset.change(%{bytecode_checked_at: now, is_changed_bytecode: true})
              |> Repo.update()

            %{address | smart_contract: smart_contract}
          end

        _ ->
          address
      end
    else
      address
    end
  end

  @spec find_decompiled_contract_address(Hash.Address.t()) :: {:ok, Address.t()} | {:error, :not_found}
  def find_decompiled_contract_address(%Hash{byte_count: unquote(Hash.Address.byte_count())} = hash) do
    query =
      from(
        address in Address,
        preload: [
          :contracts_creation_internal_transaction,
          :names,
          :smart_contract,
          :token,
          :contracts_creation_transaction,
          :decompiled_smart_contracts
        ],
        where: address.hash == ^hash
      )

    address = Repo.one(query)

    if address do
      {:ok, address}
    else
      {:error, :not_found}
    end
  end

  @doc """
  Converts `t:Explorer.Chain.Block.t/0` `hash` to the `t:Explorer.Chain.Block.t/0` with that `hash`.

  Unlike `number_to_block/1`, both consensus and non-consensus blocks can be returned when looked up by `hash`.

  Returns `{:ok, %Explorer.Chain.Block{}}` if found

      iex> %Block{hash: hash} = insert(:block, consensus: false)
      iex> {:ok, %Explorer.Chain.Block{hash: found_hash}} = Explorer.Chain.hash_to_block(hash)
      iex> found_hash == hash
      true

  Returns `{:error, :not_found}` if not found

      iex> {:ok, hash} = Explorer.Chain.string_to_block_hash(
      ...>   "0x9fc76417374aa880d4449a1f7f31ec597f00b1f6f3dd2d66f4c9c6c445836d8b"
      ...> )
      iex> Explorer.Chain.hash_to_block(hash)
      {:error, :not_found}

  ## Options

    * `:necessity_by_association` - use to load `t:association/0` as `:required` or `:optional`.  If an association is
      `:required`, and the `t:Explorer.Chain.Block.t/0` has no associated record for that association, then the
      `t:Explorer.Chain.Block.t/0` will not be included in the page `entries`.

  """
  @spec hash_to_block(Hash.Full.t(), [necessity_by_association_option]) :: {:ok, Block.t()} | {:error, :not_found}
  def hash_to_block(%Hash{byte_count: unquote(Hash.Full.byte_count())} = hash, options \\ []) when is_list(options) do
    necessity_by_association = Keyword.get(options, :necessity_by_association, %{})

    Block
    |> where(hash: ^hash)
    |> join_associations(necessity_by_association)
    |> Repo.one()
    |> case do
      nil ->
        {:error, :not_found}

      block ->
        {:ok, block}
    end
  end

  @doc """
  Converts the `Explorer.Chain.Hash.t:t/0` to `iodata` representation that can be written efficiently to users.

      iex> %Explorer.Chain.Hash{
      ...>   byte_count: 32,
      ...>   bytes: <<0x9fc76417374aa880d4449a1f7f31ec597f00b1f6f3dd2d66f4c9c6c445836d8b ::
      ...>            big-integer-size(32)-unit(8)>>
      ...> } |>
      ...> Explorer.Chain.hash_to_iodata() |>
      ...> IO.iodata_to_binary()
      "0x9fc76417374aa880d4449a1f7f31ec597f00b1f6f3dd2d66f4c9c6c445836d8b"

  Always pads number, so that it is a valid format for casting.

      iex> %Explorer.Chain.Hash{
      ...>   byte_count: 32,
      ...>   bytes: <<0x1234567890abcdef :: big-integer-size(32)-unit(8)>>
      ...> } |>
      ...> Explorer.Chain.hash_to_iodata() |>
      ...> IO.iodata_to_binary()
      "0x0000000000000000000000000000000000000000000000001234567890abcdef"

  """
  @spec hash_to_iodata(Hash.t()) :: iodata()
  def hash_to_iodata(hash) do
    Hash.to_iodata(hash)
  end

  @doc """
  Converts `t:Explorer.Chain.Transaction.t/0` `hash` to the `t:Explorer.Chain.Transaction.t/0` with that `hash`.

  Returns `{:ok, %Explorer.Chain.Transaction{}}` if found

      iex> %Transaction{hash: hash} = insert(:transaction)
      iex> {:ok, %Explorer.Chain.Transaction{hash: found_hash}} = Explorer.Chain.hash_to_transaction(hash)
      iex> found_hash == hash
      true

  Returns `{:error, :not_found}` if not found

      iex> {:ok, hash} = Explorer.Chain.string_to_transaction_hash(
      ...>   "0x9fc76417374aa880d4449a1f7f31ec597f00b1f6f3dd2d66f4c9c6c445836d8b"
      ...> )
      iex> Explorer.Chain.hash_to_transaction(hash)
      {:error, :not_found}

  ## Options

    * `:necessity_by_association` - use to load `t:association/0` as `:required` or `:optional`.  If an association is
      `:required`, and the `t:Explorer.Chain.Transaction.t/0` has no associated record for that association, then the
      `t:Explorer.Chain.Transaction.t/0` will not be included in the page `entries`.
  """
  @spec hash_to_transaction(Hash.Full.t(), [necessity_by_association_option]) ::
          {:ok, Transaction.t()} | {:error, :not_found}
  def hash_to_transaction(
        %Hash{byte_count: unquote(Hash.Full.byte_count())} = hash,
        options \\ []
      )
      when is_list(options) do
    necessity_by_association = Keyword.get(options, :necessity_by_association, %{})

    Transaction
    |> where(hash: ^hash)
    |> join_associations(necessity_by_association)
    |> Repo.one()
    |> case do
      nil ->
        {:error, :not_found}

      transaction ->
        {:ok, transaction}
    end
  end

  # preload_to_detect_tt?: we don't need to preload more than one token transfer in case the tx inside the list (we dont't show any token transfers on tx tile in new UI)
  def preload_token_transfers(
        %Transaction{hash: tx_hash, block_hash: block_hash} = transaction,
        necessity_by_association,
        preload_to_detect_tt? \\ true
      ) do
    token_transfers =
      TokenTransfer
      |> (&if(is_nil(block_hash),
            do: where(&1, [token_transfer], token_transfer.transaction_hash == ^tx_hash),
            else:
              where(
                &1,
                [token_transfer],
                token_transfer.transaction_hash == ^tx_hash and token_transfer.block_hash == ^block_hash
              )
          )).()
      |> limit(^if(preload_to_detect_tt?, do: 1, else: @token_transfers_per_transaction_preview + 1))
      |> order_by([token_transfer], asc: token_transfer.log_index)
      |> join_associations(necessity_by_association)
      |> Repo.all()

    %Transaction{transaction | token_transfers: token_transfers}
  end

  def get_token_transfers_per_transaction_preview_count, do: @token_transfers_per_transaction_preview

  defp debug(value, key) do
    require Logger
    Logger.configure(truncate: :infinity)
    Logger.info(key)
    Logger.info(Kernel.inspect(value, limit: :infinity, printable_limit: :infinity))
    value
  end

  @doc """
  Converts list of `t:Explorer.Chain.Transaction.t/0` `hashes` to the list of `t:Explorer.Chain.Transaction.t/0`s for
  those `hashes`.

  Returns list of `%Explorer.Chain.Transaction{}`s if found

      iex> [%Transaction{hash: hash1}, %Transaction{hash: hash2}] = insert_list(2, :transaction)
      iex> [%Explorer.Chain.Transaction{hash: found_hash1}, %Explorer.Chain.Transaction{hash: found_hash2}] =
      ...>   Explorer.Chain.hashes_to_transactions([hash1, hash2])
      iex> found_hash1 in [hash1, hash2]
      true
      iex> found_hash2 in [hash1, hash2]
      true

  Returns `[]` if not found

      iex> {:ok, hash} = Explorer.Chain.string_to_transaction_hash(
      ...>   "0x9fc76417374aa880d4449a1f7f31ec597f00b1f6f3dd2d66f4c9c6c445836d8b"
      ...> )
      iex> Explorer.Chain.hashes_to_transactions([hash])
      []

  ## Options

    * `:necessity_by_association` - use to load `t:association/0` as `:required` or `:optional`.  If an association is
      `:required`, and the `t:Explorer.Chain.Transaction.t/0` has no associated record for that association, then the
      `t:Explorer.Chain.Transaction.t/0` will not be included in the page `entries`.
  """
  @spec hashes_to_transactions([Hash.Full.t()], [necessity_by_association_option]) :: [Transaction.t()] | []
  def hashes_to_transactions(hashes, options \\ []) when is_list(hashes) and is_list(options) do
    necessity_by_association = Keyword.get(options, :necessity_by_association, %{})

    fetch_transactions()
    |> where([transaction], transaction.hash in ^hashes)
    |> join_associations(necessity_by_association)
    |> preload([{:token_transfers, [:token, :from_address, :to_address]}])
    |> Repo.all()
  end

  @doc """
  Bulk insert all data stored in the `Explorer`.

  See `Explorer.Chain.Import.all/1` for options and returns.
  """
  @spec import(Import.all_options()) :: Import.all_result()
  def import(options) do
    Import.all(options)
  end

  @doc """
  The percentage of indexed blocks on the chain.

      iex> for index <- 5..9 do
      ...>   insert(:block, number: index)
      ...>   Process.sleep(200)
      ...> end
      iex> Explorer.Chain.indexed_ratio()
      Decimal.new(1, 50, -2)

  If there are no blocks, the percentage is 0.

      iex> Explorer.Chain.indexed_ratio()
      Decimal.new(0)

  """
  @spec indexed_ratio() :: Decimal.t()
  def indexed_ratio do
    %{min: min, max: max} = BlockNumber.get_all()

    min_blockchain_block_number =
      case Integer.parse(Application.get_env(:indexer, :first_block)) do
        {block_number, _} -> block_number
        _ -> 0
      end

    case {min, max} do
      {0, 0} ->
        Decimal.new(0)

      _ ->
        result = Decimal.div(max - min + 1, max - min_blockchain_block_number + 1)

        result
        |> Decimal.round(2, :down)
        |> Decimal.min(Decimal.new(1))
    end
  end

  @spec fetch_min_block_number() :: non_neg_integer
  def fetch_min_block_number do
    query =
      from(block in Block,
        select: block.number,
        where: block.consensus == true,
        order_by: [asc: block.number],
        limit: 1
      )

    Repo.one(query) || 0
  rescue
    _ ->
      0
  end

  @spec fetch_max_block_number() :: non_neg_integer
  def fetch_max_block_number do
    query =
      from(block in Block,
        select: block.number,
        where: block.consensus == true,
        order_by: [desc: block.number],
        limit: 1
      )

    Repo.one(query) || 0
  rescue
    _ ->
      0
  end

  def fetch_block_by_hash(block_hash) do
    Repo.get(Block, block_hash)
  end

  @doc """
  The number of `t:Explorer.Chain.InternalTransaction.t/0`.

      iex> transaction = :transaction |> insert() |> with_block()
      iex> insert(:internal_transaction, index: 0, transaction: transaction, block_hash: transaction.block_hash, block_index: 0)
      iex> Explorer.Chain.internal_transaction_count()
      1

  If there are none, the count is `0`.

      iex> Explorer.Chain.internal_transaction_count()
      0

  """
  def internal_transaction_count do
    Repo.aggregate(InternalTransaction.where_nonpending_block(), :count, :transaction_hash)
  end

  @doc """
  Finds all `t:Explorer.Chain.Transaction.t/0` in the `t:Explorer.Chain.Block.t/0`.

  ## Options

    * `:necessity_by_association` - use to load `t:association/0` as `:required` or `:optional`.  If an association is
        `:required`, and the `t:Explorer.Chain.Block.t/0` has no associated record for that association, then the
        `t:Explorer.Chain.Block.t/0` will not be included in the page `entries`.
    * `:paging_options` - a `t:Explorer.PagingOptions.t/0` used to specify the `:page_size` and
      `:key` (a tuple of the lowest/oldest `{block_number}`). Results will be the internal
      transactions older than the `block_number` that are passed.
    * ':block_type' - use to filter by type of block; Uncle`, `Reorg`, or `Block` (default).

  """
  @spec list_blocks([paging_options | necessity_by_association_option]) :: [Block.t()]
  def list_blocks(options \\ []) when is_list(options) do
    necessity_by_association = Keyword.get(options, :necessity_by_association, %{})
    paging_options = Keyword.get(options, :paging_options) || @default_paging_options
    block_type = Keyword.get(options, :block_type, "Block")

    cond do
      block_type == "Block" && !paging_options.key ->
        block_from_cache(block_type, paging_options, necessity_by_association)

      block_type == "Uncle" && !paging_options.key ->
        uncles_from_cache(block_type, paging_options, necessity_by_association)

      true ->
        fetch_blocks(block_type, paging_options, necessity_by_association)
    end
  end

  defp block_from_cache(block_type, paging_options, necessity_by_association) do
    case Blocks.take_enough(paging_options.page_size) do
      nil ->
        elements = fetch_blocks(block_type, paging_options, necessity_by_association)

        Blocks.update(elements)

        elements

      blocks ->
        blocks
    end
  end

  def uncles_from_cache(block_type, paging_options, necessity_by_association) do
    case Uncles.take_enough(paging_options.page_size) do
      nil ->
        elements = fetch_blocks(block_type, paging_options, necessity_by_association)

        Uncles.update(elements)

        elements

      blocks ->
        blocks
    end
  end

  defp fetch_blocks(block_type, paging_options, necessity_by_association) do
    Block
    |> Block.block_type_filter(block_type)
    |> page_blocks(paging_options)
    |> limit(^paging_options.page_size)
    |> order_by(desc: :number)
    |> join_associations(necessity_by_association)
    |> Repo.all()
  end

  @doc """
  Map `block_number`s to their `t:Explorer.Chain.Block.t/0` `hash` `t:Explorer.Chain.Hash.Full.t/0`.

  Does not include non-consensus blocks.

      iex> block = insert(:block, consensus: false)
      iex> Explorer.Chain.block_hash_by_number([block.number])
      %{}

  """
  @spec block_hash_by_number([Block.block_number()]) :: %{Block.block_number() => Hash.Full.t()}
  def block_hash_by_number(block_numbers) when is_list(block_numbers) do
    query =
      from(block in Block,
        where: block.consensus == true and block.number in ^block_numbers,
        select: {block.number, block.hash}
      )

    query
    |> Repo.all()
    |> Enum.into(%{})
  end

  @doc """
  Lists the top `t:Explorer.Chain.Address.t/0`'s' in descending order based on coin balance and address hash.

  """
  @spec list_top_addresses :: [{Address.t(), non_neg_integer()}]
  def list_top_addresses(options \\ []) do
    paging_options = Keyword.get(options, :paging_options, @default_paging_options)

    if is_nil(paging_options.key) do
      paging_options.page_size
      |> Accounts.take_enough()
      |> case do
        nil ->
          accounts_with_n = fetch_top_addresses(paging_options)

          accounts_with_n
          |> Enum.map(fn {address, _n} -> address end)
          |> Accounts.update()

          accounts_with_n

        accounts ->
          Enum.map(
            accounts,
            &{&1,
             if is_nil(&1.nonce) do
               0
             else
               &1.nonce + 1
             end}
          )
      end
    else
      fetch_top_addresses(paging_options)
    end
  end

  defp fetch_top_addresses(paging_options) do
    base_query =
      from(a in Address,
        where: a.fetched_coin_balance > ^0,
        order_by: [desc: a.fetched_coin_balance, asc: a.hash],
        preload: [:names],
        select: {a, fragment("coalesce(1 + ?, 0)", a.nonce)}
      )

    base_query
    |> page_addresses(paging_options)
    |> limit(^paging_options.page_size)
    |> Repo.all()
  end

  @doc """
  Lists the top `t:Explorer.Chain.Token.t/0`'s'.

  """
  @spec list_top_tokens(String.t()) :: [{Token.t(), non_neg_integer()}]
  def list_top_tokens(filter, options \\ []) do
    paging_options = Keyword.get(options, :paging_options, @default_paging_options)

    fetch_top_tokens(filter, paging_options)
  end

  @spec list_top_bridged_tokens(atom(), String.t() | nil, boolean(), [paging_options | necessity_by_association_option]) ::
          [
            {Token.t(), BridgedToken.t()}
          ]
  def list_top_bridged_tokens(destination, filter, from_api, options \\ []) do
    paging_options = Keyword.get(options, :paging_options, @default_paging_options)

    fetch_top_bridged_tokens(destination, paging_options, filter, from_api)
  end

  defp fetch_top_tokens(filter, paging_options) do
    bridged_tokens_query =
      from(bt in BridgedToken,
        select: bt
      )

    base_query =
      from(t in Token,
        left_join: bt in subquery(bridged_tokens_query),
        on: t.contract_address_hash == bt.home_token_contract_address_hash,
        where: t.total_supply > ^0,
        order_by: [desc_nulls_last: t.holder_count, asc: t.name],
        select: [t, bt],
        preload: [:contract_address]
      )

    base_query_with_paging =
      base_query
      |> page_tokens(paging_options)
      |> limit(^paging_options.page_size)

    query =
      if filter && filter !== "" do
        case prepare_search_term(filter) do
          {:some, filter_term} ->
            base_query_with_paging
            |> where(fragment("to_tsvector('english', symbol || ' ' || name ) @@ to_tsquery(?)", ^filter_term))

          _ ->
            base_query_with_paging
        end
      else
        base_query_with_paging
      end

    query
    |> Repo.all()
  end

  defp fetch_top_bridged_tokens(destination, paging_options, filter, from_api) do
    offset = (max(paging_options.page_number, 1) - 1) * paging_options.page_size
    chain_id = translate_destination_to_chain_id(destination)

    if chain_id == :undefined do
      []
    else
      bridged_tokens_query =
        if chain_id do
          from(bt in BridgedToken,
            select: bt,
            where: bt.foreign_chain_id == ^chain_id
          )
        else
          from(bt in BridgedToken,
            select: bt
          )
        end

      base_query =
        from(t in Token,
          right_join: bt in subquery(bridged_tokens_query),
          on: t.contract_address_hash == bt.home_token_contract_address_hash,
          where: t.total_supply > ^0,
          where: t.bridged,
          order_by: [desc: t.holder_count, asc: t.name],
          select: [t, bt],
          preload: [:contract_address]
        )

      base_query_with_paging =
        base_query
        |> page_tokens(paging_options)
        |> limit(^paging_options.page_size)
        |> offset(^offset)

      query =
        if filter && filter !== "" do
          base_query_with_paging
          |> where(fragment("to_tsvector('english', symbol || ' ' || name ) @@ to_tsquery(?)", ^filter))
        else
          base_query_with_paging
        end

      if from_api do
        query
        |> Repo.replica().all()
      else
        query
        |> Repo.all()
      end
    end
  end

  @spec list_top_gas_consumers([DateTime.t()]) :: [map()]
  def list_top_gas_consumers(period, options \\ []) do
    paging_options = Keyword.get(options, :paging_options, @default_paging_options)

    list_top_gas_usage_query(period, :to, paging_options)
  end

  @spec list_top_gas_spenders([DateTime.t()]) :: [map()]
  def list_top_gas_spenders(period, options \\ []) do
    paging_options = Keyword.get(options, :paging_options, @default_paging_options)

    list_top_gas_usage_query(period, :from, paging_options)
  end

  defp list_top_gas_usage_query(duration, column, paging_options) do
    initial_query =
      if column == :to do
        from(t in Transaction,
          select: %{
            address_hash: t.to_address_hash,
            total_gas: sum(t.gas_used)
          },
          group_by: t.to_address_hash,
          where: not is_nil(t.to_address_hash)
        )
      else
        from(t in Transaction,
          select: %{
            address_hash: t.from_address_hash,
            total_gas: sum(t.gas_used)
          },
          group_by: t.from_address_hash,
          where: not is_nil(t.from_address_hash)
        )
      end

    base_query =
      initial_query
      |> where([t], t.inserted_at >= ^duration)
      |> order_by([t], desc: sum(t.gas_used))

    intermediate_query =
      from(t in subquery(base_query),
        select: t,
        where: t.total_gas > 0
      )

    intermediate_query
    |> limit(^paging_options.page_size)
    |> page_gas_usage(paging_options)
    |> Repo.all()
  end

  defp translate_destination_to_chain_id(destination) do
    case destination do
      :eth -> 1
      :kovan -> 42
      :bsc -> 56
      :poa -> 99
      nil -> nil
      _ -> :undefined
    end
  end

  @doc """
  Calls `reducer` on a stream of `t:Explorer.Chain.Block.t/0` without `t:Explorer.Chain.Block.Reward.t/0`.
  """
  def stream_blocks_without_rewards(initial, reducer) when is_function(reducer, 2) do
    Block.blocks_without_reward_query()
    |> Repo.stream_reduce(initial, reducer)
  end

  @doc """
  Finds all transactions of a certain block number
  """
  def get_transactions_of_block_number(block_number) do
    block_number
    |> Transaction.transactions_with_block_number()
    |> Repo.all()
  end

  @doc """
  Finds all Blocks validated by the address with the given hash.

    ## Options
      * `:necessity_by_association` - use to load `t:association/0` as `:required` or `:optional`.  If an association is
          `:required`, and the `t:Explorer.Chain.Block.t/0` has no associated record for that association, then the
          `t:Explorer.Chain.Block.t/0` will not be included in the page `entries`.
      * `:paging_options` - a `t:Explorer.PagingOptions.t/0` used to specify the `:page_size` and
        `:key` (a tuple of the lowest/oldest `{block_number}`) and. Results will be the internal
        transactions older than the `block_number` that are passed.

  Returns all blocks validated by the address given.
  """
  @spec get_blocks_validated_by_address(
          [paging_options | necessity_by_association_option],
          Hash.Address.t()
        ) :: [Block.t()]
  def get_blocks_validated_by_address(options \\ [], address_hash) when is_list(options) do
    necessity_by_association = Keyword.get(options, :necessity_by_association, %{})
    paging_options = Keyword.get(options, :paging_options, @default_paging_options)

    Block
    |> join_associations(necessity_by_association)
    |> where(miner_hash: ^address_hash)
    |> page_blocks(paging_options)
    |> limit(^paging_options.page_size)
    |> order_by(desc: :number)
    |> Repo.all()
  end

  def check_if_validated_blocks_at_address(address_hash) do
    Repo.exists?(from(b in Block, where: b.miner_hash == ^address_hash))
  end

  def check_if_logs_at_address(address_hash) do
    Repo.exists?(from(l in Log, where: l.address_hash == ^address_hash))
  end

  def check_if_internal_transactions_at_address(address_hash) do
    internal_transactions_exists_by_created_contract_address_hash =
      Repo.exists?(from(it in InternalTransaction, where: it.created_contract_address_hash == ^address_hash))

    internal_transactions_exists_by_from_address_hash =
      Repo.exists?(from(it in InternalTransaction, where: it.from_address_hash == ^address_hash))

    internal_transactions_exists_by_to_address_hash =
      Repo.exists?(from(it in InternalTransaction, where: it.to_address_hash == ^address_hash))

    internal_transactions_exists_by_created_contract_address_hash || internal_transactions_exists_by_from_address_hash ||
      internal_transactions_exists_by_to_address_hash
  end

  def check_if_token_transfers_at_address(address_hash) do
    token_transfers_exists_by_from_address_hash =
      Repo.exists?(from(tt in TokenTransfer, where: tt.from_address_hash == ^address_hash))

    token_transfers_exists_by_to_address_hash =
      Repo.exists?(from(tt in TokenTransfer, where: tt.to_address_hash == ^address_hash))

    token_transfers_exists_by_from_address_hash ||
      token_transfers_exists_by_to_address_hash
  end

  def check_if_tokens_at_address(address_hash) do
    Repo.exists?(
      from(
        tb in CurrentTokenBalance,
        where: tb.address_hash == ^address_hash,
        where: tb.value > 0
      )
    )
  end

  @doc """
  Counts all of the block validations and groups by the `miner_hash`.
  """
  def each_address_block_validation_count(fun) when is_function(fun, 1) do
    query =
      from(
        b in Block,
        join: addr in Address,
        where: b.miner_hash == addr.hash,
        select: {b.miner_hash, count(b.miner_hash)},
        group_by: b.miner_hash
      )

    Repo.stream_each(query, fun)
  end

  @doc """
  Counts the number of `t:Explorer.Chain.Block.t/0` validated by the address with the given `hash`.
  """
  @spec address_to_validation_count(Hash.Address.t()) :: non_neg_integer()
  def address_to_validation_count(hash) do
    query = from(block in Block, where: block.miner_hash == ^hash, select: fragment("COUNT(*)"))

    Repo.one(query)
  end

  @spec address_to_transaction_count(Address.t()) :: non_neg_integer()
  def address_to_transaction_count(address) do
    address_hash_to_transaction_count(address.hash)
  end

  @spec address_to_token_transfer_count(Address.t()) :: non_neg_integer()
  def address_to_token_transfer_count(address) do
    query =
      from(
        token_transfer in TokenTransfer,
        where: token_transfer.to_address_hash == ^address.hash,
        or_where: token_transfer.from_address_hash == ^address.hash
      )

    Repo.aggregate(query, :count, timeout: :infinity)
  end

  @spec address_to_gas_usage_count(Address.t()) :: Decimal.t() | nil
  def address_to_gas_usage_count(address) do
    if contract?(address) do
      incoming_transaction_gas_usage = address_to_incoming_transaction_gas_usage(address.hash)

      cond do
        !incoming_transaction_gas_usage ->
          address_to_outcoming_transaction_gas_usage(address.hash)

        Decimal.compare(incoming_transaction_gas_usage, 0) == :eq ->
          address_to_outcoming_transaction_gas_usage(address.hash)

        true ->
          incoming_transaction_gas_usage
      end
    else
      address_to_outcoming_transaction_gas_usage(address.hash)
    end
  end

  @doc """
  Return the balance in usd corresponding to this token. Return nil if the usd_value of the token is not present.
  """
  def balance_in_usd(_token_balance, %{usd_value: nil}) do
    nil
  end

  def balance_in_usd(token_balance, %{usd_value: usd_value, decimals: decimals}) do
    tokens = CurrencyHelpers.divide_decimals(token_balance.value, decimals)
    Decimal.mult(tokens, usd_value)
  end

  def balance_in_usd(%{token: %{usd_value: nil}}) do
    nil
  end

  def balance_in_usd(token_balance) do
    tokens = CurrencyHelpers.divide_decimals(token_balance.value, token_balance.token.decimals)
    price = token_balance.token.usd_value
    Decimal.mult(tokens, price)
  end

  defp contract?(%{contract_code: nil}), do: false

  defp contract?(%{contract_code: _}), do: true

  @doc """
  Returns a stream of unfetched `t:Explorer.Chain.Address.CoinBalance.t/0`.

  When there are addresses, the `reducer` is called for each `t:Explorer.Chain.Address.t/0` `hash` and all
  `t:Explorer.Chain.Block.t/0` `block_number` that address is mentioned.

  | Address Hash Schema                        | Address Hash Field              | Block Number Schema                | Block Number Field |
  |--------------------------------------------|---------------------------------|------------------------------------|--------------------|
  | `t:Explorer.Chain.Block.t/0`               | `miner_hash`                    | `t:Explorer.Chain.Block.t/0`       | `number`           |
  | `t:Explorer.Chain.Transaction.t/0`         | `from_address_hash`             | `t:Explorer.Chain.Transaction.t/0` | `block_number`     |
  | `t:Explorer.Chain.Transaction.t/0`         | `to_address_hash`               | `t:Explorer.Chain.Transaction.t/0` | `block_number`     |
  | `t:Explorer.Chain.Log.t/0`                 | `address_hash`                  | `t:Explorer.Chain.Transaction.t/0` | `block_number`     |
  | `t:Explorer.Chain.InternalTransaction.t/0` | `created_contract_address_hash` | `t:Explorer.Chain.Transaction.t/0` | `block_number`     |
  | `t:Explorer.Chain.InternalTransaction.t/0` | `from_address_hash`             | `t:Explorer.Chain.Transaction.t/0` | `block_number`     |
  | `t:Explorer.Chain.InternalTransaction.t/0` | `to_address_hash`               | `t:Explorer.Chain.Transaction.t/0` | `block_number`     |

  Pending `t:Explorer.Chain.Transaction.t/0` `from_address_hash` and `to_address_hash` aren't returned because they
  don't have an associated block number.

  When there are no addresses, the `reducer` is never called and the `initial` is returned in an `:ok` tuple.

  When an `t:Explorer.Chain.Address.t/0` `hash` is used multiple times, all unique `t:Explorer.Chain.Block.t/0` `number`
  will be returned.
  """
  @spec stream_unfetched_balances(
          initial :: accumulator,
          reducer ::
            (entry :: %{address_hash: Hash.Address.t(), block_number: Block.block_number()}, accumulator -> accumulator)
        ) :: {:ok, accumulator}
        when accumulator: term()
  def stream_unfetched_balances(initial, reducer) when is_function(reducer, 2) do
    query =
      from(
        balance in CoinBalance,
        where: is_nil(balance.value_fetched_at),
        select: %{address_hash: balance.address_hash, block_number: balance.block_number}
      )

    Repo.stream_reduce(query, initial, reducer)
  end

  @doc """
  Returns a stream of all token balances that weren't fetched values.
  """
  @spec stream_unfetched_token_balances(
          initial :: accumulator,
          reducer :: (entry :: TokenBalance.t(), accumulator -> accumulator)
        ) :: {:ok, accumulator}
        when accumulator: term()
  def stream_unfetched_token_balances(initial, reducer) when is_function(reducer, 2) do
    TokenBalance.unfetched_token_balances()
    |> Repo.stream_reduce(initial, reducer)
  end

  @doc """
  Returns a stream of all blocks with unfetched internal transactions, using
  the `pending_block_operation` table.

  Only blocks with consensus are returned.

      iex> non_consensus = insert(:block, consensus: false)
      iex> insert(:pending_block_operation, block: non_consensus, fetch_internal_transactions: true)
      iex> unfetched = insert(:block)
      iex> insert(:pending_block_operation, block: unfetched, fetch_internal_transactions: true)
      iex> fetched = insert(:block)
      iex> insert(:pending_block_operation, block: fetched, fetch_internal_transactions: false)
      iex> {:ok, number_set} = Explorer.Chain.stream_blocks_with_unfetched_internal_transactions(
      ...>   MapSet.new(),
      ...>   fn number, acc ->
      ...>     MapSet.put(acc, number)
      ...>   end
      ...> )
      iex> non_consensus.number in number_set
      false
      iex> unfetched.number in number_set
      true
      iex> fetched.hash in number_set
      false

  """
  @spec stream_blocks_with_unfetched_internal_transactions(
          initial :: accumulator,
          reducer :: (entry :: term(), accumulator -> accumulator)
        ) :: {:ok, accumulator}
        when accumulator: term()
  def stream_blocks_with_unfetched_internal_transactions(initial, reducer) when is_function(reducer, 2) do
    query =
      from(
        b in Block,
        join: pending_ops in assoc(b, :pending_operations),
        where: pending_ops.fetch_internal_transactions,
        where: b.consensus,
        select: b.number
      )

    Repo.stream_reduce(query, initial, reducer)
  end

  def remove_nonconsensus_blocks_from_pending_ops(block_hashes) do
    query =
      from(
        po in PendingBlockOperation,
        where: po.block_hash in ^block_hashes
      )

    {_, _} = Repo.delete_all(query)

    :ok
  end

  def remove_nonconsensus_blocks_from_pending_ops do
    query =
      from(
        po in PendingBlockOperation,
        inner_join: block in Block,
        on: block.hash == po.block_hash,
        where: block.consensus == false
      )

    {_, _} = Repo.delete_all(query)

    :ok
  end

  @spec stream_transactions_with_unfetched_created_contract_codes(
          fields :: [
            :block_hash
            | :created_contract_code_indexed_at
            | :from_address_hash
            | :gas
            | :gas_price
            | :hash
            | :index
            | :input
            | :nonce
            | :r
            | :s
            | :to_address_hash
            | :v
            | :value
          ],
          initial :: accumulator,
          reducer :: (entry :: term(), accumulator -> accumulator)
        ) :: {:ok, accumulator}
        when accumulator: term()
  def stream_transactions_with_unfetched_created_contract_codes(fields, initial, reducer)
      when is_function(reducer, 2) do
    query =
      from(t in Transaction,
        where:
          not is_nil(t.block_hash) and not is_nil(t.created_contract_address_hash) and
            is_nil(t.created_contract_code_indexed_at),
        select: ^fields
      )

    Repo.stream_reduce(query, initial, reducer)
  end

  @spec stream_mined_transactions(
          fields :: [
            :block_hash
            | :created_contract_code_indexed_at
            | :from_address_hash
            | :gas
            | :gas_price
            | :hash
            | :index
            | :input
            | :nonce
            | :r
            | :s
            | :to_address_hash
            | :v
            | :value
          ],
          initial :: accumulator,
          reducer :: (entry :: term(), accumulator -> accumulator)
        ) :: {:ok, accumulator}
        when accumulator: term()
  def stream_mined_transactions(fields, initial, reducer) when is_function(reducer, 2) do
    query =
      from(t in Transaction,
        where: not is_nil(t.block_hash) and not is_nil(t.nonce) and not is_nil(t.from_address_hash),
        select: ^fields
      )

    Repo.stream_reduce(query, initial, reducer)
  end

  @spec stream_pending_transactions(
          fields :: [
            :block_hash
            | :created_contract_code_indexed_at
            | :from_address_hash
            | :gas
            | :gas_price
            | :hash
            | :index
            | :input
            | :nonce
            | :r
            | :s
            | :to_address_hash
            | :v
            | :value
          ],
          initial :: accumulator,
          reducer :: (entry :: term(), accumulator -> accumulator)
        ) :: {:ok, accumulator}
        when accumulator: term()
  def stream_pending_transactions(fields, initial, reducer) when is_function(reducer, 2) do
    query =
      Transaction
      |> pending_transactions_query()
      |> select(^fields)

    Repo.stream_reduce(query, initial, reducer)
  end

  @doc """
  Returns a stream of all blocks that are marked as unfetched in `t:Explorer.Chain.Block.SecondDegreeRelation.t/0`.
  For each uncle block a `hash` of nephew block and an `index` of the block in it are returned.

  When a block is fetched, its uncles are transformed into `t:Explorer.Chain.Block.SecondDegreeRelation.t/0` and can be
  returned.  Once the uncle is imported its corresponding `t:Explorer.Chain.Block.SecondDegreeRelation.t/0`
  `uncle_fetched_at` will be set and it won't be returned anymore.
  """
  @spec stream_unfetched_uncles(
          initial :: accumulator,
          reducer :: (entry :: term(), accumulator -> accumulator)
        ) :: {:ok, accumulator}
        when accumulator: term()
  def stream_unfetched_uncles(initial, reducer) when is_function(reducer, 2) do
    query =
      from(bsdr in Block.SecondDegreeRelation,
        where: is_nil(bsdr.uncle_fetched_at) and not is_nil(bsdr.index),
        select: [:nephew_hash, :index]
      )

    Repo.stream_reduce(query, initial, reducer)
  end

  @doc """
  The number of `t:Explorer.Chain.Log.t/0`.

      iex> transaction = :transaction |> insert() |> with_block()
      iex> insert(:log, transaction: transaction, index: 0)
      iex> Explorer.Chain.log_count()
      1

  When there are no `t:Explorer.Chain.Log.t/0`.

      iex> Explorer.Chain.log_count()
      0

  """
  def log_count do
    Repo.one!(from(log in "logs", select: fragment("COUNT(*)")))
  end

  @doc """
  Max consensus block numbers.

  If blocks are skipped and inserted out of number order, the max number is still returned

      iex> insert(:block, number: 2)
      iex> insert(:block, number: 1)
      iex> Explorer.Chain.max_consensus_block_number()
      {:ok, 2}

  Non-consensus blocks are ignored

      iex> insert(:block, number: 3, consensus: false)
      iex> insert(:block, number: 2, consensus: true)
      iex> Explorer.Chain.max_consensus_block_number()
      {:ok, 2}

  If there are no blocks, `{:error, :not_found}` is returned

      iex> Explorer.Chain.max_consensus_block_number()
      {:error, :not_found}

  """
  @spec max_consensus_block_number() :: {:ok, Block.block_number()} | {:error, :not_found}
  def max_consensus_block_number do
    Block
    |> where(consensus: true)
    |> Repo.aggregate(:max, :number)
    |> case do
      nil -> {:error, :not_found}
      number -> {:ok, number}
    end
  end

  @spec block_height() :: block_height()
  def block_height do
    query = from(block in Block, select: coalesce(max(block.number), 0), where: block.consensus == true)

    Repo.one!(query)
  end

  def last_db_block_status do
    query =
      from(block in Block,
        select: {block.number, block.timestamp},
        where: block.consensus == true,
        order_by: [desc: block.number],
        limit: 1
      )

    query
    |> Repo.one()
    |> block_status()
  end

  def last_cache_block_status do
    [
      paging_options: %PagingOptions{page_size: 1}
    ]
    |> list_blocks()
    |> List.last()
    |> case do
      %{timestamp: timestamp, number: number} ->
        block_status({number, timestamp})

      _ ->
        block_status(nil)
    end
  end

  @spec upsert_last_fetched_counter(map()) :: {:ok, LastFetchedCounter.t()} | {:error, Ecto.Changeset.t()}
  def upsert_last_fetched_counter(params) do
    changeset = LastFetchedCounter.changeset(%LastFetchedCounter{}, params)

    Repo.insert(changeset,
      on_conflict: :replace_all,
      conflict_target: [:counter_type]
    )
  end

  def get_last_fetched_counter(type) do
    query =
      from(
        last_fetched_counter in LastFetchedCounter,
        where: last_fetched_counter.counter_type == ^type,
        select: last_fetched_counter.value
      )

    Repo.one!(query) || Decimal.new(0)
  end

  defp block_status({number, timestamp}) do
    now = DateTime.utc_now()
    last_block_period = DateTime.diff(now, timestamp, :millisecond)

    if last_block_period > Application.get_env(:explorer, :healthy_blocks_period) do
      {:error, number, timestamp}
    else
      {:ok, number, timestamp}
    end
  end

  defp block_status(nil), do: {:error, :no_blocks}

  def fetch_min_missing_block_cache do
    max_block_number = BlockNumber.get_max()

    min_missing_block_number =
      "min_missing_block_number"
      |> Chain.get_last_fetched_counter()
      |> Decimal.to_integer()

    if max_block_number > 0 do
      query =
        from(b in Block,
          right_join:
            missing_range in fragment(
              """
                (SELECT b1.number
                FROM generate_series((?)::integer, (?)::integer) AS b1(number)
                WHERE NOT EXISTS
                  (SELECT 1 FROM blocks b2 WHERE b2.number=b1.number AND b2.consensus))
              """,
              ^min_missing_block_number,
              ^max_block_number
            ),
          on: b.number == missing_range.number,
          select: min(missing_range.number)
        )

      query
      |> Repo.one(timeout: :infinity) || 0
    else
      0
    end
  end

  @doc """
  Calculates the ranges of missing consensus blocks in `range`.

  When there are no blocks, the entire range is missing.

      iex> Explorer.Chain.missing_block_number_ranges(0..5)
      [0..5]

  If the block numbers from `0` to `max_block_number/0` are contiguous, then no block numbers are missing

      iex> insert(:block, number: 0)
      iex> insert(:block, number: 1)
      iex> Explorer.Chain.missing_block_number_ranges(0..1)
      []

  If there are gaps between the `first` and `last` of `range`, then the missing numbers are compacted into ranges.
  Single missing numbers become ranges with the single number as the start and end.

      iex> insert(:block, number: 0)
      iex> insert(:block, number: 2)
      iex> insert(:block, number: 5)
      iex> Explorer.Chain.missing_block_number_ranges(0..5)
      [1..1, 3..4]

  Flipping the order of `first` and `last` in the `range` flips the order that the missing ranges are returned.  This
  allows `missing_block_numbers` to be used to generate the sequence down or up from a starting block number.

      iex> insert(:block, number: 0)
      iex> insert(:block, number: 2)
      iex> insert(:block, number: 5)
      iex> Explorer.Chain.missing_block_number_ranges(5..0)
      [4..3, 1..1]

  If only non-consensus blocks exist for a number, the number still counts as missing.

      iex> insert(:block, number: 0)
      iex> insert(:block, number: 1, consensus: false)
      iex> insert(:block, number: 2)
      iex> Explorer.Chain.missing_block_number_ranges(2..0)
      [1..1]

  if range starts with non-consensus block in the middle of the chain, it returns missing numbers.

      iex> insert(:block, number: 12859383, consensus: true)
      iex> insert(:block, number: 12859384, consensus: false)
      iex> insert(:block, number: 12859386, consensus: true)
      iex> Explorer.Chain.missing_block_number_ranges(12859384..12859385)
      [12859384..12859385]

      if range starts with missing block in the middle of the chain, it returns missing numbers.

      iex> insert(:block, number: 12859383, consensus: true)
      iex> insert(:block, number: 12859386, consensus: true)
      iex> Explorer.Chain.missing_block_number_ranges(12859384..12859385)
      [12859384..12859385]

  """
  @spec missing_block_number_ranges(Range.t()) :: [Range.t()]
  def missing_block_number_ranges(range)

  def missing_block_number_ranges(range_start..range_end) do
    range_min = min(range_start, range_end)
    range_max = max(range_start, range_end)

    ordered_missing_query =
      from(b in Block,
        right_join:
          missing_range in fragment(
            """
            (
              SELECT distinct b1.number
              FROM generate_series((?)::integer, (?)::integer) AS b1(number)
              WHERE NOT EXISTS
                (SELECT 1 FROM blocks b2 WHERE b2.number=b1.number AND b2.consensus)
              ORDER BY b1.number DESC
              LIMIT 500000
            )
            """,
            ^range_min,
            ^range_max
          ),
        on: b.number == missing_range.number,
        select: missing_range.number,
        order_by: missing_range.number,
        distinct: missing_range.number
      )

    missing_blocks = Repo.all(ordered_missing_query, timeout: :infinity)

    [block_ranges, last_block_range_start, last_block_range_end] =
      missing_blocks
      |> Enum.reduce([[], nil, nil], fn block_number, [block_ranges, last_block_range_start, last_block_range_end] ->
        cond do
          !last_block_range_start ->
            [block_ranges, block_number, block_number]

          block_number == last_block_range_end + 1 ->
            [block_ranges, last_block_range_start, block_number]

          true ->
            block_ranges = block_ranges_extend(block_ranges, last_block_range_start, last_block_range_end)
            [block_ranges, block_number, block_number]
        end
      end)

    final_block_ranges =
      if last_block_range_start && last_block_range_end do
        block_ranges_extend(block_ranges, last_block_range_start, last_block_range_end)
      else
        block_ranges
      end

    ordered_block_ranges =
      final_block_ranges
      |> Enum.sort(fn %Range{first: first1, last: _}, %Range{first: first2, last: _} ->
        if range_start <= range_end do
          first1 <= first2
        else
          first1 >= first2
        end
      end)
      |> Enum.map(fn %Range{first: first, last: last} = range ->
        if range_start <= range_end do
          range
        else
          if last > first do
            %Range{first: last, last: first, step: -1}
          else
            %Range{first: last, last: first, step: 1}
          end
        end
      end)

    ordered_block_ranges
  end

  defp block_ranges_extend(block_ranges, block_range_start, block_range_end) do
    # credo:disable-for-next-line
    block_ranges ++ [Range.new(block_range_start, block_range_end)]
  end

  @doc """
  Finds consensus `t:Explorer.Chain.Block.t/0` with `number`.

  ## Options

    * `:necessity_by_association` - use to load `t:association/0` as `:required` or `:optional`.  If an association is
      `:required`, and the `t:Explorer.Chain.Block.t/0` has no associated record for that association, then the
      `t:Explorer.Chain.Block.t/0` will not be included in the page `entries`.

  """
  @spec number_to_block(Block.block_number(), [necessity_by_association_option]) ::
          {:ok, Block.t()} | {:error, :not_found}
  def number_to_block(number, options \\ []) when is_list(options) do
    necessity_by_association = Keyword.get(options, :necessity_by_association, %{})

    Block
    |> where(consensus: true, number: ^number)
    |> join_associations(necessity_by_association)
    |> Repo.one()
    |> case do
      nil -> {:error, :not_found}
      block -> {:ok, block}
    end
  end

  @spec timestamp_to_block_number(DateTime.t(), :before | :after, boolean()) ::
          {:ok, Block.block_number()} | {:error, :not_found}
  def timestamp_to_block_number(given_timestamp, closest, from_api) do
    {:ok, t} = Timex.format(given_timestamp, "%Y-%m-%d %H:%M:%S", :strftime)

    inner_query =
      from(
        block in Block,
        where: block.consensus == true,
        where:
          fragment("? <= TO_TIMESTAMP(?, 'YYYY-MM-DD HH24:MI:SS') + (1 * interval '1 minute')", block.timestamp, ^t),
        where:
          fragment("? >= TO_TIMESTAMP(?, 'YYYY-MM-DD HH24:MI:SS') - (1 * interval '1 minute')", block.timestamp, ^t)
      )

    query =
      from(
        block in subquery(inner_query),
        select: block,
        order_by:
          fragment("abs(extract(epoch from (? - TO_TIMESTAMP(?, 'YYYY-MM-DD HH24:MI:SS'))))", block.timestamp, ^t),
        limit: 1
      )

    response =
      if from_api do
        query
        |> Repo.replica().one()
      else
        query
        |> Repo.one()
      end

    response
    |> case do
      nil ->
        {:error, :not_found}

      %{:number => number, :timestamp => timestamp} ->
        block_number = get_block_number_based_on_closest(closest, timestamp, given_timestamp, number)

        {:ok, block_number}
    end
  end

  defp get_block_number_based_on_closest(closest, timestamp, given_timestamp, number) do
    case closest do
      :before ->
        if DateTime.compare(timestamp, given_timestamp) == :lt ||
             DateTime.compare(timestamp, given_timestamp) == :eq do
          number
        else
          number - 1
        end

      :after ->
        if DateTime.compare(timestamp, given_timestamp) == :lt ||
             DateTime.compare(timestamp, given_timestamp) == :eq do
          number + 1
        else
          number
        end
    end
  end

  @doc """
  Count of pending `t:Explorer.Chain.Transaction.t/0`.

  A count of all pending transactions.

      iex> insert(:transaction)
      iex> :transaction |> insert() |> with_block()
      iex> Explorer.Chain.pending_transaction_count()
      1

  """
  @spec pending_transaction_count() :: non_neg_integer()
  def pending_transaction_count do
    Transaction
    |> pending_transactions_query()
    |> Repo.aggregate(:count, :hash)
  end

  @doc """
  Returns the paged list of collated transactions that occurred recently from newest to oldest using `block_number`
  and `index`.

      iex> newest_first_transactions = 50 |> insert_list(:transaction) |> with_block() |> Enum.reverse()
      iex> oldest_seen = Enum.at(newest_first_transactions, 9)
      iex> paging_options = %Explorer.PagingOptions{page_size: 10, key: {oldest_seen.block_number, oldest_seen.index}}
      iex> recent_collated_transactions = Explorer.Chain.recent_collated_transactions(true, paging_options: paging_options)
      iex> length(recent_collated_transactions)
      10
      iex> hd(recent_collated_transactions).hash == Enum.at(newest_first_transactions, 10).hash
      true

  ## Options

    * `:necessity_by_association` - use to load `t:association/0` as `:required` or `:optional`.  If an association is
      `:required`, and the `t:Explorer.Chain.Transaction.t/0` has no associated record for that association,
      then the `t:Explorer.Chain.Transaction.t/0` will not be included in the list.
    * `:paging_options` - a `t:Explorer.PagingOptions.t/0` used to specify the `:page_size` and
      `:key` (a tuple of the lowest/oldest `{block_number, index}`) and. Results will be the transactions older than
      the `block_number` and `index` that are passed.

  """
  @spec recent_collated_transactions(true | false, [paging_options | necessity_by_association_option], [String.t()], [
          :atom
        ]) :: [
          Transaction.t()
        ]
  def recent_collated_transactions(old_ui?, options \\ [], method_id_filter \\ [], type_filter \\ [])
      when is_list(options) do
    necessity_by_association = Keyword.get(options, :necessity_by_association, %{})
    paging_options = Keyword.get(options, :paging_options, @default_paging_options)

    fetch_recent_collated_transactions(old_ui?, paging_options, necessity_by_association, method_id_filter, type_filter)
  end

  # RAP - random access pagination
  @spec recent_collated_transactions_for_rap([paging_options | necessity_by_association_option]) :: %{
          :total_transactions_count => non_neg_integer(),
          :transactions => [Transaction.t()]
        }
  def recent_collated_transactions_for_rap(options \\ []) when is_list(options) do
    necessity_by_association = Keyword.get(options, :necessity_by_association, %{})
    paging_options = Keyword.get(options, :paging_options, @default_paging_options)

    total_transactions_count = transactions_available_count()

    fetched_transactions =
      if is_nil(paging_options.key) or paging_options.page_number == 1 do
        paging_options.page_size
        |> Kernel.+(1)
        |> Transactions.take_enough()
        |> case do
          nil ->
            transactions = fetch_recent_collated_transactions_for_rap(paging_options, necessity_by_association)
            Transactions.update(transactions)
            transactions

          transactions ->
            transactions
        end
      else
        fetch_recent_collated_transactions_for_rap(paging_options, necessity_by_association)
      end

    %{total_transactions_count: total_transactions_count, transactions: fetched_transactions}
  end

  def default_page_size, do: @default_page_size

  def fetch_recent_collated_transactions_for_rap(paging_options, necessity_by_association) do
    fetch_transactions_for_rap()
    |> where([transaction], not is_nil(transaction.block_number) and not is_nil(transaction.index))
    |> handle_random_access_paging_options(paging_options)
    |> join_associations(necessity_by_association)
    |> preload([{:token_transfers, [:token, :from_address, :to_address]}])
    |> Repo.all()
  end

  defp fetch_transactions_for_rap do
    Transaction
    |> order_by([transaction], desc: transaction.block_number, desc: transaction.index)
  end

  def transactions_available_count do
    Transaction
    |> where([transaction], not is_nil(transaction.block_number) and not is_nil(transaction.index))
    |> limit(^@limit_showing_transactions)
    |> Repo.aggregate(:count, :hash)
  end

  def fetch_recent_collated_transactions(
        old_ui?,
        paging_options,
        necessity_by_association,
        method_id_filter,
        type_filter
      ) do
    paging_options
    |> fetch_transactions()
    |> where([transaction], not is_nil(transaction.block_number) and not is_nil(transaction.index))
    |> apply_filter_by_method_id_to_transactions(method_id_filter)
    |> apply_filter_by_tx_type_to_transactions(type_filter)
    |> join_associations(necessity_by_association)
    |> (&if(old_ui?, do: preload(&1, [{:token_transfers, [:token, :from_address, :to_address]}]), else: &1)).()
    |> debug("result collated query")
    |> Repo.all()
    |> (&if(old_ui?,
          do: &1,
          else: Enum.map(&1, fn tx -> preload_token_transfers(tx, @token_transfers_neccessity_by_association) end)
        )).()
  end

  @doc """
  Return the list of pending transactions that occurred recently.

      iex> 2 |> insert_list(:transaction)
      iex> :transaction |> insert() |> with_block()
      iex> 8 |> insert_list(:transaction)
      iex> recent_pending_transactions = Explorer.Chain.recent_pending_transactions()
      iex> length(recent_pending_transactions)
      10
      iex> Enum.all?(recent_pending_transactions, fn %Explorer.Chain.Transaction{block_hash: block_hash} ->
      ...>   is_nil(block_hash)
      ...> end)
      true

  ## Options

    * `:necessity_by_association` - use to load `t:association/0` as `:required` or `:optional`.  If an association is
      `:required`, and the `t:Explorer.Chain.Transaction.t/0` has no associated record for that association,
      then the `t:Explorer.Chain.Transaction.t/0` will not be included in the list.
    * `:paging_options` - a `t:Explorer.PagingOptions.t/0` used to specify the `:page_size` (defaults to
      `#{@default_paging_options.page_size}`) and `:key` (a tuple of the lowest/oldest `{inserted_at, hash}`) and.
      Results will be the transactions older than the `inserted_at` and `hash` that are passed.

  """
  @spec recent_pending_transactions([paging_options | necessity_by_association_option], true | false, [String.t()], [
          :atom
        ]) :: [Transaction.t()]
  def recent_pending_transactions(options \\ [], old_ui? \\ true, method_id_filter \\ [], type_filter \\ [])
      when is_list(options) do
    necessity_by_association = Keyword.get(options, :necessity_by_association, %{})
    paging_options = Keyword.get(options, :paging_options, @default_paging_options)

    Transaction
    |> page_pending_transaction(paging_options)
    |> limit(^paging_options.page_size)
    |> pending_transactions_query()
    |> apply_filter_by_method_id_to_transactions(method_id_filter)
    |> apply_filter_by_tx_type_to_transactions(type_filter)
    |> order_by([transaction], desc: transaction.inserted_at, desc: transaction.hash)
    |> join_associations(necessity_by_association)
    |> (&if(old_ui?, do: preload(&1, [{:token_transfers, [:token, :from_address, :to_address]}]), else: &1)).()
    |> debug("result pendging query")
    |> Repo.all()
    |> (&if(old_ui?,
          do: &1,
          else: Enum.map(&1, fn tx -> preload_token_transfers(tx, @token_transfers_neccessity_by_association) end)
        )).()
  end

  def pending_transactions_query(query) do
    from(transaction in query,
      where: is_nil(transaction.block_hash) and (is_nil(transaction.error) or transaction.error != "dropped/replaced")
    )
  end

  def pending_transactions_list do
    query =
      from(transaction in Transaction,
        where: is_nil(transaction.block_hash) and (is_nil(transaction.error) or transaction.error != "dropped/replaced")
      )

    query
    |> Repo.all(timeout: :infinity)
  end

  @doc """
  The `string` must start with `0x`, then is converted to an integer and then to `t:Explorer.Chain.Hash.Address.t/0`.

      iex> Explorer.Chain.string_to_address_hash("0x5aAeb6053F3E94C9b9A09f33669435E7Ef1BeAed")
      {
        :ok,
        %Explorer.Chain.Hash{
          byte_count: 20,
          bytes: <<90, 174, 182, 5, 63, 62, 148, 201, 185, 160, 159, 51, 102, 148, 53,
            231, 239, 27, 234, 237>>
        }
      }

      iex> Explorer.Chain.string_to_address_hash("0x5aaeb6053f3e94c9b9a09f33669435e7ef1beaed")
      {
        :ok,
        %Explorer.Chain.Hash{
          byte_count: 20,
          bytes: <<90, 174, 182, 5, 63, 62, 148, 201, 185, 160, 159, 51, 102, 148, 53,
            231, 239, 27, 234, 237>>
        }
      }

      iex> Base.encode16(<<90, 174, 182, 5, 63, 62, 148, 201, 185, 160, 159, 51, 102, 148, 53, 231, 239, 27, 234, 237>>, case: :lower)
      "5aaeb6053f3e94c9b9a09f33669435e7ef1beaed"

  `String.t` format must always have 40 hexadecimal digits after the `0x` base prefix.

      iex> Explorer.Chain.string_to_address_hash("0x0")
      :error

  """
  @spec string_to_address_hash(String.t()) :: {:ok, Hash.Address.t()} | :error
  def string_to_address_hash(string) when is_binary(string) do
    Hash.Address.cast(string)
  end

  def string_to_address_hash(_), do: :error

  @doc """
  The `string` must start with `0x`, then is converted to an integer and then to `t:Explorer.Chain.Hash.t/0`.

      iex> Explorer.Chain.string_to_block_hash(
      ...>   "0x9fc76417374aa880d4449a1f7f31ec597f00b1f6f3dd2d66f4c9c6c445836d8b"
      ...> )
      {
        :ok,
        %Explorer.Chain.Hash{
          byte_count: 32,
          bytes: <<0x9fc76417374aa880d4449a1f7f31ec597f00b1f6f3dd2d66f4c9c6c445836d8b :: big-integer-size(32)-unit(8)>>
        }
      }

  `String.t` format must always have 64 hexadecimal digits after the `0x` base prefix.

      iex> Explorer.Chain.string_to_block_hash("0x0")
      :error

  """
  @spec string_to_block_hash(String.t()) :: {:ok, Hash.t()} | :error
  def string_to_block_hash(string) when is_binary(string) do
    Hash.Full.cast(string)
  end

  def string_to_block_hash(_), do: :error

  @doc """
  The `string` must start with `0x`, then is converted to an integer and then to `t:Explorer.Chain.Hash.t/0`.

      iex> Explorer.Chain.string_to_transaction_hash(
      ...>  "0x9fc76417374aa880d4449a1f7f31ec597f00b1f6f3dd2d66f4c9c6c445836d8b"
      ...> )
      {
        :ok,
        %Explorer.Chain.Hash{
          byte_count: 32,
          bytes: <<0x9fc76417374aa880d4449a1f7f31ec597f00b1f6f3dd2d66f4c9c6c445836d8b :: big-integer-size(32)-unit(8)>>
        }
      }

  `String.t` format must always have 64 hexadecimal digits after the `0x` base prefix.

      iex> Explorer.Chain.string_to_transaction_hash("0x0")
      :error

  """
  @spec string_to_transaction_hash(String.t()) :: {:ok, Hash.t()} | :error
  def string_to_transaction_hash(string) when is_binary(string) do
    Hash.Full.cast(string)
  end

  def string_to_transaction_hash(_), do: :error

  @doc """
  `t:Explorer.Chain.InternalTransaction/0`s in `t:Explorer.Chain.Transaction.t/0` with `hash`.

  ## Options

    * `:necessity_by_association` - use to load `t:association/0` as `:required` or `:optional`.  If an association is
      `:required`, and the `t:Explorer.Chain.InternalTransaction.t/0` has no associated record for that association,
      then the `t:Explorer.Chain.InternalTransaction.t/0` will not be included in the list.
    * `:paging_options` - a `t:Explorer.PagingOptions.t/0` used to specify the `:page_size` and
      `:key` (a tuple of the lowest/oldest `{index}`). Results will be the internal transactions older than
      the `index` that is passed.

  """

  @spec all_transaction_to_internal_transactions(Hash.Full.t(), [paging_options | necessity_by_association_option]) :: [
          InternalTransaction.t()
        ]
  def all_transaction_to_internal_transactions(hash, options \\ []) when is_list(options) do
    necessity_by_association = Keyword.get(options, :necessity_by_association, %{})
    paging_options = Keyword.get(options, :paging_options, @default_paging_options)

    InternalTransaction
    |> for_parent_transaction(hash)
    |> join_associations(necessity_by_association)
    |> InternalTransaction.where_nonpending_block()
    |> page_internal_transaction(paging_options)
    |> limit(^paging_options.page_size)
    |> order_by([internal_transaction], asc: internal_transaction.index)
    |> preload(:transaction)
    |> Repo.all()
  end

  @spec transaction_to_internal_transactions(Hash.Full.t(), [paging_options | necessity_by_association_option]) :: [
          InternalTransaction.t()
        ]
  def transaction_to_internal_transactions(hash, options \\ []) when is_list(options) do
    necessity_by_association = Keyword.get(options, :necessity_by_association, %{})
    paging_options = Keyword.get(options, :paging_options, @default_paging_options)

    InternalTransaction
    |> for_parent_transaction(hash)
    |> join_associations(necessity_by_association)
    |> where_transaction_has_multiple_internal_transactions()
    |> InternalTransaction.where_is_different_from_parent_transaction()
    |> InternalTransaction.where_nonpending_block()
    |> page_internal_transaction(paging_options)
    |> limit(^paging_options.page_size)
    |> order_by([internal_transaction], asc: internal_transaction.index)
    |> preload(:transaction)
    |> Repo.all()
  end

  @doc """
  Finds all `t:Explorer.Chain.Log.t/0`s for `t:Explorer.Chain.Transaction.t/0`.

  ## Options

    * `:necessity_by_association` - use to load `t:association/0` as `:required` or `:optional`.  If an association is
      `:required`, and the `t:Explorer.Chain.Log.t/0` has no associated record for that association, then the
      `t:Explorer.Chain.Log.t/0` will not be included in the page `entries`.
    * `:paging_options` - a `t:Explorer.PagingOptions.t/0` used to specify the `:page_size` and
      `:key` (a tuple of the lowest/oldest `{index}`). Results will be the transactions older than
      the `index` that are passed.

  """
  @spec transaction_to_logs(Hash.Full.t(), boolean(), [paging_options | necessity_by_association_option]) :: [Log.t()]
  def transaction_to_logs(transaction_hash, from_api, options \\ []) when is_list(options) do
    necessity_by_association = Keyword.get(options, :necessity_by_association, %{})
    paging_options = Keyword.get(options, :paging_options, @default_paging_options)

    log_with_transactions =
      from(log in Log,
        inner_join: transaction in Transaction,
        on:
          transaction.block_hash == log.block_hash and transaction.block_number == log.block_number and
            transaction.hash == log.transaction_hash
      )

    query =
      log_with_transactions
      |> where([_, transaction], transaction.hash == ^transaction_hash)
      |> page_logs(paging_options)
      |> limit(^paging_options.page_size)
      |> order_by([log], asc: log.index)
      |> join_associations(necessity_by_association)

    if from_api do
      query
      |> Repo.replica().all()
    else
      query
      |> Repo.all()
    end
  end

  @doc """
  Finds all `t:Explorer.Chain.TokenTransfer.t/0`s for `t:Explorer.Chain.Transaction.t/0`.

  ## Options

    * `:necessity_by_association` - use to load `t:association/0` as `:required` or `:optional`.  If an association is
      `:required`, and the `t:Explorer.Chain.TokenTransfer.t/0` has no associated record for that association, then the
      `t:Explorer.Chain.TokenTransfer.t/0` will not be included in the page `entries`.
    * `:paging_options` - a `t:Explorer.PagingOptions.t/0` used to specify the `:page_size` and
      `:key` (in the form of `%{"inserted_at" => inserted_at}`). Results will be the transactions older than
      the `index` that are passed.

  """
  @spec transaction_to_token_transfers(Hash.Full.t(), [paging_options | necessity_by_association_option]) :: [
          TokenTransfer.t()
        ]
  def transaction_to_token_transfers(transaction_hash, options \\ []) when is_list(options) do
    necessity_by_association = Keyword.get(options, :necessity_by_association, %{})
    paging_options = options |> Keyword.get(:paging_options, @default_paging_options) |> Map.put(:asc_order, true)

    TokenTransfer
    |> join(:inner, [token_transfer], transaction in assoc(token_transfer, :transaction))
    |> where(
      [token_transfer, transaction],
      transaction.hash == ^transaction_hash and token_transfer.block_hash == transaction.block_hash and
        token_transfer.block_number == transaction.block_number
    )
    |> TokenTransfer.page_token_transfer(paging_options)
    |> limit(^paging_options.page_size)
    |> order_by([token_transfer], asc: token_transfer.log_index)
    |> join_associations(necessity_by_association)
    |> Repo.all()
  end

  @doc """
  Converts `transaction` to the status of the `t:Explorer.Chain.Transaction.t/0` whether pending or collated.

  ## Returns

    * `:pending` - the transaction has not be confirmed in a block yet.
    * `:awaiting_internal_transactions` - the transaction happened in a pre-Byzantium block or on a chain like Ethereum
      Classic (ETC) that never adopted [EIP-658](https://github.com/Arachnid/EIPs/blob/master/EIPS/eip-658.md), which
      add transaction status to transaction receipts, so the status can only be derived whether the first internal
      transaction has an error.
    * `:success` - the transaction has been confirmed in a block
    * `{:error, :awaiting_internal_transactions}` - the transactions happened post-Byzantium, but the error message
       requires the internal transactions.
    * `{:error, reason}` - the transaction failed due to `reason` in its first internal transaction.

  """
  @spec transaction_to_status(Transaction.t()) ::
          :pending
          | :awaiting_internal_transactions
          | :success
          | {:error, :awaiting_internal_transactions}
          | {:error, reason :: String.t()}
  def transaction_to_status(%Transaction{error: "dropped/replaced"}), do: {:error, "dropped/replaced"}
  def transaction_to_status(%Transaction{block_hash: nil, status: nil}), do: :pending
  def transaction_to_status(%Transaction{status: nil}), do: :awaiting_internal_transactions
  def transaction_to_status(%Transaction{status: :ok}), do: :success

  def transaction_to_status(%Transaction{status: :error, error: nil}),
    do: {:error, :awaiting_internal_transactions}

  def transaction_to_status(%Transaction{status: :error, error: error}) when is_binary(error), do: {:error, error}

  def transaction_to_revert_reason(transaction) do
    %Transaction{revert_reason: revert_reason} = transaction

    if revert_reason == nil do
      fetch_tx_revert_reason(transaction)
    else
      revert_reason
    end
  end

  def fetch_tx_revert_reason(
        %Transaction{
          block_number: block_number,
          to_address_hash: to_address_hash,
          from_address_hash: from_address_hash,
          input: data,
          gas: gas,
          gas_price: gas_price,
          value: value
        } = transaction
      ) do
    json_rpc_named_arguments = Application.get_env(:explorer, :json_rpc_named_arguments)

    gas_hex =
      if gas do
        gas_hex_without_prefix =
          gas
          |> Decimal.to_integer()
          |> Integer.to_string(16)
          |> String.downcase()

        "0x" <> gas_hex_without_prefix
      else
        "0x0"
      end

    req =
      EthereumJSONRPCTransaction.eth_call_request(
        0,
        block_number,
        data,
        to_address_hash,
        from_address_hash,
        gas_hex,
        Wei.hex_format(gas_price),
        Wei.hex_format(value)
      )

    revert_reason =
      case EthereumJSONRPC.json_rpc(req, json_rpc_named_arguments) do
        {:error, %{data: data}} ->
          data

        {:error, %{message: message}} ->
          message

        _ ->
          ""
      end

    formatted_revert_reason =
      revert_reason |> format_revert_reason_message() |> (&if(String.valid?(&1), do: &1, else: revert_reason)).()

    if byte_size(formatted_revert_reason) > 0 do
      transaction
      |> Changeset.change(%{revert_reason: formatted_revert_reason})
      |> Repo.update()
    end

    formatted_revert_reason
  end

  def format_revert_reason_message(revert_reason) do
    case revert_reason do
      @revert_msg_prefix_1 <> rest ->
        rest

      @revert_msg_prefix_2 <> rest ->
        rest

      @revert_msg_prefix_3 <> rest ->
        extract_revert_reason_message_wrapper(rest)

      @revert_msg_prefix_4 <> rest ->
        extract_revert_reason_message_wrapper(rest)

      @revert_msg_prefix_5 <> rest ->
        extract_revert_reason_message_wrapper(rest)

      revert_reason_full ->
        revert_reason_full
    end
  end

  defp extract_revert_reason_message_wrapper(revert_reason_message) do
    case revert_reason_message do
      "0x" <> hex ->
        extract_revert_reason_message(hex)

      _ ->
        revert_reason_message
    end
  end

  defp extract_revert_reason_message(hex) do
    case hex do
      @revert_error_method_id <> msg_with_offset ->
        [msg] =
          msg_with_offset
          |> Base.decode16!(case: :mixed)
          |> TypeDecoder.decode_raw([:string])

        msg

      _ ->
        hex
    end
  end

  @doc """
  The `t:Explorer.Chain.Transaction.t/0` or `t:Explorer.Chain.InternalTransaction.t/0` `value` of the `transaction` in
  `unit`.
  """
  @spec value(InternalTransaction.t(), :wei) :: Wei.wei()
  @spec value(InternalTransaction.t(), :gwei) :: Wei.gwei()
  @spec value(InternalTransaction.t(), :ether) :: Wei.ether()
  @spec value(Transaction.t(), :wei) :: Wei.wei()
  @spec value(Transaction.t(), :gwei) :: Wei.gwei()
  @spec value(Transaction.t(), :ether) :: Wei.ether()
  def value(%type{value: value}, unit) when type in [InternalTransaction, Transaction] do
    Wei.to(value, unit)
  end

  def smart_contract_bytecode(address_hash) do
    query =
      from(
        address in Address,
        where: address.hash == ^address_hash,
        select: address.contract_code
      )

    query
    |> Repo.one()
    |> Data.to_string()
  end

  def smart_contract_creation_tx_bytecode(address_hash) do
    creation_tx_query =
      from(
        tx in Transaction,
        left_join: a in Address,
        on: tx.created_contract_address_hash == a.hash,
        where: tx.created_contract_address_hash == ^address_hash,
        where: tx.status == ^1,
        select: %{init: tx.input, created_contract_code: a.contract_code}
      )

    tx_input =
      creation_tx_query
      |> Repo.one()

    if tx_input do
      with %{init: input, created_contract_code: created_contract_code} <- tx_input do
        %{init: Data.to_string(input), created_contract_code: Data.to_string(created_contract_code)}
      end
    else
      creation_int_tx_query =
        from(
          itx in InternalTransaction,
          join: t in assoc(itx, :transaction),
          where: itx.created_contract_address_hash == ^address_hash,
          where: t.status == ^1,
          select: %{init: itx.init, created_contract_code: itx.created_contract_code}
        )

      res = creation_int_tx_query |> Repo.one()

      case res do
        %{init: init, created_contract_code: created_contract_code} ->
          init_str = Data.to_string(init)
          created_contract_code_str = Data.to_string(created_contract_code)
          %{init: init_str, created_contract_code: created_contract_code_str}

        _ ->
          nil
      end
    end
  end

  @doc """
  Checks if an address is a contract
  """
  @spec contract_address?(String.t(), non_neg_integer(), Keyword.t()) :: boolean() | :json_rpc_error
  def contract_address?(address_hash, block_number, json_rpc_named_arguments \\ []) do
    {:ok, binary_hash} = Explorer.Chain.Hash.Address.cast(address_hash)

    query =
      from(
        address in Address,
        where: address.hash == ^binary_hash
      )

    address = Repo.one(query)

    cond do
      is_nil(address) ->
        block_quantity = integer_to_quantity(block_number)

        case EthereumJSONRPC.fetch_codes(
               [%{block_quantity: block_quantity, address: address_hash}],
               json_rpc_named_arguments
             ) do
          {:ok, %EthereumJSONRPC.FetchedCodes{params_list: fetched_codes}} ->
            result = List.first(fetched_codes)

            result && !(is_nil(result[:code]) || result[:code] == "" || result[:code] == "0x")

          _ ->
            :json_rpc_error
        end

      is_nil(address.contract_code) ->
        false

      true ->
        true
    end
  end

  @doc """
  Fetches contract creation input data.
  """
  @spec contract_creation_input_data(String.t()) :: nil | String.t()
  def contract_creation_input_data(address_hash) do
    query =
      from(
        address in Address,
        where: address.hash == ^address_hash,
        preload: [:contracts_creation_internal_transaction, :contracts_creation_transaction]
      )

    contract_address = Repo.one(query)

    contract_creation_input_data_from_address(contract_address)
  end

  # credo:disable-for-next-line /Complexity/
  defp contract_creation_input_data_from_address(address) do
    internal_transaction = address && address.contracts_creation_internal_transaction
    transaction = address && address.contracts_creation_transaction

    cond do
      is_nil(address) ->
        ""

      internal_transaction && internal_transaction.input ->
        Data.to_string(internal_transaction.input)

      internal_transaction && internal_transaction.init ->
        Data.to_string(internal_transaction.init)

      transaction && transaction.input ->
        Data.to_string(transaction.input)

      is_nil(transaction) && is_nil(internal_transaction) &&
          not is_nil(address.contract_code) ->
        %Explorer.Chain.Data{bytes: bytes} = address.contract_code
        Base.encode16(bytes, case: :lower)

      true ->
        ""
    end
  end

  @doc """
  Inserts a `t:SmartContract.t/0`.

  As part of inserting a new smart contract, an additional record is inserted for
  naming the address for reference.
  """
  @spec create_smart_contract(map()) :: {:ok, SmartContract.t()} | {:error, Ecto.Changeset.t()}
  def create_smart_contract(attrs \\ %{}, external_libraries \\ [], secondary_sources \\ []) do
    new_contract = %SmartContract{}

    attrs =
      attrs
      |> Helper.add_contract_code_md5()

    smart_contract_changeset =
      new_contract
      |> SmartContract.changeset(attrs)
      |> Changeset.put_change(:external_libraries, external_libraries)

    new_contract_additional_source = %SmartContractAdditionalSource{}

    smart_contract_additional_sources_changesets =
      if secondary_sources do
        secondary_sources
        |> Enum.map(fn changeset ->
          new_contract_additional_source
          |> SmartContractAdditionalSource.changeset(changeset)
        end)
      else
        []
      end

    address_hash = Changeset.get_field(smart_contract_changeset, :address_hash)

    # Enforce ShareLocks tables order (see docs: sharelocks.md)
    insert_contract_query =
      Multi.new()
      |> Multi.run(:set_address_verified, fn repo, _ -> set_address_verified(repo, address_hash) end)
      |> Multi.run(:clear_primary_address_names, fn repo, _ -> clear_primary_address_names(repo, address_hash) end)
      |> Multi.insert(:smart_contract, smart_contract_changeset)

    insert_contract_query_with_additional_sources =
      smart_contract_additional_sources_changesets
      |> Enum.with_index()
      |> Enum.reduce(insert_contract_query, fn {changeset, index}, multi ->
        Multi.insert(multi, "smart_contract_additional_source_#{Integer.to_string(index)}", changeset)
      end)

    insert_result =
      insert_contract_query_with_additional_sources
      |> Repo.transaction()

    create_address_name(Repo, Changeset.get_field(smart_contract_changeset, :name), address_hash)

    case insert_result do
      {:ok, %{smart_contract: smart_contract}} ->
        {:ok, smart_contract}

      {:error, :smart_contract, changeset, _} ->
        {:error, changeset}

      {:error, :set_address_verified, message, _} ->
        {:error, message}
    end
  end

  @doc """
  Updates a `t:SmartContract.t/0`.

  Has the similar logic as create_smart_contract/1.
  Used in cases when you need to update row in DB contains SmartContract, e.g. in case of changing
  status `partially verified` to `fully verified` (re-verify).
  """
  @spec update_smart_contract(map()) :: {:ok, SmartContract.t()} | {:error, Ecto.Changeset.t()}
  def update_smart_contract(attrs \\ %{}, external_libraries \\ [], secondary_sources \\ []) do
    address_hash = Map.get(attrs, :address_hash)

    query =
      from(
        smart_contract in SmartContract,
        where: smart_contract.address_hash == ^address_hash
      )

    query_sources =
      from(
        source in SmartContractAdditionalSource,
        where: source.address_hash == ^address_hash
      )

    _delete_sources = Repo.delete_all(query_sources)

    smart_contract = Repo.one(query)

    smart_contract_changeset =
      smart_contract
      |> SmartContract.changeset(attrs)
      |> Changeset.put_change(:external_libraries, external_libraries)

    new_contract_additional_source = %SmartContractAdditionalSource{}

    smart_contract_additional_sources_changesets =
      if secondary_sources do
        secondary_sources
        |> Enum.map(fn changeset ->
          new_contract_additional_source
          |> SmartContractAdditionalSource.changeset(changeset)
        end)
      else
        []
      end

    # Enforce ShareLocks tables order (see docs: sharelocks.md)
    insert_contract_query =
      Multi.new()
      |> Multi.update(:smart_contract, smart_contract_changeset)

    insert_contract_query_with_additional_sources =
      smart_contract_additional_sources_changesets
      |> Enum.with_index()
      |> Enum.reduce(insert_contract_query, fn {changeset, index}, multi ->
        Multi.insert(multi, "smart_contract_additional_source_#{Integer.to_string(index)}", changeset)
      end)

    insert_result =
      insert_contract_query_with_additional_sources
      |> Repo.transaction()

    case insert_result do
      {:ok, %{smart_contract: smart_contract}} ->
        {:ok, smart_contract}

      {:error, :smart_contract, changeset, _} ->
        {:error, changeset}

      {:error, :set_address_verified, message, _} ->
        {:error, message}
    end
  end

  defp set_address_verified(repo, address_hash) do
    query =
      from(
        address in Address,
        where: address.hash == ^address_hash
      )

    case repo.update_all(query, set: [verified: true]) do
      {1, _} -> {:ok, []}
      _ -> {:error, "There was an error annotating that the address has been verified."}
    end
  end

  defp set_address_decompiled(repo, address_hash) do
    query =
      from(
        address in Address,
        where: address.hash == ^address_hash
      )

    case repo.update_all(query, set: [decompiled: true]) do
      {1, _} -> {:ok, []}
      _ -> {:error, "There was an error annotating that the address has been decompiled."}
    end
  end

  defp clear_primary_address_names(repo, address_hash) do
    query =
      from(
        address_name in Address.Name,
        where: address_name.address_hash == ^address_hash,
        # Enforce Name ShareLocks order (see docs: sharelocks.md)
        order_by: [asc: :address_hash, asc: :name],
        lock: "FOR UPDATE"
      )

    repo.update_all(
      from(n in Address.Name, join: s in subquery(query), on: n.address_hash == s.address_hash and n.name == s.name),
      set: [primary: false]
    )

    {:ok, []}
  end

  defp create_address_name(repo, name, address_hash) do
    params = %{
      address_hash: address_hash,
      name: name,
      primary: true
    }

    %Address.Name{}
    |> Address.Name.changeset(params)
    |> repo.insert(on_conflict: :nothing, conflict_target: [:address_hash, :name])
  end

  @doc """
  Finds metadata for verification of a contract from verified twins: contracts with the same bytecode
  which were verified previously, returns a single t:SmartContract.t/0
  """
  def get_address_verified_twin_contract(hash) when is_binary(hash) do
    case string_to_address_hash(hash) do
      {:ok, address_hash} -> get_address_verified_twin_contract(address_hash)
      _ -> %{:verified_contract => nil, :additional_sources => nil}
    end
  end

  def get_address_verified_twin_contract(%Explorer.Chain.Hash{} = address_hash) do
    with target_address <- Repo.get(Address, address_hash),
         false <- is_nil(target_address),
         %{contract_code: %Chain.Data{bytes: contract_code_bytes}} <- target_address do
      target_address_hash = target_address.hash

      contract_code_md5 = Helper.contract_code_md5(contract_code_bytes)

      verified_contract_twin_query =
        from(
          smart_contract in SmartContract,
          where: smart_contract.contract_code_md5 == ^contract_code_md5,
          where: smart_contract.address_hash != ^target_address_hash,
          select: smart_contract,
          limit: 1
        )

      verified_contract_twin =
        verified_contract_twin_query
        |> Repo.one(timeout: 10_000)

      verified_contract_twin_additional_sources = get_contract_additional_sources(verified_contract_twin)

      %{
        :verified_contract => verified_contract_twin,
        :additional_sources => verified_contract_twin_additional_sources
      }
    else
      _ ->
        %{:verified_contract => nil, :additional_sources => nil}
    end
  end

  defp get_contract_additional_sources(verified_contract_twin) do
    if verified_contract_twin do
      verified_contract_twin_additional_sources_query =
        from(
          s in SmartContractAdditionalSource,
          where: s.address_hash == ^verified_contract_twin.address_hash
        )

      verified_contract_twin_additional_sources_query
      |> Repo.all()
    else
      []
    end
  end

  def get_minimal_proxy_template(address_hash) do
    minimal_proxy_template =
      case Repo.get(Address, address_hash) do
        nil ->
          nil

        target_address ->
          contract_code = target_address.contract_code

          case contract_code do
            %Chain.Data{bytes: contract_code_bytes} ->
              contract_bytecode = Base.encode16(contract_code_bytes, case: :lower)

              get_minimal_proxy_from_template_code(contract_bytecode)

            _ ->
              nil
          end
      end

    minimal_proxy_template
  end

  defp get_minimal_proxy_from_template_code(contract_bytecode) do
    case contract_bytecode do
      "363d3d373d3d3d363d73" <> <<template_address::binary-size(40)>> <> _ ->
        template_address = "0x" <> template_address

        query =
          from(
            smart_contract in SmartContract,
            where: smart_contract.address_hash == ^template_address,
            select: smart_contract
          )

        template =
          query
          |> Repo.one(timeout: 10_000)

        template

      _ ->
        nil
    end
  end

  @spec address_hash_to_smart_contract(Hash.Address.t()) :: SmartContract.t() | nil
  def address_hash_to_smart_contract(address_hash) do
    query =
      from(
        smart_contract in SmartContract,
        where: smart_contract.address_hash == ^address_hash
      )

    current_smart_contract = Repo.one(query)

    if current_smart_contract do
      current_smart_contract
    else
      address_verified_twin_contract =
        Chain.get_minimal_proxy_template(address_hash) ||
          Chain.get_address_verified_twin_contract(address_hash).verified_contract

      if address_verified_twin_contract do
        Map.put(address_verified_twin_contract, :address_hash, address_hash)
      else
        current_smart_contract
      end
    end
  end

  def smart_contract_fully_verified?(address_hash_str) when is_binary(address_hash_str) do
    case string_to_address_hash(address_hash_str) do
      {:ok, address_hash} ->
        check_fully_verified(address_hash)

      _ ->
        false
    end
  end

  def smart_contract_fully_verified?(address_hash) do
    check_fully_verified(address_hash)
  end

  defp check_fully_verified(address_hash) do
    query =
      from(
        smart_contract in SmartContract,
        where: smart_contract.address_hash == ^address_hash
      )

    result = Repo.one(query)

    if result, do: !result.partially_verified, else: false
  end

  def smart_contract_verified?(address_hash_str) when is_binary(address_hash_str) do
    case string_to_address_hash(address_hash_str) do
      {:ok, address_hash} ->
        check_verified(address_hash)

      _ ->
        false
    end
  end

  def smart_contract_verified?(address_hash) do
    check_verified(address_hash)
  end

  defp check_verified(address_hash) do
    query =
      from(
        smart_contract in SmartContract,
        where: smart_contract.address_hash == ^address_hash
      )

    if Repo.one(query), do: true, else: false
  end

  defp fetch_transactions(paging_options \\ nil, from_block \\ nil, to_block \\ nil) do
    Transaction
    |> order_by([transaction], desc: transaction.block_number, desc: transaction.index)
    |> where_block_number_in_period(from_block, to_block)
    |> handle_paging_options(paging_options)
  end

  defp fetch_transactions_in_ascending_order_by_index(paging_options) do
    Transaction
    |> order_by([transaction], desc: transaction.block_number, asc: transaction.index)
    |> handle_paging_options(paging_options)
  end

  defp for_parent_transaction(query, %Hash{byte_count: unquote(Hash.Full.byte_count())} = hash) do
    from(
      child in query,
      inner_join: transaction in assoc(child, :transaction),
      where: transaction.hash == ^hash
    )
  end

  defp handle_paging_options(query, nil), do: query

  defp handle_paging_options(query, %PagingOptions{key: nil, page_size: nil}), do: query

  defp handle_paging_options(query, paging_options) do
    query
    |> page_transaction(paging_options)
    |> limit(^paging_options.page_size)
  end

  defp handle_verified_contracts_paging_options(query, nil), do: query

  defp handle_verified_contracts_paging_options(query, paging_options) do
    query
    |> page_verified_contracts(paging_options)
    |> limit(^paging_options.page_size)
  end

  defp handle_token_transfer_paging_options(query, nil), do: query

  defp handle_token_transfer_paging_options(query, paging_options) do
    query
    |> TokenTransfer.page_token_transfer(paging_options)
    |> limit(^paging_options.page_size)
  end

  defp handle_random_access_paging_options(query, empty_options) when empty_options in [nil, [], %{}],
    do: limit(query, ^(@default_page_size + 1))

  defp handle_random_access_paging_options(query, paging_options) do
    query
    |> (&if(paging_options |> Map.get(:page_number, 1) |> proccess_page_number() == 1,
          do: &1,
          else: page_transaction(&1, paging_options)
        )).()
    |> handle_page(paging_options)
  end

  defp handle_page(query, paging_options) do
    page_number = paging_options |> Map.get(:page_number, 1) |> proccess_page_number()
    page_size = Map.get(paging_options, :page_size, @default_page_size)

    cond do
      page_in_bounds?(page_number, page_size) && page_number == 1 ->
        query
        |> limit(^(page_size + 1))

      page_in_bounds?(page_number, page_size) ->
        query
        |> limit(^page_size)
        |> offset(^((page_number - 2) * page_size))

      true ->
        query
        |> limit(^(@default_page_size + 1))
    end
  end

  defp proccess_page_number(number) when number < 1, do: 1

  defp proccess_page_number(number), do: number

  defp page_in_bounds?(page_number, page_size),
    do: page_size <= @limit_showing_transactions && @limit_showing_transactions - page_number * page_size >= 0

  def limit_showing_transactions, do: @limit_showing_transactions

  defp join_association(query, [{association, nested_preload}], necessity)
       when is_atom(association) and is_atom(nested_preload) do
    case necessity do
      :optional ->
        preload(query, [{^association, ^nested_preload}])

      :required ->
        from(q in query,
          inner_join: a in assoc(q, ^association),
          left_join: b in assoc(a, ^nested_preload),
          preload: [{^association, {a, [{^nested_preload, b}]}}]
        )
    end
  end

  defp join_association(query, association, necessity) when is_atom(association) do
    case necessity do
      :optional ->
        preload(query, ^association)

      :required ->
        from(q in query, inner_join: a in assoc(q, ^association), preload: [{^association, a}])
    end
  end

  defp join_association(query, association, necessity) do
    case necessity do
      :optional ->
        preload(query, ^association)

      :required ->
        from(q in query, inner_join: a in assoc(q, ^association), preload: [{^association, a}])
    end
  end

  defp join_associations(query, necessity_by_association) when is_map(necessity_by_association) do
    Enum.reduce(necessity_by_association, query, fn {association, join}, acc_query ->
      join_association(acc_query, association, join)
    end)
  end

  defp page_addresses(query, %PagingOptions{key: nil}), do: query

  defp page_addresses(query, %PagingOptions{key: {coin_balance, hash}}) do
    from(address in query,
      where:
        (address.fetched_coin_balance == ^coin_balance and address.hash > ^hash) or
          address.fetched_coin_balance < ^coin_balance
    )
  end

  defp page_tokens(query, %PagingOptions{key: nil}), do: query

  defp page_tokens(query, %PagingOptions{key: {holder_count, token_name}}) do
    from(token in query,
      where:
        (token.holder_count == ^holder_count and token.name > ^token_name) or
          token.holder_count < ^holder_count
    )
  end

  defp page_gas_usage(query, %PagingOptions{key: nil}), do: query

  defp page_gas_usage(query, %PagingOptions{key: {total_gas, _}}) do
    from(tx in query,
      where: tx.total_gas < ^total_gas
    )
  end

  defp page_blocks(query, %PagingOptions{key: nil}), do: query

  defp page_blocks(query, %PagingOptions{key: {block_number}}) do
    where(query, [block], block.number < ^block_number)
  end

  defp page_coin_balances(query, %PagingOptions{key: nil}), do: query

  defp page_coin_balances(query, %PagingOptions{key: {block_number}}) do
    where(query, [coin_balance], coin_balance.block_number < ^block_number)
  end

  defp page_internal_transaction(_, _, _ \\ %{index_int_tx_desc_order: false})

  defp page_internal_transaction(query, %PagingOptions{key: nil}, _), do: query

  defp page_internal_transaction(query, %PagingOptions{key: {block_number, transaction_index, index}}, %{
         index_int_tx_desc_order: desc
       }) do
    hardcoded_where_for_page_int_tx(query, block_number, transaction_index, index, desc)
  end

  defp page_internal_transaction(query, %PagingOptions{key: {index}}, %{index_int_tx_desc_order: desc}) do
    if desc do
      where(query, [internal_transaction], internal_transaction.index < ^index)
    else
      where(query, [internal_transaction], internal_transaction.index > ^index)
    end
  end

  defp hardcoded_where_for_page_int_tx(query, block_number, transaction_index, index, false),
    do:
      where(
        query,
        [internal_transaction],
        internal_transaction.block_number < ^block_number or
          (internal_transaction.block_number == ^block_number and
             internal_transaction.transaction_index < ^transaction_index) or
          (internal_transaction.block_number == ^block_number and
             internal_transaction.transaction_index == ^transaction_index and internal_transaction.index > ^index)
      )

  defp hardcoded_where_for_page_int_tx(query, block_number, transaction_index, index, true),
    do:
      where(
        query,
        [internal_transaction],
        internal_transaction.block_number < ^block_number or
          (internal_transaction.block_number == ^block_number and
             internal_transaction.transaction_index < ^transaction_index) or
          (internal_transaction.block_number == ^block_number and
             internal_transaction.transaction_index == ^transaction_index and internal_transaction.index < ^index)
      )

  defp page_logs(query, %PagingOptions{key: nil}), do: query

  defp page_logs(query, %PagingOptions{key: {index}}) do
    where(query, [log], log.index > ^index)
  end

  defp page_pending_transaction(query, %PagingOptions{key: nil}), do: query

  defp page_pending_transaction(query, %PagingOptions{key: {inserted_at, hash}}) do
    where(
      query,
      [transaction],
      transaction.inserted_at < ^inserted_at or (transaction.inserted_at == ^inserted_at and transaction.hash < ^hash)
    )
  end

  defp page_transaction(query, %PagingOptions{key: nil}), do: query

  defp page_transaction(query, %PagingOptions{is_pending_tx: true} = options),
    do: page_pending_transaction(query, options)

  defp page_transaction(query, %PagingOptions{key: {block_number, index}, is_index_in_asc_order: true}) do
    where(
      query,
      [transaction],
      transaction.block_number < ^block_number or
        (transaction.block_number == ^block_number and transaction.index > ^index)
    )
  end

  defp page_transaction(query, %PagingOptions{key: {block_number, index}}) do
    where(
      query,
      [transaction],
      transaction.block_number < ^block_number or
        (transaction.block_number == ^block_number and transaction.index < ^index)
    )
  end

  defp page_transaction(query, %PagingOptions{key: {index}}) do
    where(query, [transaction], transaction.index < ^index)
  end

  defp page_search_results(query, %PagingOptions{key: nil}), do: query

  # credo:disable-for-next-line
  defp page_search_results(query, %PagingOptions{
         key: {_address_hash, _tx_hash, _block_hash, holder_count, name, inserted_at, item_type}
       }) do
    where(
      query,
      [item],
      (item.holder_count < ^holder_count and item.type == ^item_type) or
        (item.holder_count == ^holder_count and item.name > ^name and item.type == ^item_type) or
        (item.holder_count == ^holder_count and item.name == ^name and item.inserted_at < ^inserted_at and
           item.type == ^item_type) or
        item.type != ^item_type
    )
  end

  def page_token_balances(query, %PagingOptions{key: nil}), do: query

  def page_token_balances(query, %PagingOptions{key: {value, address_hash}}) do
    where(
      query,
      [tb],
      tb.value < ^value or (tb.value == ^value and tb.address_hash < ^address_hash)
    )
  end

  def page_current_token_balances(query, %PagingOptions{key: nil}), do: query

  def page_current_token_balances(query, paging_options: %PagingOptions{key: nil}), do: query

  def page_current_token_balances(query, paging_options: %PagingOptions{key: {name, type, value}}) do
    where(
      query,
      [ctb, bt, t],
      ctb.value < ^value or (ctb.value == ^value and t.type < ^type) or
        (ctb.value == ^value and t.type == ^type and t.name < ^name)
    )
  end

  defp page_verified_contracts(query, %PagingOptions{key: nil}), do: query

  defp page_verified_contracts(query, %PagingOptions{key: {id}}) do
    where(query, [contract], contract.id < ^id)
  end

  @doc """
  Ensures the following conditions are true:

    * excludes internal transactions of type call with no siblings in the
      transaction
    * includes internal transactions of type create, reward, or selfdestruct
      even when they are alone in the parent transaction

  """
  @spec where_transaction_has_multiple_internal_transactions(Ecto.Query.t()) :: Ecto.Query.t()
  def where_transaction_has_multiple_internal_transactions(query) do
    where(
      query,
      [internal_transaction, transaction],
      internal_transaction.type != ^:call or
        fragment(
          """
          EXISTS (SELECT sibling.*
          FROM internal_transactions AS sibling
          WHERE sibling.transaction_hash = ? AND sibling.index != ?
          )
          """,
          transaction.hash,
          internal_transaction.index
        )
    )
  end

  @doc """
  The current total number of coins minted minus verifiably burned coins.
  """
  @spec total_supply :: non_neg_integer() | nil
  def total_supply do
    supply_module().total() || 0
  end

  @doc """
  The current number coins in the market for trading.
  """
  @spec circulating_supply :: non_neg_integer() | nil
  def circulating_supply do
    supply_module().circulating()
  end

  defp supply_module do
    Application.get_env(:explorer, :supply, Explorer.Chain.Supply.ExchangeRate)
  end

  @doc """
  Calls supply_for_days from the configured supply_module
  """
  def supply_for_days, do: supply_module().supply_for_days(MarketHistoryCache.recent_days_count())

  @doc """
  Streams a lists token contract addresses that haven't been cataloged.
  """
  @spec stream_uncataloged_token_contract_address_hashes(
          initial :: accumulator,
          reducer :: (entry :: Hash.Address.t(), accumulator -> accumulator)
        ) :: {:ok, accumulator}
        when accumulator: term()
  def stream_uncataloged_token_contract_address_hashes(initial, reducer) when is_function(reducer, 2) do
    query =
      from(
        token in Token,
        where: token.cataloged == false,
        select: token.contract_address_hash
      )

    Repo.stream_reduce(query, initial, reducer)
  end

  @spec stream_unfetched_token_instances(
          initial :: accumulator,
          reducer :: (entry :: map(), accumulator -> accumulator)
        ) :: {:ok, accumulator}
        when accumulator: term()
  def stream_unfetched_token_instances(initial, reducer) when is_function(reducer, 2) do
    nft_tokens =
      from(
        token in Token,
        where: token.type == ^"ERC-721" or token.type == ^"ERC-1155",
        select: token.contract_address_hash
      )

    query =
      from(
        token_transfer in TokenTransfer,
        inner_join: token in subquery(nft_tokens),
        on: token.contract_address_hash == token_transfer.token_contract_address_hash,
        left_join: instance in Instance,
        on:
          token_transfer.token_contract_address_hash == instance.token_contract_address_hash and
            (token_transfer.token_id == instance.token_id or
               fragment("? @> ARRAY[?::decimal]", token_transfer.token_ids, instance.token_id)),
        where:
          is_nil(instance.token_id) and (not is_nil(token_transfer.token_id) or not is_nil(token_transfer.token_ids)),
        select: %{
          contract_address_hash: token_transfer.token_contract_address_hash,
          token_id: token_transfer.token_id,
          token_ids: token_transfer.token_ids
        }
      )

    distinct_query =
      from(
        q in subquery(query),
        distinct: [q.contract_address_hash, q.token_id, q.token_ids]
      )

    Repo.stream_reduce(distinct_query, initial, reducer)
  end

  @doc """
  Streams a list of token contract addresses that have been cataloged.
  """
  @spec stream_cataloged_token_contract_address_hashes(
          initial :: accumulator,
          reducer :: (entry :: Hash.Address.t(), accumulator -> accumulator)
        ) :: {:ok, accumulator}
        when accumulator: term()
  def stream_cataloged_token_contract_address_hashes(initial, reducer, some_time_ago_updated \\ 2880)
      when is_function(reducer, 2) do
    some_time_ago_updated
    |> Token.cataloged_tokens()
    |> order_by(asc: :updated_at)
    |> Repo.stream_reduce(initial, reducer)
  end

  @doc """
  Returns a list of block numbers token transfer `t:Log.t/0`s that don't have an
  associated `t:TokenTransfer.t/0` record.
  """
  def uncataloged_token_transfer_block_numbers do
    query =
      from(l in Log,
        as: :log,
        where: l.first_topic == unquote(TokenTransfer.constant()),
        where:
          not exists(
            from(tf in TokenTransfer,
              where: tf.transaction_hash == parent_as(:log).transaction_hash,
              where: tf.log_index == parent_as(:log).index
            )
          ),
        select: l.block_number,
        distinct: l.block_number
      )

    Repo.stream_reduce(query, [], &[&1 | &2])
  end

  @doc """
  Returns a list of token addresses `t:Address.t/0`s that don't have an
  bridged property revealed.
  """
  def unprocessed_token_addresses_to_reveal_bridged_tokens do
    query =
      from(t in Token,
        where: is_nil(t.bridged),
        select: t.contract_address_hash
      )

    Repo.stream_reduce(query, [], &[&1 | &2])
  end

  @doc """
  Processes AMB tokens from mediators addresses provided
  """
  def process_amb_tokens do
    amb_bridge_mediators_var = Application.get_env(:block_scout_web, :amb_bridge_mediators)
    amb_bridge_mediators = (amb_bridge_mediators_var && String.split(amb_bridge_mediators_var, ",")) || []

    json_rpc_named_arguments = Application.get_env(:explorer, :json_rpc_named_arguments)

    foreign_json_rpc = Application.get_env(:block_scout_web, :foreign_json_rpc)

    eth_call_foreign_json_rpc_named_arguments =
      compose_foreign_json_rpc_named_arguments(json_rpc_named_arguments, foreign_json_rpc)

    try do
      amb_bridge_mediators
      |> Enum.each(fn amb_bridge_mediator_hash ->
        with {:ok, bridge_contract_hash_resp} <-
               get_bridge_contract_hash(amb_bridge_mediator_hash, json_rpc_named_arguments),
             bridge_contract_hash <- decode_contract_address_hash_response(bridge_contract_hash_resp),
             {:ok, destination_chain_id_resp} <-
               get_destination_chain_id(bridge_contract_hash, json_rpc_named_arguments),
             foreign_chain_id <- decode_contract_integer_response(destination_chain_id_resp),
             {:ok, home_token_contract_hash_resp} <-
               get_erc677_token_hash(amb_bridge_mediator_hash, json_rpc_named_arguments),
             home_token_contract_hash_string <- decode_contract_address_hash_response(home_token_contract_hash_resp),
             {:ok, home_token_contract_hash} <- Chain.string_to_address_hash(home_token_contract_hash_string),
             {:ok, foreign_mediator_contract_hash_resp} <-
               get_foreign_mediator_contract_hash(amb_bridge_mediator_hash, json_rpc_named_arguments),
             foreign_mediator_contract_hash <-
               decode_contract_address_hash_response(foreign_mediator_contract_hash_resp),
             {:ok, foreign_token_contract_hash_resp} <-
               get_erc677_token_hash(foreign_mediator_contract_hash, eth_call_foreign_json_rpc_named_arguments),
             foreign_token_contract_hash_string <-
               decode_contract_address_hash_response(foreign_token_contract_hash_resp),
             {:ok, foreign_token_contract_hash} <- Chain.string_to_address_hash(foreign_token_contract_hash_string) do
          insert_bridged_token_metadata(home_token_contract_hash, %{
            foreign_chain_id: foreign_chain_id,
            foreign_token_address_hash: foreign_token_contract_hash,
            custom_metadata: nil,
            custom_cap: nil,
            lp_token: nil,
            type: "amb"
          })

          set_token_bridged_status(home_token_contract_hash, true)
        else
          result ->
            Logger.debug([
              "failed to fetch metadata for token bridged with AMB mediator #{amb_bridge_mediator_hash}",
              inspect(result)
            ])
        end
      end)
    rescue
      _ ->
        :ok
    end

    :ok
  end

  @doc """
  Fetches bridged tokens metadata from OmniBridge.
  """
  def fetch_omni_bridged_tokens_metadata(token_addresses) do
    Enum.each(token_addresses, fn token_address_hash ->
      created_from_int_tx_success_query =
        from(
          it in InternalTransaction,
          inner_join: t in assoc(it, :transaction),
          where: it.created_contract_address_hash == ^token_address_hash,
          where: t.status == ^1
        )

      created_from_int_tx_success =
        created_from_int_tx_success_query
        |> limit(1)
        |> Repo.one()

      created_from_tx_query =
        from(
          t in Transaction,
          where: t.created_contract_address_hash == ^token_address_hash
        )

      created_from_tx =
        created_from_tx_query
        |> Repo.all()
        |> Enum.count() > 0

      created_from_int_tx_query =
        from(
          it in InternalTransaction,
          where: it.created_contract_address_hash == ^token_address_hash
        )

      created_from_int_tx =
        created_from_int_tx_query
        |> Repo.all()
        |> Enum.count() > 0

      cond do
        created_from_tx ->
          set_token_bridged_status(token_address_hash, false)

        created_from_int_tx && !created_from_int_tx_success ->
          set_token_bridged_status(token_address_hash, false)

        created_from_int_tx && created_from_int_tx_success ->
          proceed_with_set_omni_status(token_address_hash, created_from_int_tx_success)

        true ->
          :ok
      end
    end)

    :ok
  end

  defp proceed_with_set_omni_status(token_address_hash, created_from_int_tx_success) do
    {:ok, eth_omni_status} =
      extract_omni_bridged_token_metadata_wrapper(
        token_address_hash,
        created_from_int_tx_success,
        :eth_omni_bridge_mediator
      )

    {:ok, bsc_omni_status} =
      if eth_omni_status do
        {:ok, false}
      else
        extract_omni_bridged_token_metadata_wrapper(
          token_address_hash,
          created_from_int_tx_success,
          :bsc_omni_bridge_mediator
        )
      end

    {:ok, poa_omni_status} =
      if eth_omni_status || bsc_omni_status do
        {:ok, false}
      else
        extract_omni_bridged_token_metadata_wrapper(
          token_address_hash,
          created_from_int_tx_success,
          :poa_omni_bridge_mediator
        )
      end

    if !eth_omni_status && !bsc_omni_status && !poa_omni_status do
      set_token_bridged_status(token_address_hash, false)
    end
  end

  defp extract_omni_bridged_token_metadata_wrapper(token_address_hash, created_from_int_tx_success, mediator) do
    omni_bridge_mediator = Application.get_env(:block_scout_web, mediator)
    %{transaction_hash: transaction_hash} = created_from_int_tx_success

    if omni_bridge_mediator && omni_bridge_mediator !== "" do
      {:ok, omni_bridge_mediator_hash} = Chain.string_to_address_hash(omni_bridge_mediator)

      created_by_amb_mediator_query =
        from(
          it in InternalTransaction,
          where: it.transaction_hash == ^transaction_hash,
          where: it.to_address_hash == ^omni_bridge_mediator_hash
        )

      created_by_amb_mediator =
        created_by_amb_mediator_query
        |> Repo.all()

      if Enum.count(created_by_amb_mediator) > 0 do
        extract_omni_bridged_token_metadata(
          token_address_hash,
          omni_bridge_mediator,
          omni_bridge_mediator_hash
        )

        {:ok, true}
      else
        {:ok, false}
      end
    else
      {:ok, false}
    end
  end

  defp extract_omni_bridged_token_metadata(token_address_hash, omni_bridge_mediator, omni_bridge_mediator_hash) do
    json_rpc_named_arguments = Application.get_env(:explorer, :json_rpc_named_arguments)

    with {:ok, _} <-
           get_token_interfaces_version_signature(token_address_hash, json_rpc_named_arguments),
         {:ok, foreign_token_address_abi_encoded} <-
           get_foreign_token_address(omni_bridge_mediator, token_address_hash, json_rpc_named_arguments),
         {:ok, bridge_contract_hash_resp} <-
           get_bridge_contract_hash(omni_bridge_mediator_hash, json_rpc_named_arguments) do
      foreign_token_address_hash_string = decode_contract_address_hash_response(foreign_token_address_abi_encoded)
      {:ok, foreign_token_address_hash} = Chain.string_to_address_hash(foreign_token_address_hash_string)

      multi_token_bridge_hash_string = decode_contract_address_hash_response(bridge_contract_hash_resp)

      {:ok, foreign_chain_id_abi_encoded} =
        get_destination_chain_id(multi_token_bridge_hash_string, json_rpc_named_arguments)

      foreign_chain_id = decode_contract_integer_response(foreign_chain_id_abi_encoded)

      foreign_json_rpc = Application.get_env(:block_scout_web, :foreign_json_rpc)

      custom_metadata =
        if foreign_json_rpc == 1 do
          get_bridged_token_custom_metadata(foreign_token_address_hash, json_rpc_named_arguments, foreign_json_rpc)
        else
          nil
        end

      bridged_token_metadata = %{
        foreign_chain_id: foreign_chain_id,
        foreign_token_address_hash: foreign_token_address_hash,
        custom_metadata: custom_metadata,
        custom_cap: nil,
        lp_token: nil,
        type: "omni"
      }

      insert_bridged_token_metadata(token_address_hash, bridged_token_metadata)

      set_token_bridged_status(token_address_hash, true)
    end
  end

  defp get_bridge_contract_hash(mediator_hash, json_rpc_named_arguments) do
    # keccak 256 from bridgeContract()
    bridge_contract_signature = "0xcd596583"

    perform_eth_call_request(bridge_contract_signature, mediator_hash, json_rpc_named_arguments)
  end

  defp get_erc677_token_hash(mediator_hash, json_rpc_named_arguments) do
    # keccak 256 from erc677token()
    erc677_token_signature = "0x18d8f9c9"

    perform_eth_call_request(erc677_token_signature, mediator_hash, json_rpc_named_arguments)
  end

  defp get_foreign_mediator_contract_hash(mediator_hash, json_rpc_named_arguments) do
    # keccak 256 from mediatorContractOnOtherSide()
    mediator_contract_on_other_side_signature = "0x871c0760"

    perform_eth_call_request(mediator_contract_on_other_side_signature, mediator_hash, json_rpc_named_arguments)
  end

  defp get_destination_chain_id(bridge_contract_hash, json_rpc_named_arguments) do
    # keccak 256 from destinationChainId()
    destination_chain_id_signature = "0xb0750611"

    perform_eth_call_request(destination_chain_id_signature, bridge_contract_hash, json_rpc_named_arguments)
  end

  defp get_token_interfaces_version_signature(token_address_hash, json_rpc_named_arguments) do
    # keccak 256 from getTokenInterfacesVersion()
    get_token_interfaces_version_signature = "0x859ba28c"

    perform_eth_call_request(get_token_interfaces_version_signature, token_address_hash, json_rpc_named_arguments)
  end

  defp get_foreign_token_address(omni_bridge_mediator, token_address_hash, json_rpc_named_arguments) do
    # keccak 256 from foreignTokenAddress(address)
    foreign_token_address_signature = "0x47ac7d6a"

    token_address_hash_abi_encoded =
      [token_address_hash.bytes]
      |> TypeEncoder.encode([:address])
      |> Base.encode16()

    foreign_token_address_method = foreign_token_address_signature <> token_address_hash_abi_encoded

    perform_eth_call_request(foreign_token_address_method, omni_bridge_mediator, json_rpc_named_arguments)
  end

  defp perform_eth_call_request(method, destination, json_rpc_named_arguments)
       when not is_nil(json_rpc_named_arguments) do
    method
    |> Contract.eth_call_request(destination, 1, nil, nil)
    |> json_rpc(json_rpc_named_arguments)
  end

  defp perform_eth_call_request(_method, _destination, json_rpc_named_arguments)
       when is_nil(json_rpc_named_arguments) do
    :error
  end

  def decode_contract_address_hash_response(resp) do
    case resp do
      "0x000000000000000000000000" <> address ->
        "0x" <> address

      _ ->
        nil
    end
  end

  def decode_contract_integer_response(resp) do
    case resp do
      "0x" <> integer_encoded ->
        {integer_value, _} = Integer.parse(integer_encoded, 16)
        integer_value

      _ ->
        nil
    end
  end

  defp set_token_bridged_status(token_address_hash, status) do
    case Repo.get(Token, token_address_hash) do
      %Explorer.Chain.Token{bridged: bridged} = target_token ->
        if !bridged do
          token = Changeset.change(target_token, bridged: status)

          Repo.update(token)
        end

      _ ->
        :ok
    end
  end

  defp insert_bridged_token_metadata(token_address_hash, %{
         foreign_chain_id: foreign_chain_id,
         foreign_token_address_hash: foreign_token_address_hash,
         custom_metadata: custom_metadata,
         custom_cap: custom_cap,
         lp_token: lp_token,
         type: type
       }) do
    target_token = Repo.get(Token, token_address_hash)

    if target_token do
      {:ok, _} =
        Repo.insert(
          %BridgedToken{
            home_token_contract_address_hash: token_address_hash,
            foreign_chain_id: foreign_chain_id,
            foreign_token_contract_address_hash: foreign_token_address_hash,
            custom_metadata: custom_metadata,
            custom_cap: custom_cap,
            lp_token: lp_token,
            type: type
          },
          on_conflict: :nothing
        )
    end
  end

  # Fetches custom metadata for bridged tokens from the node.
  # Currently, gets Balancer token composite tokens with their weights
  # from foreign chain
  defp get_bridged_token_custom_metadata(foreign_token_address_hash, json_rpc_named_arguments, foreign_json_rpc)
       when not is_nil(foreign_json_rpc) and foreign_json_rpc !== "" do
    eth_call_foreign_json_rpc_named_arguments =
      compose_foreign_json_rpc_named_arguments(json_rpc_named_arguments, foreign_json_rpc)

    balancer_custom_metadata(foreign_token_address_hash, eth_call_foreign_json_rpc_named_arguments) ||
      sushiswap_custom_metadata(foreign_token_address_hash, eth_call_foreign_json_rpc_named_arguments)
  end

  defp get_bridged_token_custom_metadata(_foreign_token_address_hash, _json_rpc_named_arguments, foreign_json_rpc)
       when is_nil(foreign_json_rpc) do
    nil
  end

  defp get_bridged_token_custom_metadata(_foreign_token_address_hash, _json_rpc_named_arguments, foreign_json_rpc)
       when foreign_json_rpc == "" do
    nil
  end

  defp balancer_custom_metadata(foreign_token_address_hash, eth_call_foreign_json_rpc_named_arguments) do
    # keccak 256 from getCurrentTokens()
    get_current_tokens_signature = "0xcc77828d"

    case get_current_tokens_signature
         |> Contract.eth_call_request(foreign_token_address_hash, 1, nil, nil)
         |> json_rpc(eth_call_foreign_json_rpc_named_arguments) do
      {:ok, "0x"} ->
        nil

      {:ok, "0x" <> balancer_current_tokens_encoded} ->
        [balancer_current_tokens] =
          try do
            balancer_current_tokens_encoded
            |> Base.decode16!(case: :mixed)
            |> TypeDecoder.decode_raw([{:array, :address}])
          rescue
            _ -> []
          end

        bridged_token_custom_metadata =
          parse_bridged_token_custom_metadata(
            balancer_current_tokens,
            eth_call_foreign_json_rpc_named_arguments,
            foreign_token_address_hash
          )

        if is_map(bridged_token_custom_metadata) do
          tokens = Map.get(bridged_token_custom_metadata, :tokens)
          weights = Map.get(bridged_token_custom_metadata, :weights)

          if tokens == "" do
            nil
          else
            if weights !== "", do: "#{tokens} #{weights}", else: tokens
          end
        else
          nil
        end

      _ ->
        nil
    end
  end

  defp sushiswap_custom_metadata(foreign_token_address_hash, eth_call_foreign_json_rpc_named_arguments) do
    # keccak 256 from token0()
    token0_signature = "0x0dfe1681"

    # keccak 256 from token1()
    token1_signature = "0xd21220a7"

    # keccak 256 from name()
    name_signature = "0x06fdde03"

    # keccak 256 from symbol()
    symbol_signature = "0x95d89b41"

    with {:ok, "0x" <> token0_encoded} <-
           token0_signature
           |> Contract.eth_call_request(foreign_token_address_hash, 1, nil, nil)
           |> json_rpc(eth_call_foreign_json_rpc_named_arguments),
         {:ok, "0x" <> token1_encoded} <-
           token1_signature
           |> Contract.eth_call_request(foreign_token_address_hash, 2, nil, nil)
           |> json_rpc(eth_call_foreign_json_rpc_named_arguments),
         token0_hash <- parse_contract_response(token0_encoded, :address),
         token1_hash <- parse_contract_response(token1_encoded, :address),
         false <- is_nil(token0_hash),
         false <- is_nil(token1_hash),
         token0_hash_str <- "0x" <> Base.encode16(token0_hash, case: :lower),
         token1_hash_str <- "0x" <> Base.encode16(token1_hash, case: :lower),
         {:ok, "0x" <> token0_name_encoded} <-
           name_signature
           |> Contract.eth_call_request(token0_hash_str, 1, nil, nil)
           |> json_rpc(eth_call_foreign_json_rpc_named_arguments),
         {:ok, "0x" <> token1_name_encoded} <-
           name_signature
           |> Contract.eth_call_request(token1_hash_str, 2, nil, nil)
           |> json_rpc(eth_call_foreign_json_rpc_named_arguments),
         {:ok, "0x" <> token0_symbol_encoded} <-
           symbol_signature
           |> Contract.eth_call_request(token0_hash_str, 1, nil, nil)
           |> json_rpc(eth_call_foreign_json_rpc_named_arguments),
         {:ok, "0x" <> token1_symbol_encoded} <-
           symbol_signature
           |> Contract.eth_call_request(token1_hash_str, 2, nil, nil)
           |> json_rpc(eth_call_foreign_json_rpc_named_arguments) do
      token0_name = parse_contract_response(token0_name_encoded, :string, {:bytes, 32})
      token1_name = parse_contract_response(token1_name_encoded, :string, {:bytes, 32})
      token0_symbol = parse_contract_response(token0_symbol_encoded, :string, {:bytes, 32})
      token1_symbol = parse_contract_response(token1_symbol_encoded, :string, {:bytes, 32})

      "#{token0_name}/#{token1_name} (#{token0_symbol}/#{token1_symbol})"
    else
      _ ->
        nil
    end
  end

  def calc_lp_tokens_total_liqudity do
    json_rpc_named_arguments = Application.get_env(:explorer, :json_rpc_named_arguments)
    foreign_json_rpc = Application.get_env(:block_scout_web, :foreign_json_rpc)
    bridged_mainnet_tokens_list = BridgedToken.get_unprocessed_mainnet_lp_tokens_list()

    Enum.each(bridged_mainnet_tokens_list, fn bridged_token ->
      case calc_sushiswap_lp_tokens_cap(
             bridged_token.home_token_contract_address_hash,
             bridged_token.foreign_token_contract_address_hash,
             json_rpc_named_arguments,
             foreign_json_rpc
           ) do
        {:ok, new_custom_cap} ->
          bridged_token
          |> Changeset.change(%{custom_cap: new_custom_cap, lp_token: true})
          |> Repo.update()

        {:error, :not_lp_token} ->
          bridged_token
          |> Changeset.change(%{lp_token: false})
          |> Repo.update()
      end
    end)

    Logger.debug(fn -> "Total liqudity fetched for LP tokens" end)
  end

  defp calc_sushiswap_lp_tokens_cap(
         home_token_contract_address_hash,
         foreign_token_address_hash,
         json_rpc_named_arguments,
         foreign_json_rpc
       ) do
    eth_call_foreign_json_rpc_named_arguments =
      compose_foreign_json_rpc_named_arguments(json_rpc_named_arguments, foreign_json_rpc)

    # keccak 256 from getReserves()
    get_reserves_signature = "0x0902f1ac"

    # keccak 256 from token0()
    token0_signature = "0x0dfe1681"

    # keccak 256 from token1()
    token1_signature = "0xd21220a7"

    # keccak 256 from totalSupply()
    total_supply_signature = "0x18160ddd"

    with {:ok, "0x" <> get_reserves_encoded} <-
           get_reserves_signature
           |> Contract.eth_call_request(foreign_token_address_hash, 1, nil, nil)
           |> json_rpc(eth_call_foreign_json_rpc_named_arguments),
         {:ok, "0x" <> home_token_total_supply_encoded} <-
           total_supply_signature
           |> Contract.eth_call_request(home_token_contract_address_hash, 1, nil, nil)
           |> json_rpc(json_rpc_named_arguments),
         [reserve0, reserve1, _] <-
           parse_contract_response(get_reserves_encoded, [{:uint, 112}, {:uint, 112}, {:uint, 32}]),
         {:ok, token0_cap_usd} <-
           get_lp_token_cap(
             home_token_total_supply_encoded,
             token0_signature,
             reserve0,
             foreign_token_address_hash,
             eth_call_foreign_json_rpc_named_arguments
           ),
         {:ok, token1_cap_usd} <-
           get_lp_token_cap(
             home_token_total_supply_encoded,
             token1_signature,
             reserve1,
             foreign_token_address_hash,
             eth_call_foreign_json_rpc_named_arguments
           ) do
      total_lp_cap = Decimal.add(token0_cap_usd, token1_cap_usd)
      {:ok, total_lp_cap}
    else
      _ ->
        {:error, :not_lp_token}
    end
  end

  defp get_lp_token_cap(
         home_token_total_supply_encoded,
         token_signature,
         reserve,
         foreign_token_address_hash,
         eth_call_foreign_json_rpc_named_arguments
       ) do
    # keccak 256 from decimals()
    decimals_signature = "0x313ce567"

    # keccak 256 from totalSupply()
    total_supply_signature = "0x18160ddd"

    home_token_total_supply =
      home_token_total_supply_encoded
      |> parse_contract_response({:uint, 256})
      |> Decimal.new()

    case token_signature
         |> Contract.eth_call_request(foreign_token_address_hash, 1, nil, nil)
         |> json_rpc(eth_call_foreign_json_rpc_named_arguments) do
      {:ok, "0x" <> token_encoded} ->
        with token_hash <- parse_contract_response(token_encoded, :address),
             false <- is_nil(token_hash),
             token_hash_str <- "0x" <> Base.encode16(token_hash, case: :lower),
             {:ok, "0x" <> token_decimals_encoded} <-
               decimals_signature
               |> Contract.eth_call_request(token_hash_str, 1, nil, nil)
               |> json_rpc(eth_call_foreign_json_rpc_named_arguments),
             {:ok, "0x" <> foreign_token_total_supply_encoded} <-
               total_supply_signature
               |> Contract.eth_call_request(foreign_token_address_hash, 1, nil, nil)
               |> json_rpc(eth_call_foreign_json_rpc_named_arguments) do
          token_decimals = parse_contract_response(token_decimals_encoded, {:uint, 256})

          foreign_token_total_supply =
            foreign_token_total_supply_encoded
            |> parse_contract_response({:uint, 256})
            |> Decimal.new()

          token_decimals_divider =
            10
            |> :math.pow(token_decimals)
            |> Decimal.from_float()

          token_cap =
            reserve
            |> Decimal.div(foreign_token_total_supply)
            |> Decimal.mult(home_token_total_supply)
            |> Decimal.div(token_decimals_divider)

          token_price = TokenExchangeRate.fetch_token_exchange_rate_by_address(token_hash_str)

          token_cap_usd =
            if token_price do
              token_price
              |> Decimal.mult(token_cap)
            else
              0
            end

          {:ok, token_cap_usd}
        else
          _ -> :error
        end
    end
  end

  defp parse_contract_response(abi_encoded_value, types) when is_list(types) do
    values =
      try do
        abi_encoded_value
        |> Base.decode16!(case: :mixed)
        |> TypeDecoder.decode_raw(types)
      rescue
        _ -> [nil]
      end

    values
  end

  defp parse_contract_response(abi_encoded_value, type, emergency_type \\ nil) do
    [value] =
      try do
        [res] = decode_contract_response(abi_encoded_value, type)

        [convert_binary_to_string(res, type)]
      rescue
        _ ->
          if emergency_type do
            try do
              [res] = decode_contract_response(abi_encoded_value, emergency_type)

              [convert_binary_to_string(res, emergency_type)]
            rescue
              _ ->
                [nil]
            end
          else
            [nil]
          end
      end

    value
  end

  defp decode_contract_response(abi_encoded_value, type) do
    abi_encoded_value
    |> Base.decode16!(case: :mixed)
    |> TypeDecoder.decode_raw([type])
  end

  defp convert_binary_to_string(binary, type) do
    case type do
      {:bytes, _} ->
        ContractState.binary_to_string(binary)

      _ ->
        binary
    end
  end

  defp compose_foreign_json_rpc_named_arguments(json_rpc_named_arguments, foreign_json_rpc)
       when foreign_json_rpc != "" do
    {_, eth_call_foreign_json_rpc_named_arguments} =
      Keyword.get_and_update(json_rpc_named_arguments, :transport_options, fn transport_options ->
        {_, updated_transport_options} =
          update_transport_options_set_foreign_json_rpc(transport_options, foreign_json_rpc)

        {transport_options, updated_transport_options}
      end)

    eth_call_foreign_json_rpc_named_arguments
  end

  defp compose_foreign_json_rpc_named_arguments(_json_rpc_named_arguments, foreign_json_rpc)
       when foreign_json_rpc == "" do
    nil
  end

  defp compose_foreign_json_rpc_named_arguments(json_rpc_named_arguments, _foreign_json_rpc)
       when is_nil(json_rpc_named_arguments) do
    nil
  end

  defp update_transport_options_set_foreign_json_rpc(transport_options, foreign_json_rpc) do
    Keyword.get_and_update(transport_options, :method_to_url, fn method_to_url ->
      {_, updated_method_to_url} =
        Keyword.get_and_update(method_to_url, :eth_call, fn eth_call ->
          {eth_call, foreign_json_rpc}
        end)

      {method_to_url, updated_method_to_url}
    end)
  end

  defp parse_bridged_token_custom_metadata(
         balancer_current_tokens,
         eth_call_foreign_json_rpc_named_arguments,
         foreign_token_address_hash
       ) do
    balancer_current_tokens
    |> Enum.reduce(%{:tokens => "", :weights => ""}, fn balancer_token_bytes, balancer_tokens_weights ->
      balancer_token_hash_without_0x =
        balancer_token_bytes
        |> Base.encode16(case: :lower)

      balancer_token_hash = "0x" <> balancer_token_hash_without_0x

      # 95d89b41 = keccak256(symbol())
      symbol_signature = "0x95d89b41"

      case symbol_signature
           |> Contract.eth_call_request(balancer_token_hash, 1, nil, nil)
           |> json_rpc(eth_call_foreign_json_rpc_named_arguments) do
        {:ok, "0x" <> symbol_encoded} ->
          [symbol] =
            symbol_encoded
            |> Base.decode16!(case: :mixed)
            |> TypeDecoder.decode_raw([:string])

          # f1b8a9b7 = keccak256(getNormalizedWeight(address))
          get_normalized_weight_signature = "0xf1b8a9b7"

          get_normalized_weight_arg_abi_encoded =
            [balancer_token_bytes]
            |> TypeEncoder.encode([:address])
            |> Base.encode16(case: :lower)

          get_normalized_weight_abi_encoded = get_normalized_weight_signature <> get_normalized_weight_arg_abi_encoded

          get_normalized_weight_resp =
            get_normalized_weight_abi_encoded
            |> Contract.eth_call_request(foreign_token_address_hash, 1, nil, nil)
            |> json_rpc(eth_call_foreign_json_rpc_named_arguments)

          parse_balancer_weights(get_normalized_weight_resp, balancer_tokens_weights, symbol)

        _ ->
          nil
      end
    end)
  end

  defp parse_balancer_weights(get_normalized_weight_resp, balancer_tokens_weights, symbol) do
    case get_normalized_weight_resp do
      {:ok, "0x" <> normalized_weight_encoded} ->
        [normalized_weight] =
          try do
            normalized_weight_encoded
            |> Base.decode16!(case: :mixed)
            |> TypeDecoder.decode_raw([{:uint, 256}])
          rescue
            _ ->
              []
          end

        normalized_weight_to_100_perc = calc_normalized_weight_to_100_perc(normalized_weight)

        normalized_weight_in_perc =
          normalized_weight_to_100_perc
          |> div(1_000_000_000_000_000_000)

        current_tokens = Map.get(balancer_tokens_weights, :tokens)
        current_weights = Map.get(balancer_tokens_weights, :weights)

        tokens_value = combine_tokens_value(current_tokens, symbol)
        weights_value = combine_weights_value(current_weights, normalized_weight_in_perc)

        %{:tokens => tokens_value, :weights => weights_value}

      _ ->
        nil
    end
  end

  defp calc_normalized_weight_to_100_perc(normalized_weight) do
    if normalized_weight, do: 100 * normalized_weight, else: 0
  end

  defp combine_tokens_value(current_tokens, symbol) do
    if current_tokens == "", do: symbol, else: current_tokens <> "/" <> symbol
  end

  defp combine_weights_value(current_weights, normalized_weight_in_perc) do
    if current_weights == "",
      do: "#{normalized_weight_in_perc}",
      else: current_weights <> "/" <> "#{normalized_weight_in_perc}"
  end

  @doc """
  Fetches a `t:Token.t/0` by an address hash.

  ## Options

      * `:necessity_by_association` - use to load `t:association/0` as `:required` or `:optional`.  If an association is
      `:required`, and the `t:Token.t/0` has no associated record for that association,
      then the `t:Token.t/0` will not be included in the list.
  """
  @spec token_from_address_hash(Hash.Address.t(), [necessity_by_association_option]) ::
          {:ok, Token.t()} | {:error, :not_found}
  def token_from_address_hash(
        %Hash{byte_count: unquote(Hash.Address.byte_count())} = hash,
        options \\ []
      ) do
    necessity_by_association = Keyword.get(options, :necessity_by_association, %{})

    query =
      from(
        t in Token,
        left_join: bt in BridgedToken,
        on: t.contract_address_hash == bt.home_token_contract_address_hash,
        where: t.contract_address_hash == ^hash,
        select: [t, bt]
      )

    query
    |> join_associations(necessity_by_association)
    |> preload(:contract_address)
    |> Repo.one()
    |> case do
      nil ->
        {:error, :not_found}

      [%Token{} = token, %BridgedToken{} = bridged_token] ->
        foreign_token_contract_address_hash = Map.get(bridged_token, :foreign_token_contract_address_hash)
        foreign_chain_id = Map.get(bridged_token, :foreign_chain_id)
        custom_metadata = Map.get(bridged_token, :custom_metadata)
        custom_cap = Map.get(bridged_token, :custom_cap)

        extended_token =
          token
          |> Map.put(:foreign_token_contract_address_hash, foreign_token_contract_address_hash)
          |> Map.put(:foreign_chain_id, foreign_chain_id)
          |> Map.put(:custom_metadata, custom_metadata)
          |> Map.put(:custom_cap, custom_cap)

        {:ok, extended_token}

      [%Token{} = token, nil] ->
        {:ok, token}
    end
  end

  @spec fetch_token_transfers_from_token_hash(Hash.t(), [paging_options]) :: []
  def fetch_token_transfers_from_token_hash(token_address_hash, options \\ []) do
    TokenTransfer.fetch_token_transfers_from_token_hash(token_address_hash, options)
  end

  @spec fetch_token_transfers_from_token_hash_and_token_id(Hash.t(), binary(), [paging_options]) :: []
  def fetch_token_transfers_from_token_hash_and_token_id(token_address_hash, token_id, options \\ []) do
    TokenTransfer.fetch_token_transfers_from_token_hash_and_token_id(token_address_hash, token_id, options)
  end

  @spec count_token_transfers_from_token_hash(Hash.t()) :: non_neg_integer()
  def count_token_transfers_from_token_hash(token_address_hash) do
    TokenTransfer.count_token_transfers_from_token_hash(token_address_hash)
  end

  @spec count_token_transfers_from_token_hash_and_token_id(Hash.t(), binary()) :: non_neg_integer()
  def count_token_transfers_from_token_hash_and_token_id(token_address_hash, token_id) do
    TokenTransfer.count_token_transfers_from_token_hash_and_token_id(token_address_hash, token_id)
  end

  @spec transaction_has_token_transfers?(Hash.t()) :: boolean()
  def transaction_has_token_transfers?(transaction_hash) do
    query = from(tt in TokenTransfer, where: tt.transaction_hash == ^transaction_hash)

    Repo.exists?(query)
  end

  @spec address_has_rewards?(Address.t()) :: boolean()
  def address_has_rewards?(address_hash) do
    query = from(r in Reward, where: r.address_hash == ^address_hash)

    Repo.exists?(query)
  end

  @spec address_tokens_with_balance(Hash.Address.t(), [any()]) :: []
  def address_tokens_with_balance(address_hash, paging_options \\ []) do
    address_hash
    |> Address.Token.list_address_tokens_with_balance(paging_options)
    |> Repo.all()
  end

  @spec find_and_update_replaced_transactions([
          %{
            required(:nonce) => non_neg_integer,
            required(:from_address_hash) => Hash.Address.t(),
            required(:hash) => Hash.t()
          }
        ]) :: {integer(), nil | [term()]}
  def find_and_update_replaced_transactions(transactions, timeout \\ :infinity) do
    query =
      transactions
      |> Enum.reduce(
        Transaction,
        fn %{hash: hash, nonce: nonce, from_address_hash: from_address_hash}, query ->
          from(t in query,
            or_where:
              t.nonce == ^nonce and t.from_address_hash == ^from_address_hash and t.hash != ^hash and
                not is_nil(t.block_number)
          )
        end
      )
      # Enforce Transaction ShareLocks order (see docs: sharelocks.md)
      |> order_by(asc: :hash)
      |> lock("FOR UPDATE")

    hashes = Enum.map(transactions, & &1.hash)

    transactions_to_update =
      from(pending in Transaction,
        join: duplicate in subquery(query),
        on: duplicate.nonce == pending.nonce,
        on: duplicate.from_address_hash == pending.from_address_hash,
        where: pending.hash in ^hashes and is_nil(pending.block_hash)
      )

    Repo.update_all(transactions_to_update, [set: [error: "dropped/replaced", status: :error]], timeout: timeout)
  end

  @spec update_replaced_transactions([
          %{
            required(:nonce) => non_neg_integer,
            required(:from_address_hash) => Hash.Address.t(),
            required(:block_hash) => Hash.Full.t()
          }
        ]) :: {integer(), nil | [term()]}
  def update_replaced_transactions(transactions, timeout \\ :infinity) do
    filters =
      transactions
      |> Enum.filter(fn transaction ->
        transaction.block_hash && transaction.nonce && transaction.from_address_hash
      end)
      |> Enum.map(fn transaction ->
        {transaction.nonce, transaction.from_address_hash}
      end)
      |> Enum.uniq()

    if Enum.empty?(filters) do
      {:ok, []}
    else
      query =
        filters
        |> Enum.reduce(Transaction, fn {nonce, from_address}, query ->
          from(t in query,
            or_where: t.nonce == ^nonce and t.from_address_hash == ^from_address and is_nil(t.block_hash)
          )
        end)
        # Enforce Transaction ShareLocks order (see docs: sharelocks.md)
        |> order_by(asc: :hash)
        |> lock("FOR UPDATE")

      Repo.update_all(
        from(t in Transaction, join: s in subquery(query), on: t.hash == s.hash),
        [set: [error: "dropped/replaced", status: :error]],
        timeout: timeout
      )
    end
  end

  @spec upsert_token_instance(map()) :: {:ok, Instance.t()} | {:error, Ecto.Changeset.t()}
  def upsert_token_instance(params) do
    changeset = Instance.changeset(%Instance{}, params)

    Repo.insert(changeset,
      on_conflict: :replace_all,
      conflict_target: [:token_id, :token_contract_address_hash]
    )
  end

  @doc """
  Update a new `t:Token.t/0` record.

  As part of updating token, an additional record is inserted for
  naming the address for reference if a name is provided for a token.
  """
  @spec update_token(Token.t(), map()) :: {:ok, Token.t()} | {:error, Ecto.Changeset.t()}
  def update_token(%Token{contract_address_hash: address_hash} = token, params \\ %{}) do
    token_changeset = Token.changeset(token, params)
    address_name_changeset = Address.Name.changeset(%Address.Name{}, Map.put(params, :address_hash, address_hash))

    stale_error_field = :contract_address_hash
    stale_error_message = "is up to date"

    token_opts = [
      on_conflict: Runner.Tokens.default_on_conflict(),
      conflict_target: :contract_address_hash,
      stale_error_field: stale_error_field,
      stale_error_message: stale_error_message
    ]

    address_name_opts = [on_conflict: :nothing, conflict_target: [:address_hash, :name]]

    # Enforce ShareLocks tables order (see docs: sharelocks.md)
    insert_result =
      Multi.new()
      |> Multi.run(
        :address_name,
        fn repo, _ ->
          {:ok, repo.insert(address_name_changeset, address_name_opts)}
        end
      )
      |> Multi.run(:token, fn repo, _ ->
        with {:error, %Changeset{errors: [{^stale_error_field, {^stale_error_message, [_]}}]}} <-
               repo.insert(token_changeset, token_opts) do
          # the original token passed into `update_token/2` as stale error means it is unchanged
          {:ok, token}
        end
      end)
      |> Repo.transaction()

    case insert_result do
      {:ok, %{token: token}} ->
        {:ok, token}

      {:error, :token, changeset, _} ->
        {:error, changeset}
    end
  end

  @spec fetch_last_token_balances(Hash.Address.t()) :: []
  def fetch_last_token_balances(address_hash) do
    address_hash
    |> CurrentTokenBalance.last_token_balances()
    |> Repo.all()
  end

  @spec fetch_last_token_balances(Hash.Address.t(), [paging_options]) :: []
  def fetch_last_token_balances(address_hash, paging_options) do
    address_hash
    |> CurrentTokenBalance.last_token_balances(paging_options)
    |> page_current_token_balances(paging_options)
    |> Repo.all()
  end

  @spec erc721_token_instance_from_token_id_and_token_address(binary(), Hash.Address.t()) ::
          {:ok, TokenTransfer.t()} | {:error, :not_found}
  def erc721_token_instance_from_token_id_and_token_address(token_id, token_contract_address) do
    query =
      from(tt in TokenTransfer,
        left_join: instance in Instance,
        on: tt.token_contract_address_hash == instance.token_contract_address_hash and tt.token_id == instance.token_id,
        where: tt.token_contract_address_hash == ^token_contract_address and tt.token_id == ^token_id,
        limit: 1,
        select: %{tt | instance: instance}
      )

    case Repo.one(query) do
      nil -> {:error, :not_found}
      token_instance -> {:ok, token_instance}
    end
  end

  @spec erc721_or_erc1155_token_instance_from_token_id_and_token_address(binary(), Hash.Address.t()) ::
          {:ok, Instance.t()} | {:error, :not_found}
  def erc721_or_erc1155_token_instance_from_token_id_and_token_address(token_id, token_contract_address) do
    query =
      from(i in Instance, where: i.token_contract_address_hash == ^token_contract_address and i.token_id == ^token_id)

    case Repo.one(query) do
      nil -> {:error, :not_found}
      token_instance -> {:ok, token_instance}
    end
  end

  defp fetch_coin_balances(address_hash, paging_options) do
    address = Repo.get_by(Address, hash: address_hash)

    if contract?(address) do
      address_hash
      |> CoinBalance.fetch_coin_balances(paging_options)
    else
      address_hash
      |> CoinBalance.fetch_coin_balances_with_txs(paging_options)
    end
  end

  @spec fetch_last_token_balance(Hash.Address.t(), Hash.Address.t()) :: Decimal.t()
  def fetch_last_token_balance(address_hash, token_contract_address_hash) do
    if address_hash !== %{} do
      address_hash
      |> CurrentTokenBalance.last_token_balance(token_contract_address_hash) || Decimal.new(0)
    else
      Decimal.new(0)
    end
  end

  # @spec fetch_last_token_balance_1155(Hash.Address.t(), Hash.Address.t()) :: Decimal.t()
  def fetch_last_token_balance_1155(address_hash, token_contract_address_hash, token_id) do
    if address_hash !== %{} do
      address_hash
      |> CurrentTokenBalance.last_token_balance_1155(token_contract_address_hash, token_id) || Decimal.new(0)
    else
      Decimal.new(0)
    end
  end

  @spec address_to_coin_balances(Hash.Address.t(), [paging_options]) :: []
  def address_to_coin_balances(address_hash, options) do
    paging_options = Keyword.get(options, :paging_options, @default_paging_options)

    balances_raw =
      address_hash
      |> fetch_coin_balances(paging_options)
      |> page_coin_balances(paging_options)
      |> Repo.all()

    if Enum.empty?(balances_raw) do
      balances_raw
    else
      balances_raw_filtered =
        balances_raw
        |> Enum.filter(fn balance -> balance.value end)

      min_block_number =
        balances_raw_filtered
        |> Enum.min_by(fn balance -> balance.block_number end, fn -> %{} end)
        |> Map.get(:block_number)

      max_block_number =
        balances_raw_filtered
        |> Enum.max_by(fn balance -> balance.block_number end, fn -> %{} end)
        |> Map.get(:block_number)

      min_block_timestamp = find_block_timestamp(min_block_number)
      max_block_timestamp = find_block_timestamp(max_block_number)

      min_block_unix_timestamp =
        min_block_timestamp
        |> Timex.to_unix()

      max_block_unix_timestamp =
        max_block_timestamp
        |> Timex.to_unix()

      blocks_delta = max_block_number - min_block_number

      balances_with_dates =
        if blocks_delta > 0 do
          balances_raw_filtered
          |> Enum.map(fn balance ->
            date =
              trunc(
                min_block_unix_timestamp +
                  (balance.block_number - min_block_number) * (max_block_unix_timestamp - min_block_unix_timestamp) /
                    blocks_delta
              )

            formatted_date = Timex.from_unix(date)
            %{balance | block_timestamp: formatted_date}
          end)
        else
          balances_raw_filtered
          |> Enum.map(fn balance ->
            date = min_block_unix_timestamp

            formatted_date = Timex.from_unix(date)
            %{balance | block_timestamp: formatted_date}
          end)
        end

      balances_with_dates
      |> Enum.sort(fn balance1, balance2 -> balance1.block_number >= balance2.block_number end)
    end
  end

  def get_token_balance(address_hash, token_contract_address_hash, block_number) do
    query = TokenBalance.fetch_token_balance(address_hash, token_contract_address_hash, block_number)

    Repo.one(query)
  end

  def get_coin_balance(address_hash, block_number) do
    query = CoinBalance.fetch_coin_balance(address_hash, block_number)

    Repo.one(query)
  end

  @spec address_to_balances_by_day(Hash.Address.t(), true | false) :: [balance_by_day]
  def address_to_balances_by_day(address_hash, api? \\ false) do
    latest_block_timestamp =
      address_hash
      |> CoinBalance.last_coin_balance_timestamp()
      |> Repo.one()

    address_hash
    |> CoinBalanceDaily.balances_by_day()
    |> Repo.all()
    |> Enum.sort_by(fn %{date: d} -> {d.year, d.month, d.day} end)
    |> replace_last_value(latest_block_timestamp)
    |> normalize_balances_by_day(api?)
  end

  # https://github.com/blockscout/blockscout/issues/2658
  defp replace_last_value(items, %{value: value, timestamp: timestamp}) do
    List.replace_at(items, -1, %{date: Date.convert!(timestamp, Calendar.ISO), value: value})
  end

  defp replace_last_value(items, _), do: items

  defp normalize_balances_by_day(balances_by_day, api?) do
    result =
      balances_by_day
      |> Enum.filter(fn day -> day.value end)
      |> (&if(api?, do: &1, else: Enum.map(&1, fn day -> Map.update!(day, :date, fn x -> to_string(x) end) end))).()
      |> (&if(api?, do: &1, else: Enum.map(&1, fn day -> Map.update!(day, :value, fn x -> Wei.to(x, :ether) end) end))).()

    today = Date.to_string(NaiveDateTime.utc_now())

    if Enum.count(result) > 0 && !Enum.any?(result, fn map -> map[:date] == today end) do
      List.flatten([result | [%{date: today, value: List.last(result)[:value]}]])
    else
      result
    end
  end

  @spec fetch_token_holders_from_token_hash(Hash.Address.t(), boolean(), [paging_options]) :: [TokenBalance.t()]
  def fetch_token_holders_from_token_hash(contract_address_hash, from_api, options \\ []) do
    query =
      contract_address_hash
      |> CurrentTokenBalance.token_holders_ordered_by_value(options)

    if from_api do
      query
      |> Repo.replica().all()
    else
      query
      |> Repo.all()
    end
  end

  def fetch_token_holders_from_token_hash_and_token_id(contract_address_hash, token_id, options \\ []) do
    contract_address_hash
    |> CurrentTokenBalance.token_holders_1155_by_token_id(token_id, options)
    |> Repo.all()
  end

  def token_id_1155_is_unique?(_, nil), do: false

  def token_id_1155_is_unique?(contract_address_hash, token_id) do
    result = contract_address_hash |> CurrentTokenBalance.token_balances_by_id_limit_2(token_id) |> Repo.all()

    if length(result) == 1 do
      Decimal.compare(Enum.at(result, 0), 1) == :eq
    else
      false
    end
  end

  def get_token_ids_1155(contract_address_hash) do
    contract_address_hash
    |> CurrentTokenBalance.token_ids_query()
    |> Repo.all()
  end

  @spec count_token_holders_from_token_hash(Hash.Address.t()) :: non_neg_integer()
  def count_token_holders_from_token_hash(contract_address_hash) do
    query =
      from(ctb in CurrentTokenBalance.token_holders_query_for_count(contract_address_hash),
        select: fragment("COUNT(DISTINCT(address_hash))")
      )

    Repo.one!(query, timeout: :infinity)
  end

  @spec address_to_unique_tokens(Hash.Address.t(), [paging_options]) :: [TokenTransfer.t()]
  def address_to_unique_tokens(contract_address_hash, options \\ []) do
    paging_options = Keyword.get(options, :paging_options, @default_paging_options)

    contract_address_hash
    |> TokenTransfer.address_to_unique_tokens()
    |> TokenTransfer.page_token_transfer(paging_options)
    |> limit(^paging_options.page_size)
    |> Repo.all()
  end

  @spec data() :: Dataloader.Ecto.t()
  def data, do: DataloaderEcto.new(Repo)

  @spec transaction_token_transfer_type(Transaction.t()) ::
          :erc20 | :erc721 | :erc1155 | :token_transfer | nil
  def transaction_token_transfer_type(
        %Transaction{
          status: :ok,
          created_contract_address_hash: nil,
          input: input,
          value: value
        } = transaction
      ) do
    zero_wei = %Wei{value: Decimal.new(0)}
    result = find_token_transfer_type(transaction, input, value)

    if is_nil(result) && Enum.count(transaction.token_transfers) > 0 && value == zero_wei,
      do: :token_transfer,
      else: result
  rescue
    _ -> nil
  end

  def transaction_token_transfer_type(_), do: nil

  defp find_token_transfer_type(transaction, input, value) do
    zero_wei = %Wei{value: Decimal.new(0)}

    # https://github.com/OpenZeppelin/openzeppelin-solidity/blob/master/contracts/token/ERC721/ERC721.sol#L35
    case {to_string(input), value} do
      # transferFrom(address,address,uint256)
      {"0x23b872dd" <> params, ^zero_wei} ->
        types = [:address, :address, {:uint, 256}]
        [from_address, to_address, _value] = decode_params(params, types)

        find_erc721_token_transfer(transaction.token_transfers, {from_address, to_address})

      # safeTransferFrom(address,address,uint256)
      {"0x42842e0e" <> params, ^zero_wei} ->
        types = [:address, :address, {:uint, 256}]
        [from_address, to_address, _value] = decode_params(params, types)

        find_erc721_token_transfer(transaction.token_transfers, {from_address, to_address})

      # safeTransferFrom(address,address,uint256,bytes)
      {"0xb88d4fde" <> params, ^zero_wei} ->
        types = [:address, :address, {:uint, 256}, :bytes]
        [from_address, to_address, _value, _data] = decode_params(params, types)

        find_erc721_token_transfer(transaction.token_transfers, {from_address, to_address})

      # safeTransferFrom(address,address,uint256,uint256,bytes)
      {"0xf242432a" <> params, ^zero_wei} ->
        types = [:address, :address, {:uint, 256}, {:uint, 256}, :bytes]
        [from_address, to_address, _id, _value, _data] = decode_params(params, types)

        find_erc1155_token_transfer(transaction.token_transfers, {from_address, to_address})

      # safeBatchTransferFrom(address,address,uint256[],uint256[],bytes)
      {"0x2eb2c2d6" <> params, ^zero_wei} ->
        types = [:address, :address, [{:uint, 256}], [{:uint, 256}], :bytes]
        [from_address, to_address, _ids, _values, _data] = decode_params(params, types)

        find_erc1155_token_transfer(transaction.token_transfers, {from_address, to_address})

      {"0xf907fc5b" <> _params, ^zero_wei} ->
        :erc20

      # check for ERC-20 or for old ERC-721, ERC-1155 token versions
      {unquote(TokenTransfer.transfer_function_signature()) <> params, ^zero_wei} ->
        types = [:address, {:uint, 256}]

        [address, value] = decode_params(params, types)

        decimal_value = Decimal.new(value)

        find_erc721_or_erc20_or_erc1155_token_transfer(transaction.token_transfers, {address, decimal_value})

      _ ->
        nil
    end
  end

  defp find_erc721_token_transfer(token_transfers, {from_address, to_address}) do
    token_transfer =
      Enum.find(token_transfers, fn token_transfer ->
        token_transfer.from_address_hash.bytes == from_address && token_transfer.to_address_hash.bytes == to_address
      end)

    if token_transfer, do: :erc721
  end

  defp find_erc1155_token_transfer(token_transfers, {from_address, to_address}) do
    token_transfer =
      Enum.find(token_transfers, fn token_transfer ->
        token_transfer.from_address_hash.bytes == from_address && token_transfer.to_address_hash.bytes == to_address
      end)

    if token_transfer, do: :erc1155
  end

  defp find_erc721_or_erc20_or_erc1155_token_transfer(token_transfers, {address, decimal_value}) do
    token_transfer =
      Enum.find(token_transfers, fn token_transfer ->
        token_transfer.to_address_hash.bytes == address && token_transfer.amount == decimal_value
      end)

    if token_transfer do
      case token_transfer.token do
        %Token{type: "ERC-20"} -> :erc20
        %Token{type: "ERC-721"} -> :erc721
        %Token{type: "ERC-1155"} -> :erc1155
        _ -> nil
      end
    else
      :erc20
    end
  end

  @doc """
  Combined block reward from all the fees.
  """
  @spec block_combined_rewards(Block.t()) :: Wei.t()
  def block_combined_rewards(block) do
    {:ok, value} =
      block.rewards
      |> Enum.reduce(
        0,
        fn block_reward, acc ->
          {:ok, decimal} = Wei.dump(block_reward.reward)

          Decimal.add(decimal, acc)
        end
      )
      |> Wei.cast()

    value
  end

  @doc "Get staking pools from the DB"
  @spec staking_pools(
          filter :: :validator | :active | :inactive,
          paging_options :: PagingOptions.t() | :all,
          address_hash :: Hash.t() | nil,
          filter_banned :: boolean() | nil,
          filter_my :: boolean() | nil
        ) :: [map()]
  def staking_pools(
        filter,
        paging_options \\ @default_paging_options,
        address_hash \\ nil,
        filter_banned \\ false,
        filter_my \\ false
      ) do
    base_query =
      StakingPool
      |> where(is_deleted: false)
      |> staking_pool_filter(filter)
      |> staking_pools_paging_query(paging_options)

    delegator_query =
      if address_hash do
        base_query
        |> join(:left, [p], pd in StakingPoolsDelegator,
          on:
            p.staking_address_hash == pd.staking_address_hash and pd.address_hash == ^address_hash and
              not pd.is_deleted
        )
        |> select([p, pd], %{pool: p, delegator: pd})
      else
        base_query
        |> select([p], %{pool: p, delegator: nil})
      end

    banned_query =
      if filter_banned do
        where(delegator_query, is_banned: true)
      else
        delegator_query
      end

    filtered_query =
      if address_hash && filter_my do
        where(banned_query, [..., pd], not is_nil(pd))
      else
        banned_query
      end

    Repo.all(filtered_query)
  end

  defp staking_pools_paging_query(base_query, :all) do
    base_query
    |> order_by(asc: :staking_address_hash)
  end

  defp staking_pools_paging_query(base_query, paging_options) do
    paging_query =
      base_query
      |> limit(^paging_options.page_size)
      |> order_by(desc: :stakes_ratio, desc: :is_active, asc: :staking_address_hash)

    case paging_options.key do
      {value, address_hash} ->
        where(
          paging_query,
          [p],
          p.stakes_ratio < ^value or
            (p.stakes_ratio == ^value and p.staking_address_hash > ^address_hash)
        )

      _ ->
        paging_query
    end
  end

  @doc "Get count of staking pools from the DB"
  @spec staking_pools_count(filter :: :validator | :active | :inactive) :: integer
  def staking_pools_count(filter) do
    StakingPool
    |> where(is_deleted: false)
    |> staking_pool_filter(filter)
    |> Repo.aggregate(:count, :staking_address_hash)
  end

  @doc "Get sum of delegators count from the DB"
  @spec delegators_count_sum(filter :: :validator | :active | :inactive) :: integer
  def delegators_count_sum(filter) do
    StakingPool
    |> where(is_deleted: false)
    |> staking_pool_filter(filter)
    |> Repo.aggregate(:sum, :delegators_count)
  end

  @doc "Get sum of total staked amount from the DB"
  @spec total_staked_amount_sum(filter :: :validator | :active | :inactive) :: integer
  def total_staked_amount_sum(filter) do
    StakingPool
    |> where(is_deleted: false)
    |> staking_pool_filter(filter)
    |> Repo.aggregate(:sum, :total_staked_amount)
  end

  defp staking_pool_filter(query, :validator) do
    where(query, is_validator: true)
  end

  defp staking_pool_filter(query, :active) do
    where(query, is_active: true)
  end

  defp staking_pool_filter(query, :inactive) do
    where(query, is_active: false)
  end

  def staking_pool(staking_address_hash) do
    Repo.get_by(StakingPool, staking_address_hash: staking_address_hash)
  end

  def staking_pool_names(staking_addresses) do
    StakingPool
    |> where([p], p.staking_address_hash in ^staking_addresses and p.is_deleted == false)
    |> select([:staking_address_hash, :name])
    |> Repo.all()
  end

  def staking_pool_delegators(staking_address_hash, show_snapshotted_data) do
    query =
      from(
        d in StakingPoolsDelegator,
        where:
          d.staking_address_hash == ^staking_address_hash and
            (d.is_active == true or (^show_snapshotted_data and d.snapshotted_stake_amount > 0 and d.is_active != true)),
        order_by: [desc: d.stake_amount]
      )

    query
    |> Repo.all()
  end

  def staking_pool_snapshotted_delegator_data_for_apy do
    query =
      from(
        d in StakingPoolsDelegator,
        select: %{
          :staking_address_hash => fragment("DISTINCT ON (?) ?", d.staking_address_hash, d.staking_address_hash),
          :snapshotted_reward_ratio => d.snapshotted_reward_ratio,
          :snapshotted_stake_amount => d.snapshotted_stake_amount
        },
        where: d.staking_address_hash != d.address_hash and d.snapshotted_stake_amount > 0
      )

    query
    |> Repo.all()
  end

  def staking_pool_snapshotted_inactive_delegators_count(staking_address_hash) do
    query =
      from(
        d in StakingPoolsDelegator,
        where:
          d.staking_address_hash == ^staking_address_hash and
            d.snapshotted_stake_amount > 0 and
            d.is_active != true,
        select: fragment("count(*)")
      )

    query
    |> Repo.one()
  end

  def staking_pool_delegator(staking_address_hash, address_hash) do
    Repo.get_by(StakingPoolsDelegator,
      staking_address_hash: staking_address_hash,
      address_hash: address_hash,
      is_deleted: false
    )
  end

  def get_total_staked_and_ordered(""), do: nil

  def get_total_staked_and_ordered(address_hash) when is_binary(address_hash) do
    StakingPoolsDelegator
    |> where([delegator], delegator.address_hash == ^address_hash and not delegator.is_deleted)
    |> select([delegator], %{
      stake_amount: coalesce(sum(delegator.stake_amount), 0),
      ordered_withdraw: coalesce(sum(delegator.ordered_withdraw), 0)
    })
    |> Repo.one()
  end

  def get_total_staked_and_ordered(_), do: nil

  defp with_decompiled_code_flag(query, _hash, false), do: query

  defp with_decompiled_code_flag(query, hash, true) do
    has_decompiled_code_query =
      from(decompiled_contract in DecompiledSmartContract,
        where: decompiled_contract.address_hash == ^hash,
        limit: 1,
        select: %{has_decompiled_code?: not is_nil(decompiled_contract.address_hash)}
      )

    from(
      address in query,
      left_join: decompiled_code in subquery(has_decompiled_code_query),
      select_merge: %{has_decompiled_code?: decompiled_code.has_decompiled_code?}
    )
  end

  defp decode_params(params, types) do
    params
    |> Base.decode16!(case: :mixed)
    |> TypeDecoder.decode_raw(types)
  end

  def get_token_type(hash) do
    query =
      from(
        token in Token,
        where: token.contract_address_hash == ^hash,
        select: token.type
      )

    Repo.one(query)
  end

  @doc """
  Checks if an `t:Explorer.Chain.Address.t/0` with the given `hash` exists.

  Returns `:ok` if found

      iex> {:ok, %Explorer.Chain.Address{hash: hash}} = Explorer.Chain.create_address(
      ...>   %{hash: "0x5aaeb6053f3e94c9b9a09f33669435e7ef1beaed"}
      ...> )
      iex> Explorer.Chain.check_address_exists(hash)
      :ok

  Returns `:not_found` if not found

      iex> {:ok, hash} = Explorer.Chain.string_to_address_hash("0x5aaeb6053f3e94c9b9a09f33669435e7ef1beaed")
      iex> Explorer.Chain.check_address_exists(hash)
      :not_found

  """
  @spec check_address_exists(Hash.Address.t()) :: :ok | :not_found
  def check_address_exists(address_hash) do
    address_hash
    |> address_exists?()
    |> boolean_to_check_result()
  end

  @doc """
  Checks if an `t:Explorer.Chain.Address.t/0` with the given `hash` exists.

  Returns `true` if found

      iex> {:ok, %Explorer.Chain.Address{hash: hash}} = Explorer.Chain.create_address(
      ...>   %{hash: "0x5aaeb6053f3e94c9b9a09f33669435e7ef1beaed"}
      ...> )
      iex> Explorer.Chain.address_exists?(hash)
      true

  Returns `false` if not found

      iex> {:ok, hash} = Explorer.Chain.string_to_address_hash("0x5aaeb6053f3e94c9b9a09f33669435e7ef1beaed")
      iex> Explorer.Chain.address_exists?(hash)
      false

  """
  @spec address_exists?(Hash.Address.t()) :: boolean()
  def address_exists?(address_hash) do
    query =
      from(
        address in Address,
        where: address.hash == ^address_hash
      )

    Repo.exists?(query)
  end

  @doc """
  Checks if it exists an `t:Explorer.Chain.Address.t/0` that has the provided
  `t:Explorer.Chain.Address.t/0` `hash` and a contract.

  Returns `:ok` if found and `:not_found` otherwise.
  """
  @spec check_contract_address_exists(Hash.Address.t()) :: :ok | :not_found
  def check_contract_address_exists(address_hash) do
    address_hash
    |> contract_address_exists?()
    |> boolean_to_check_result()
  end

  @doc """
  Checks if it exists an `t:Explorer.Chain.Address.t/0` that has the provided
  `t:Explorer.Chain.Address.t/0` `hash` and a contract.

  Returns `true` if found and `false` otherwise.
  """
  @spec contract_address_exists?(Hash.Address.t()) :: boolean()
  def contract_address_exists?(address_hash) do
    query =
      from(
        address in Address,
        where: address.hash == ^address_hash and not is_nil(address.contract_code)
      )

    Repo.exists?(query)
  end

  @doc """
  Checks if it exists a `t:Explorer.Chain.DecompiledSmartContract.t/0` for the
  `t:Explorer.Chain.Address.t/0` with the provided `hash` and with the provided version.

  Returns `:ok` if found and `:not_found` otherwise.
  """
  @spec check_decompiled_contract_exists(Hash.Address.t(), String.t()) :: :ok | :not_found
  def check_decompiled_contract_exists(address_hash, version) do
    address_hash
    |> decompiled_contract_exists?(version)
    |> boolean_to_check_result()
  end

  @doc """
  Checks if it exists a `t:Explorer.Chain.DecompiledSmartContract.t/0` for the
  `t:Explorer.Chain.Address.t/0` with the provided `hash` and with the provided version.

  Returns `true` if found and `false` otherwise.
  """
  @spec decompiled_contract_exists?(Hash.Address.t(), String.t()) :: boolean()
  def decompiled_contract_exists?(address_hash, version) do
    query =
      from(contract in DecompiledSmartContract,
        where: contract.address_hash == ^address_hash and contract.decompiler_version == ^version
      )

    Repo.exists?(query)
  end

  @doc """
  Checks if it exists a verified `t:Explorer.Chain.SmartContract.t/0` for the
  `t:Explorer.Chain.Address.t/0` with the provided `hash`.

  Returns `:ok` if found and `:not_found` otherwise.
  """
  @spec check_verified_smart_contract_exists(Hash.Address.t()) :: :ok | :not_found
  def check_verified_smart_contract_exists(address_hash) do
    address_hash
    |> verified_smart_contract_exists?()
    |> boolean_to_check_result()
  end

  @doc """
  Checks if it exists a verified `t:Explorer.Chain.SmartContract.t/0` for the
  `t:Explorer.Chain.Address.t/0` with the provided `hash`.

  Returns `true` if found and `false` otherwise.
  """
  @spec verified_smart_contract_exists?(Hash.Address.t()) :: boolean()
  def verified_smart_contract_exists?(address_hash) do
    query =
      from(
        smart_contract in SmartContract,
        where: smart_contract.address_hash == ^address_hash
      )

    Repo.exists?(query)
  end

  @doc """
  Checks if a `t:Explorer.Chain.Transaction.t/0` with the given `hash` exists.

  Returns `:ok` if found

      iex> %Transaction{hash: hash} = insert(:transaction)
      iex> Explorer.Chain.check_transaction_exists(hash)
      :ok

  Returns `:not_found` if not found

      iex> {:ok, hash} = Explorer.Chain.string_to_transaction_hash(
      ...>   "0x9fc76417374aa880d4449a1f7f31ec597f00b1f6f3dd2d66f4c9c6c445836d8b"
      ...> )
      iex> Explorer.Chain.check_transaction_exists(hash)
      :not_found
  """
  @spec check_transaction_exists(Hash.Full.t()) :: :ok | :not_found
  def check_transaction_exists(hash) do
    hash
    |> transaction_exists?()
    |> boolean_to_check_result()
  end

  @doc """
  Checks if a `t:Explorer.Chain.Transaction.t/0` with the given `hash` exists.

  Returns `true` if found

      iex> %Transaction{hash: hash} = insert(:transaction)
      iex> Explorer.Chain.transaction_exists?(hash)
      true

  Returns `false` if not found

      iex> {:ok, hash} = Explorer.Chain.string_to_transaction_hash(
      ...>   "0x9fc76417374aa880d4449a1f7f31ec597f00b1f6f3dd2d66f4c9c6c445836d8b"
      ...> )
      iex> Explorer.Chain.transaction_exists?(hash)
      false
  """
  @spec transaction_exists?(Hash.Full.t()) :: boolean()
  def transaction_exists?(hash) do
    query =
      from(
        transaction in Transaction,
        where: transaction.hash == ^hash
      )

    Repo.exists?(query)
  end

  @spec block_exists?(Hash.Full.t()) :: boolean()
  def block_exists?(hash) do
    query =
      from(
        block in Block,
        where: block.hash == ^hash
      )

    Repo.exists?(query)
  end

  @doc """
  Checks if a `t:Explorer.Chain.Token.t/0` with the given `hash` exists.

  Returns `:ok` if found

      iex> address = insert(:address)
      iex> insert(:token, contract_address: address)
      iex> Explorer.Chain.check_token_exists(address.hash)
      :ok

  Returns `:not_found` if not found

      iex> {:ok, hash} = Explorer.Chain.string_to_address_hash("0x5aaeb6053f3e94c9b9a09f33669435e7ef1beaed")
      iex> Explorer.Chain.check_token_exists(hash)
      :not_found
  """
  @spec check_token_exists(Hash.Address.t()) :: :ok | :not_found
  def check_token_exists(hash) do
    hash
    |> token_exists?()
    |> boolean_to_check_result()
  end

  @doc """
  Checks if a `t:Explorer.Chain.Token.t/0` with the given `hash` exists.

  Returns `true` if found

      iex> address = insert(:address)
      iex> insert(:token, contract_address: address)
      iex> Explorer.Chain.token_exists?(address.hash)
      true

  Returns `false` if not found

      iex> {:ok, hash} = Explorer.Chain.string_to_address_hash("0x5aaeb6053f3e94c9b9a09f33669435e7ef1beaed")
      iex> Explorer.Chain.token_exists?(hash)
      false
  """
  @spec token_exists?(Hash.Address.t()) :: boolean()
  def token_exists?(hash) do
    query =
      from(
        token in Token,
        where: token.contract_address_hash == ^hash
      )

    Repo.exists?(query)
  end

  @doc """
  Checks if a `t:Explorer.Chain.TokenTransfer.t/0` of type ERC-721 with the given `hash` and `token_id` exists.

  Returns `:ok` if found

      iex> contract_address = insert(:address)
      iex> token_id = 10
      iex> insert(:token_transfer,
      ...>  from_address: contract_address,
      ...>  token_contract_address: contract_address,
      ...>  token_id: token_id
      ...> )
      iex> Explorer.Chain.check_erc721_token_instance_exists(token_id, contract_address.hash)
      :ok

  Returns `:not_found` if not found

      iex> {:ok, hash} = Explorer.Chain.string_to_address_hash("0x5aaeb6053f3e94c9b9a09f33669435e7ef1beaed")
      iex> Explorer.Chain.check_erc721_token_instance_exists(10, hash)
      :not_found
  """
  @spec check_erc721_token_instance_exists(binary() | non_neg_integer(), Hash.Address.t()) :: :ok | :not_found
  def check_erc721_token_instance_exists(token_id, hash) do
    token_id
    |> erc721_token_instance_exist?(hash)
    |> boolean_to_check_result()
  end

  @doc """
  Checks if a `t:Explorer.Chain.TokenTransfer.t/0` of type ERC-721 or ERC-1155 with the given `hash` and `token_id` exists.

  Returns `:ok` if found

      iex> contract_address = insert(:address)
      iex> token_id = 10
      iex> insert(:token_transfer,
      ...>  from_address: contract_address,
      ...>  token_contract_address: contract_address,
      ...>  token_id: token_id
      ...> )
      iex> Explorer.Chain.check_erc721_or_erc1155_token_instance_exists(token_id, contract_address.hash)
      :ok

      iex> contract_address = insert(:address)
      iex> token_id = 10
      iex> insert(:token_transfer,
      ...>  from_address: contract_address,
      ...>  token_contract_address: contract_address,
      ...>  token_ids: [token_id]
      ...> )
      iex> Explorer.Chain.check_erc721_or_erc1155_token_instance_exists(token_id, contract_address.hash)
      :ok

  Returns `:not_found` if not found

      iex> {:ok, hash} = Explorer.Chain.string_to_address_hash("0x5aaeb6053f3e94c9b9a09f33669435e7ef1beaed")
      iex> Explorer.Chain.check_erc721_or_erc1155_token_instance_exists(10, hash)
      :not_found
  """
  @spec check_erc721_or_erc1155_token_instance_exists(binary() | non_neg_integer(), Hash.Address.t()) ::
          :ok | :not_found
  def check_erc721_or_erc1155_token_instance_exists(token_id, hash) do
    token_id
    |> erc721_or_erc1155_token_instance_exist?(hash)
    |> boolean_to_check_result()
  end

  @doc """
  Checks if a `t:Explorer.Chain.TokenTransfer.t/0` of type ERC-721 with the given `hash` and `token_id` exists.

  Returns `true` if found

      iex> contract_address = insert(:address)
      iex> token_id = 10
      iex> insert(:token_transfer,
      ...>  from_address: contract_address,
      ...>  token_contract_address: contract_address,
      ...>  token_id: token_id
      ...> )
      iex> Explorer.Chain.erc721_token_instance_exist?(token_id, contract_address.hash)
      true

  Returns `false` if not found

      iex> {:ok, hash} = Explorer.Chain.string_to_address_hash("0x5aaeb6053f3e94c9b9a09f33669435e7ef1beaed")
      iex> Explorer.Chain.erc721_token_instance_exist?(10, hash)
      false
  """
  @spec erc721_token_instance_exist?(binary() | non_neg_integer(), Hash.Address.t()) :: boolean()
  def erc721_token_instance_exist?(token_id, hash) do
    query =
      from(tt in TokenTransfer,
        where: tt.token_contract_address_hash == ^hash and tt.token_id == ^token_id
      )

    Repo.exists?(query)
  end

  @doc """
  Checks if a `t:Explorer.Chain.TokenTransfer.t/0` of type ERC-721 or ERC-1155 with the given `hash` and `token_id` exists.

  Returns `true` if found

      iex> contract_address = insert(:address)
      iex> token_id = 10
      iex> insert(:token_transfer,
      ...>  from_address: contract_address,
      ...>  token_contract_address: contract_address,
      ...>  token_id: token_id
      ...> )
      iex> Explorer.Chain.erc721_or_erc1155_token_instance_exist?(token_id, contract_address.hash)
      true

      iex> contract_address = insert(:address)
      iex> token_id = 10
      iex> insert(:token_transfer,
      ...>  from_address: contract_address,
      ...>  token_contract_address: contract_address,
      ...>  token_ids: [token_id]
      ...> )
      iex> Explorer.Chain.erc721_or_erc1155_token_instance_exist?(token_id, contract_address.hash)
      true

  Returns `false` if not found

      iex> {:ok, hash} = Explorer.Chain.string_to_address_hash("0x5aaeb6053f3e94c9b9a09f33669435e7ef1beaed")
      iex> Explorer.Chain.erc721_or_erc1155_token_instance_exist?(10, hash)
      false
  """
  @spec erc721_or_erc1155_token_instance_exist?(binary() | non_neg_integer(), Hash.Address.t()) :: boolean()
  def erc721_or_erc1155_token_instance_exist?(token_id, hash) do
    query =
      from(tt in TokenTransfer,
        where:
          tt.token_contract_address_hash == ^hash and
            (tt.token_id == ^token_id or fragment("? @> ARRAY[?::decimal]", tt.token_ids, ^Decimal.new(token_id)))
      )

    Repo.exists?(query)
  end

  defp boolean_to_check_result(true), do: :ok

  defp boolean_to_check_result(false), do: :not_found

  @doc """
  Fetches the first trace from the Nethermind trace URL.
  """
  def fetch_first_trace(transactions_params, json_rpc_named_arguments) do
    case EthereumJSONRPC.fetch_first_trace(transactions_params, json_rpc_named_arguments) do
      {:ok, [%{first_trace: first_trace, block_hash: block_hash, json_rpc_named_arguments: json_rpc_named_arguments}]} ->
        format_tx_first_trace(first_trace, block_hash, json_rpc_named_arguments)

      {:error, error} ->
        {:error, error}

      :ignore ->
        :ignore
    end
  end

  def combine_proxy_implementation_abi(proxy_address_hash, abi) when not is_nil(abi) do
    implementation_abi = get_implementation_abi_from_proxy(proxy_address_hash, abi)

    if Enum.empty?(implementation_abi), do: abi, else: implementation_abi ++ abi
  end

  def combine_proxy_implementation_abi(_, abi) when is_nil(abi) do
    []
  end

  def proxy_contract?(address_hash, abi) when not is_nil(abi) do
    implementation_method_abi =
      abi
      |> Enum.find(fn method ->
        Map.get(method, "name") == "implementation" ||
          master_copy_pattern?(method)
      end)

    if implementation_method_abi ||
         get_implementation_address_hash_eip_1967(address_hash) !== "0x0000000000000000000000000000000000000000",
       do: true,
       else: false
  end

  def proxy_contract?(_address_hash, abi) when is_nil(abi), do: false

  def gnosis_safe_contract?(abi) when not is_nil(abi) do
    implementation_method_abi =
      abi
      |> Enum.find(fn method ->
        master_copy_pattern?(method)
      end)

    if implementation_method_abi, do: true, else: false
  end

  def gnosis_safe_contract?(abi) when is_nil(abi), do: false

  @spec get_implementation_address_hash(Hash.Address.t(), list()) :: {String.t() | nil, String.t() | nil}
  def get_implementation_address_hash(proxy_address_hash, abi)
      when not is_nil(proxy_address_hash) and not is_nil(abi) do
    implementation_method_abi =
      abi
      |> Enum.find(fn method ->
        Map.get(method, "name") == "implementation" && Map.get(method, "stateMutability") == "view"
      end)

    master_copy_method_abi =
      abi
      |> Enum.find(fn method ->
        master_copy_pattern?(method)
      end)

    implementation_address =
      cond do
        implementation_method_abi ->
          get_implementation_address_hash_basic(proxy_address_hash, abi)

        master_copy_method_abi ->
          get_implementation_address_hash_from_master_copy_pattern(proxy_address_hash)

        true ->
          get_implementation_address_hash_eip_1967(proxy_address_hash)
      end

    save_implementation_name(implementation_address, proxy_address_hash)
  end

  def get_implementation_address_hash(proxy_address_hash, abi) when is_nil(proxy_address_hash) or is_nil(abi) do
    {nil, nil}
  end

  defp get_implementation_address_hash_eip_1967(proxy_address_hash) do
    json_rpc_named_arguments = Application.get_env(:explorer, :json_rpc_named_arguments)

    # https://eips.ethereum.org/EIPS/eip-1967
    storage_slot_logic_contract_address = "0x360894a13ba1a3210667c828492db98dca3e2076cc3735a920a3ca505d382bbc"

    {_status, implementation_address} =
      case Contract.eth_get_storage_at_request(
             proxy_address_hash,
             storage_slot_logic_contract_address,
             nil,
             json_rpc_named_arguments
           ) do
        {:ok, empty_address}
        when empty_address in ["0x", "0x0", "0x0000000000000000000000000000000000000000000000000000000000000000"] ->
          fetch_beacon_proxy_implementation(proxy_address_hash, json_rpc_named_arguments)

        {:ok, implementation_logic_address} ->
          {:ok, implementation_logic_address}

        {:error, _} ->
          {:ok, "0x"}
      end

    abi_decode_address_output(implementation_address)
  end

  # changes requested by https://github.com/blockscout/blockscout/issues/4770
  # for support BeaconProxy pattern
  defp fetch_beacon_proxy_implementation(proxy_address_hash, json_rpc_named_arguments) do
    # https://eips.ethereum.org/EIPS/eip-1967
    storage_slot_beacon_contract_address = "0xa3f0ad74e5423aebfd80d3ef4346578335a9a72aeaee59ff6cb3582b35133d50"

    implementation_method_abi = [
      %{
        "type" => "function",
        "stateMutability" => "view",
        "outputs" => [%{"type" => "address", "name" => "", "internalType" => "address"}],
        "name" => "implementation",
        "inputs" => []
      }
    ]

    case Contract.eth_get_storage_at_request(
           proxy_address_hash,
           storage_slot_beacon_contract_address,
           nil,
           json_rpc_named_arguments
         ) do
      {:ok, empty_address}
      when empty_address in ["0x", "0x0", "0x0000000000000000000000000000000000000000000000000000000000000000"] ->
        fetch_openzeppelin_proxy_implementation(proxy_address_hash, json_rpc_named_arguments)

      {:ok, beacon_contract_address} ->
        case beacon_contract_address
             |> abi_decode_address_output()
             |> get_implementation_address_hash_basic(implementation_method_abi) do
          <<implementation_address::binary-size(42)>> ->
            {:ok, implementation_address}

          _ ->
            {:ok, beacon_contract_address}
        end

      {:error, _} ->
        {:ok, "0x"}
    end
  end

  # changes requested by https://github.com/blockscout/blockscout/issues/5292
  defp fetch_openzeppelin_proxy_implementation(proxy_address_hash, json_rpc_named_arguments) do
    # This is the keccak-256 hash of "org.zeppelinos.proxy.implementation"
    storage_slot_logic_contract_address = "0x7050c9e0f4ca769c69bd3a8ef740bc37934f8e2c036e5a723fd8ee048ed3f8c3"

    case Contract.eth_get_storage_at_request(
           proxy_address_hash,
           storage_slot_logic_contract_address,
           nil,
           json_rpc_named_arguments
         ) do
      {:ok, empty_address}
      when empty_address in ["0x", "0x0", "0x0000000000000000000000000000000000000000000000000000000000000000"] ->
        {:ok, "0x"}

      {:ok, logic_contract_address} ->
        {:ok, logic_contract_address}

      {:error, _} ->
        {:ok, "0x"}
    end
  end

  defp get_implementation_address_hash_basic(proxy_address_hash, abi) do
    # 5c60da1b = keccak256(implementation())
    implementation_address =
      case Reader.query_contract(
             proxy_address_hash,
             abi,
             %{
               "5c60da1b" => []
             },
             false
           ) do
        %{"5c60da1b" => {:ok, [result]}} -> result
        _ -> nil
      end

    address_to_hex(implementation_address)
  end

  defp get_implementation_address_hash_from_master_copy_pattern(proxy_address_hash) do
    json_rpc_named_arguments = Application.get_env(:explorer, :json_rpc_named_arguments)

    master_copy_storage_pointer = "0x0"

    {:ok, implementation_address} =
      Contract.eth_get_storage_at_request(
        proxy_address_hash,
        master_copy_storage_pointer,
        nil,
        json_rpc_named_arguments
      )

    abi_decode_address_output(implementation_address)
  end

  defp master_copy_pattern?(method) do
    Map.get(method, "type") == "constructor" &&
      method
      |> Enum.find(fn item ->
        case item do
          {"inputs", inputs} ->
            master_copy_input?(inputs)

          _ ->
            false
        end
      end)
  end

  defp master_copy_input?(inputs) do
    inputs
    |> Enum.find(fn input ->
      Map.get(input, "name") == "_masterCopy"
    end)
  end

  defp save_implementation_name(empty_address_hash_string, _)
       when empty_address_hash_string in [
              "0x",
              "0x0",
              "0x0000000000000000000000000000000000000000000000000000000000000000",
              @burn_address_hash_str
            ],
       do: {empty_address_hash_string, nil}

  defp save_implementation_name(implementation_address_hash_string, proxy_address_hash)
       when is_binary(implementation_address_hash_string) do
    with {:ok, address_hash} <- string_to_address_hash(implementation_address_hash_string),
         %SmartContract{name: name} <- address_hash_to_smart_contract(address_hash) do
      SmartContract
      |> where([sc], sc.address_hash == ^proxy_address_hash)
      |> update(set: [implementation_name: ^name])
      |> Repo.update_all([])

      {implementation_address_hash_string, name}
    else
      _ ->
        {implementation_address_hash_string, nil}
    end
  end

  defp save_implementation_name(other, _), do: {other, nil}

  defp abi_decode_address_output(nil), do: nil

  defp abi_decode_address_output("0x"), do: @burn_address_hash_str

  defp abi_decode_address_output(address) when is_binary(address) do
    if String.length(address) > 42 do
      "0x" <> String.slice(address, -40, 40)
    else
      address
    end
  end

  defp abi_decode_address_output(_), do: nil

  defp address_to_hex(address) do
    if address do
      if String.starts_with?(address, "0x") do
        address
      else
        "0x" <> Base.encode16(address, case: :lower)
      end
    end
  end

  def get_implementation_abi(implementation_address_hash_string) when not is_nil(implementation_address_hash_string) do
    case Chain.string_to_address_hash(implementation_address_hash_string) do
      {:ok, implementation_address_hash} ->
        implementation_smart_contract =
          implementation_address_hash
          |> Chain.address_hash_to_smart_contract()

        if implementation_smart_contract do
          implementation_smart_contract
          |> Map.get(:abi)
        else
          []
        end

      _ ->
        []
    end
  end

  def get_implementation_abi(implementation_address_hash_string) when is_nil(implementation_address_hash_string) do
    []
  end

  def get_implementation_abi_from_proxy(proxy_address_hash, abi)
      when not is_nil(proxy_address_hash) and not is_nil(abi) do
    {implementation_address_hash_string, _name} = get_implementation_address_hash(proxy_address_hash, abi)
    get_implementation_abi(implementation_address_hash_string)
  end

  def get_implementation_abi_from_proxy(proxy_address_hash, abi) when is_nil(proxy_address_hash) or is_nil(abi) do
    []
  end

  defp format_tx_first_trace(first_trace, block_hash, json_rpc_named_arguments) do
    {:ok, to_address_hash} =
      if Map.has_key?(first_trace, :to_address_hash) do
        Chain.string_to_address_hash(first_trace.to_address_hash)
      else
        {:ok, nil}
      end

    {:ok, from_address_hash} = Chain.string_to_address_hash(first_trace.from_address_hash)

    {:ok, created_contract_address_hash} =
      if Map.has_key?(first_trace, :created_contract_address_hash) do
        Chain.string_to_address_hash(first_trace.created_contract_address_hash)
      else
        {:ok, nil}
      end

    {:ok, transaction_hash} = Chain.string_to_transaction_hash(first_trace.transaction_hash)

    {:ok, call_type} =
      if Map.has_key?(first_trace, :call_type) do
        CallType.load(first_trace.call_type)
      else
        {:ok, nil}
      end

    {:ok, type} = Type.load(first_trace.type)

    {:ok, input} =
      if Map.has_key?(first_trace, :input) do
        Data.cast(first_trace.input)
      else
        {:ok, nil}
      end

    {:ok, output} =
      if Map.has_key?(first_trace, :output) do
        Data.cast(first_trace.output)
      else
        {:ok, nil}
      end

    {:ok, created_contract_code} =
      if Map.has_key?(first_trace, :created_contract_code) do
        Data.cast(first_trace.created_contract_code)
      else
        {:ok, nil}
      end

    {:ok, init} =
      if Map.has_key?(first_trace, :init) do
        Data.cast(first_trace.init)
      else
        {:ok, nil}
      end

    block_index =
      get_block_index(%{
        transaction_index: first_trace.transaction_index,
        transaction_hash: first_trace.transaction_hash,
        block_number: first_trace.block_number,
        json_rpc_named_arguments: json_rpc_named_arguments
      })

    value = %Wei{value: Decimal.new(first_trace.value)}

    first_trace_formatted =
      first_trace
      |> Map.merge(%{
        block_index: block_index,
        block_hash: block_hash,
        call_type: call_type,
        to_address_hash: to_address_hash,
        created_contract_address_hash: created_contract_address_hash,
        from_address_hash: from_address_hash,
        input: input,
        output: output,
        created_contract_code: created_contract_code,
        init: init,
        transaction_hash: transaction_hash,
        type: type,
        value: value
      })

    {:ok, [first_trace_formatted]}
  end

  defp get_block_index(%{
         transaction_index: transaction_index,
         transaction_hash: transaction_hash,
         block_number: block_number,
         json_rpc_named_arguments: json_rpc_named_arguments
       }) do
    if transaction_index == 0 do
      0
    else
      filtered_block_numbers = EthereumJSONRPC.block_numbers_in_range([block_number])
      {:ok, traces} = fetch_block_internal_transactions(filtered_block_numbers, json_rpc_named_arguments)

      sorted_traces =
        traces
        |> Enum.sort_by(&{&1.transaction_index, &1.index})
        |> Enum.with_index()

      {_, block_index} =
        sorted_traces
        |> Enum.find({nil, -1}, fn {trace, _} ->
          trace.transaction_index == transaction_index &&
            trace.transaction_hash == transaction_hash
        end)

      block_index
    end
  end

  defp find_block_timestamp(number) do
    Block
    |> where([b], b.number == ^number)
    |> select([b], b.timestamp)
    |> limit(1)
    |> Repo.one()
  end

  def moon_token?(contract_address) do
    reddit_token?(contract_address, :moon_token_addresses)
  end

  def bricks_token?(contract_address) do
    reddit_token?(contract_address, :bricks_token_addresses)
  end

  defp reddit_token?(contract_address, _env_var) when is_nil(contract_address), do: false

  defp reddit_token?(contract_address, env_var) when not is_nil(contract_address) do
    token_addresses_string = Application.get_env(:block_scout_web, env_var)
    compare_address_hash_and_strings(contract_address, token_addresses_string)
  end

  def compare_address_hash_and_strings(address_hash, addresses_string) do
    contract_address_lower = Base.encode16(address_hash.bytes, case: :lower)

    if addresses_string do
      token_addresses =
        try do
          addresses_string
          |> String.downcase()
          |> String.split(",")
        rescue
          _ ->
            []
        end

      token_addresses
      |> Enum.any?(fn token ->
        token == "0x" <> contract_address_lower
      end)
    else
      false
    end
  end

  def total_gas(gas_items) do
    gas_items
    |> Enum.reduce(Decimal.new(0), fn gas_item, acc ->
      if gas_item.total_gas, do: Decimal.add(acc, gas_item.total_gas), else: acc
    end)
  end

  def bridged_tokens_enabled? do
    eth_omni_bridge_mediator = Application.get_env(:block_scout_web, :eth_omni_bridge_mediator)
    bsc_omni_bridge_mediator = Application.get_env(:block_scout_web, :bsc_omni_bridge_mediator)
    poa_omni_bridge_mediator = Application.get_env(:block_scout_web, :poa_omni_bridge_mediator)

    (eth_omni_bridge_mediator && eth_omni_bridge_mediator !== "") ||
      (bsc_omni_bridge_mediator && bsc_omni_bridge_mediator !== "") ||
      (poa_omni_bridge_mediator && poa_omni_bridge_mediator !== "")
  end

  def chain_id_display_name(nil), do: ""

  def chain_id_display_name(chain_id) do
    chain_id_int =
      if is_integer(chain_id) do
        chain_id
      else
        chain_id
        |> Decimal.to_integer()
      end

    case chain_id_int do
      1 -> "eth"
      56 -> "bsc"
      99 -> "poa"
      _ -> ""
    end
  end

  def chain_id_full_display_name(nil), do: ""

  def chain_id_full_display_name(chain_id) do
    chain_id_int =
      if is_integer(chain_id) do
        chain_id
      else
        chain_id
        |> Decimal.to_integer()
      end

    case chain_id_int do
      1 -> "Ethereum"
      56 -> "BSC"
      99 -> "POA"
      _ -> ""
    end
  end

  @spec is_active_validator?(Address.t()) :: boolean()
  def is_active_validator?(address_hash) do
    now = Timex.now()

    one_hour_before =
      now
      |> Timex.shift(hours: -1)

    query =
      from(
        b in Block,
        where: b.miner_hash == ^address_hash,
        where: b.inserted_at >= ^one_hour_before
      )

    Repo.exists?(query)
  end

  @spec amb_eth_tx?(Address.t()) :: boolean()
  def amb_eth_tx?(hash) do
    amb_tx?(hash, "ETH_OMNI_BRIDGE_MEDIATOR") || amb_tx?(hash, "ETH_OMNI_BRIDGE")
  end

  @spec amb_bsc_tx?(Address.t()) :: boolean()
  def amb_bsc_tx?(hash) do
    amb_tx?(hash, "BSC_OMNI_BRIDGE_MEDIATOR") || amb_tx?(hash, "BSC_OMNI_BRIDGE")
  end

  @spec amb_poa_tx?(Address.t()) :: boolean()
  def amb_poa_tx?(hash) do
    amb_tx?(hash, "POA_OMNI_BRIDGE_MEDIATOR") || amb_tx?(hash, "POA_OMNI_BRIDGE")
  end

  @spec amb_nft_tx?(Address.t()) :: boolean()
  def amb_nft_tx?(hash) do
    amb_tx?(hash, "NFT_OMNI_BRIDGE_MEDIATOR")
  end

  defp amb_tx?(hash, env_var) do
    omni_bridge_mediator = String.downcase(System.get_env(env_var, ""))

    if omni_bridge_mediator == "" do
      false
    else
      log_exist?(hash, omni_bridge_mediator)
    end
  end

  defp log_exist?(transaction_hash, address_hash) do
    # "0x59a9a802" - TokensBridgingInitiated(address indexed token, address indexed sender, uint256 value, bytes32 indexed messageId)
    # "0x4592bc44" - TokensBridgingInitiated(address indexed token, address indexed sender, uint256[] tokenIds, uint256[] values, bytes32 indexed messageId) (NFT Omni bridge)
    # "0x520d2afd" - UserRequestForSignature(bytes32 indexed messageId, bytes encodedData)
    # "0xe7a2c01f" - executeAffirmation(bytes message)

    Repo.exists?(
      from(
        l in Log,
        where: l.transaction_hash == ^transaction_hash,
        where: l.address_hash == ^address_hash,
        where:
          fragment("first_topic like '0x59a9a802%'") or
            fragment("first_topic like '0x4592bc44%'") or
            fragment("first_topic like '0x520d2afd%'") or
            fragment("first_topic like '0xe7a2c01f%'")
      )
    )
  end

  def token_display_name_based_on_bridge_destination(name, foreign_chain_id) do
    cond do
      Decimal.compare(foreign_chain_id, 1) == :eq ->
        name
        |> String.replace("on xDai", "from Ethereum")

      Decimal.compare(foreign_chain_id, 56) == :eq ->
        name
        |> String.replace("on xDai", "from BSC")

      true ->
        name
    end
  end

  def token_display_name_based_on_bridge_destination(name, symbol, foreign_chain_id) do
    token_name =
      cond do
        Decimal.compare(foreign_chain_id, 1) == :eq ->
          name
          |> String.replace("on xDai", "from Ethereum")

        Decimal.compare(foreign_chain_id, 56) == :eq ->
          name
          |> String.replace("on xDai", "from BSC")

        true ->
          name
      end

    "#{token_name} (#{symbol})"
  end

  @spec get_token_transfer_type(TokenTransfer.t()) ::
          :token_burning | :token_minting | :token_spawning | :token_transfer
  def get_token_transfer_type(transfer) do
    {:ok, burn_address_hash} = Chain.string_to_address_hash(@burn_address_hash_str)

    cond do
      transfer.to_address_hash == burn_address_hash && transfer.from_address_hash !== burn_address_hash ->
        :token_burning

      transfer.to_address_hash !== burn_address_hash && transfer.from_address_hash == burn_address_hash ->
        :token_minting

      transfer.to_address_hash == burn_address_hash && transfer.from_address_hash == burn_address_hash ->
        :token_spawning

      true ->
        :token_transfer
    end
  end

  @spec get_token_icon_url_by(String.t(), String.t()) :: String.t() | nil
  def get_token_icon_url_by(chain_id, address_hash) do
    chain_name =
      case chain_id do
        "1" ->
          "ethereum"

        "99" ->
          "poa"

        "100" ->
          "xdai"

        _ ->
          nil
      end

    if chain_name do
      try_url =
        "https://raw.githubusercontent.com/trustwallet/assets/master/blockchains/#{chain_name}/assets/#{address_hash}/logo.png"

      try_url
    else
      nil
    end
  end

  defp from_block(options) do
    Keyword.get(options, :from_block) || nil
  end

  def to_block(options) do
    Keyword.get(options, :to_block) || nil
  end

  def convert_date_to_min_block(date_str) do
    date_format = "%Y-%m-%d"

    {:ok, date} =
      date_str
      |> Timex.parse(date_format, :strftime)

    {:ok, day_before} =
      date
      |> Timex.shift(days: -1)
      |> Timex.format(date_format, :strftime)

    convert_date_to_max_block(day_before)
  end

  def convert_date_to_max_block(date) do
    query =
      from(block in Block,
        where: fragment("DATE(timestamp) = TO_DATE(?, 'YYYY-MM-DD')", ^date),
        select: max(block.number)
      )

    query
    |> Repo.one()
  end

  def is_address_hash_is_smart_contract?(nil), do: false

  def is_address_hash_is_smart_contract?(address_hash) do
    with %Address{contract_code: bytecode} <- Repo.get_by(Address, hash: address_hash),
         false <- is_nil(bytecode) do
      true
    else
      _ ->
        false
    end
  end

  def hash_to_lower_case_string(hash) do
    hash
    |> to_string()
    |> String.downcase()
  end

  def recent_transactions(options, [:pending | _], method_id_filter, type_filter_options) do
    recent_pending_transactions(options, false, method_id_filter, type_filter_options)
  end

  def recent_transactions(options, _, method_id_filter, type_filter_options) do
    recent_collated_transactions(false, options, method_id_filter, type_filter_options)
  end

  def apply_filter_by_method_id_to_transactions(query, filter) when is_list(filter) do
    method_ids = Enum.flat_map(filter, &map_name_or_method_id_to_method_id/1)

    if method_ids != [] do
      query
      |> where([tx], fragment("SUBSTRING(? FOR 4)", tx.input) in ^method_ids)
    else
      query
    end
  end

  def apply_filter_by_method_id_to_transactions(query, filter),
    do: apply_filter_by_method_id_to_transactions(query, [filter])

  defp map_name_or_method_id_to_method_id(string) when is_binary(string) do
    if id = @method_name_to_id_map[string] do
      decode_method_id(id)
    else
      trimmed =
        string
        |> String.replace("0x", "", global: false)

      decode_method_id(trimmed)
    end
  end

  defp decode_method_id(method_id) when is_binary(method_id) do
    case String.length(method_id) == 8 && Base.decode16(method_id, case: :mixed) do
      {:ok, bytes} ->
        [bytes]

      _ ->
        []
    end
  end

  def apply_filter_by_tx_type_to_transactions(query, [_ | _] = filter) do
    {dynamic, modified_query} = apply_filter_by_tx_type_to_transactions_inner(filter, query)

    modified_query
    |> where(^dynamic)
  end

  def apply_filter_by_tx_type_to_transactions(query, _filter), do: query

  def apply_filter_by_tx_type_to_transactions_inner(dynamic \\ dynamic(false), filter, query)

  def apply_filter_by_tx_type_to_transactions_inner(dynamic, [type | remain], query) do
    case type do
      :contract_call ->
        dynamic
        |> filter_contract_call_dynamic()
        |> apply_filter_by_tx_type_to_transactions_inner(
          remain,
          join(query, :inner, [tx], address in assoc(tx, :to_address), as: :to_address)
        )

      :contract_creation ->
        dynamic
        |> filter_contract_creation_dynamic()
        |> apply_filter_by_tx_type_to_transactions_inner(remain, query)

      :coin_transfer ->
        dynamic
        |> filter_transaction_dynamic()
        |> apply_filter_by_tx_type_to_transactions_inner(remain, query)

      :token_transfer ->
        dynamic
        |> filter_token_transfer_dynamic()
        |> apply_filter_by_tx_type_to_transactions_inner(remain, query)

      :token_creation ->
        dynamic
        |> filter_token_creation_dynamic()
        |> apply_filter_by_tx_type_to_transactions_inner(
          remain,
          join(query, :inner, [tx], token in Token,
            on: token.contract_address_hash == tx.created_contract_address_hash,
            as: :created_token
          )
        )
    end
  end

  def apply_filter_by_tx_type_to_transactions_inner(dynamic_query, _, query), do: {dynamic_query, query}

  def filter_contract_creation_dynamic(dynamic) do
    dynamic([tx], ^dynamic or is_nil(tx.to_address_hash))
  end

  def filter_transaction_dynamic(dynamic) do
    dynamic([tx], ^dynamic or tx.value > ^0)
  end

  def filter_contract_call_dynamic(dynamic) do
    dynamic([tx, to_address: to_address], ^dynamic or not is_nil(to_address.contract_code))
  end

  def filter_token_transfer_dynamic(dynamic) do
    # TokenTransfer.__struct__.__meta__.source
    dynamic(
      [tx],
      ^dynamic or
        fragment(
          "NOT (SELECT transaction_hash FROM token_transfers WHERE transaction_hash = ? LIMIT 1) IS NULL",
          tx.hash
        )
    )
  end

  def filter_token_creation_dynamic(dynamic) do
    dynamic([tx, created_token: created_token], ^dynamic or (is_nil(tx.to_address_hash) and not is_nil(created_token)))
  end

  @spec verified_contracts([
          paging_options | necessity_by_association_option | {:filter, :solidity | :vyper} | {:search, String.t()}
        ]) :: [SmartContract.t()]
  def verified_contracts(options \\ []) do
    paging_options = Keyword.get(options, :paging_options, @default_paging_options)
    necessity_by_association = Keyword.get(options, :necessity_by_association, %{})
    filter = Keyword.get(options, :filter, nil)
    search_string = Keyword.get(options, :search, nil)

    query = from(contract in SmartContract, select: contract, order_by: [desc: :id])

    query
    |> filter_contracts(filter)
    |> search_contracts(search_string)
    |> handle_verified_contracts_paging_options(paging_options)
    |> join_associations(necessity_by_association)
    |> Repo.all()
  end

  defp search_contracts(basic_query, nil), do: basic_query

  defp search_contracts(basic_query, search_string) do
    from(contract in basic_query,
      where:
        ilike(contract.name, ^"%#{search_string}%") or
          ilike(fragment("'0x' || encode(?, 'hex')", contract.address_hash), ^"%#{search_string}%")
    )
  end

  defp filter_contracts(basic_query, :solidity) do
    basic_query
    |> where(is_vyper_contract: ^false)
  end

  defp filter_contracts(basic_query, :vyper) do
    basic_query
    |> where(is_vyper_contract: ^true)
  end

  defp filter_contracts(basic_query, _), do: basic_query

  def count_verified_contracts do
    Repo.aggregate(SmartContract, :count, timeout: :infinity)
  end

  def count_new_verified_contracts do
    query =
      from(contract in SmartContract,
        select: contract.inserted_at,
        where: fragment("NOW() - ? at time zone 'UTC' <= interval '24 hours'", contract.inserted_at)
      )

    query
    |> Repo.aggregate(:count, timeout: :infinity)
  end

  def count_contracts do
    query =
      from(address in Address,
        select: address,
        where: not is_nil(address.contract_code)
      )

    query
    |> Repo.aggregate(:count, timeout: :infinity)
  end

  def count_new_contracts do
    query =
      from(tx in Transaction,
        select: tx,
        where:
          tx.status == ^:ok and
            fragment("NOW() - ? at time zone 'UTC' <= interval '24 hours'", tx.created_contract_code_indexed_at)
      )

    query
    |> Repo.aggregate(:count, timeout: :infinity)
  end

  def count_verified_contracts_from_cache do
    VerifiedContractsCounter.fetch()
  end

  def count_new_verified_contracts_from_cache do
    NewVerifiedContractsCounter.fetch()
  end

  def count_contracts_from_cache do
    ContractsCounter.fetch()
  end

  def count_new_contracts_from_cache do
    NewContractsCounter.fetch()
  end
end<|MERGE_RESOLUTION|>--- conflicted
+++ resolved
@@ -72,13 +72,10 @@
     Accounts,
     BlockNumber,
     Blocks,
-<<<<<<< HEAD
     TokenExchangeRate,
-=======
     ContractsCounter,
     NewContractsCounter,
     NewVerifiedContractsCounter,
->>>>>>> c4bbbfdd
     Transactions,
     Uncles,
     VerifiedContractsCounter
