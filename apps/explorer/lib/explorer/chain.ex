defmodule Explorer.Chain do
  @moduledoc """
  The chain context.
  """

  import Ecto.Query,
    only: [
      dynamic: 1,
      dynamic: 2,
      from: 2,
      join: 4,
      join: 5,
      limit: 2,
      lock: 2,
      offset: 2,
      order_by: 2,
      order_by: 3,
      preload: 2,
      preload: 3,
      select: 2,
      select: 3,
      subquery: 1,
      union: 2,
      where: 2,
      where: 3
    ]

  import EthereumJSONRPC, only: [integer_to_quantity: 1, fetch_block_internal_transactions: 2]

  require Logger

  alias ABI.TypeDecoder
  alias Ecto.{Changeset, Multi}

  alias EthereumJSONRPC.Transaction, as: EthereumJSONRPCTransaction

  alias Explorer.Account.WatchlistAddress

  alias Explorer.Counters.{LastFetchedCounter, TokenHoldersCounter, TokenTransfersCounter}

  alias Explorer.Chain

  alias Explorer.Chain.{
    Address,
    Address.CoinBalance,
    Address.CoinBalanceDaily,
    Address.CurrentTokenBalance,
    Address.TokenBalance,
    Block,
    CurrencyHelper,
    Data,
    DecompiledSmartContract,
    Hash,
    Import,
    InternalTransaction,
    Log,
    OptimismDeposit,
    OptimismOutputRoot,
    OptimismTxnBatch,
    OptimismWithdrawal,
    OptimismWithdrawalEvent,
    PendingBlockOperation,
    SmartContract,
    Token,
    Token.Instance,
    TokenTransfer,
    Transaction,
    Wei,
    Withdrawal
  }

  alias Explorer.Chain.Block.{EmissionReward, Reward}

  alias Explorer.Chain.Cache.{
    BlockNumber,
    Blocks,
    ContractsCounter,
    NewContractsCounter,
    NewVerifiedContractsCounter,
    OptimismFinalizationPeriod,
    Transactions,
    Uncles,
    VerifiedContractsCounter,
    WithdrawalsSum
  }

  alias Explorer.Chain.Cache.Block, as: BlockCache
  alias Explorer.Chain.Cache.Helper, as: CacheHelper
  alias Explorer.Chain.Cache.PendingBlockOperation, as: PendingBlockOperationCache
  alias Explorer.Chain.Fetcher.{CheckBytecodeMatchingOnDemand, LookUpSmartContractSourcesOnDemand}
  alias Explorer.Chain.Import.Runner
  alias Explorer.Chain.InternalTransaction.{CallType, Type}
  alias Explorer.Chain.SmartContract.Proxy.EIP1167

  alias Explorer.Market.MarketHistoryCache
  alias Explorer.{PagingOptions, Repo}

  alias Dataloader.Ecto, as: DataloaderEcto

  @default_paging_options %PagingOptions{page_size: 50}

  @token_transfers_per_transaction_preview 10
  @token_transfers_necessity_by_association %{
    [from_address: :smart_contract] => :optional,
    [to_address: :smart_contract] => :optional,
    [from_address: :names] => :optional,
    [to_address: :names] => :optional,
    token: :optional
  }

  @method_name_to_id_map %{
    "approve" => "095ea7b3",
    "transfer" => "a9059cbb",
    "multicall" => "5ae401dc",
    "mint" => "40c10f19",
    "commit" => "f14fcbc8"
  }

  @revert_msg_prefix_1 "Revert: "
  @revert_msg_prefix_2 "revert: "
  @revert_msg_prefix_3 "reverted "
  @revert_msg_prefix_4 "Reverted "
  # Geth-like node
  @revert_msg_prefix_5 "execution reverted: "
  # keccak256("Error(string)")
  @revert_error_method_id "08c379a0"

  @limit_showing_transactions 10_000
  @default_page_size 50

  @typedoc """
  The name of an association on the `t:Ecto.Schema.t/0`
  """
  @type association :: atom()

  @typedoc """
  The max `t:Explorer.Chain.Block.block_number/0` for `consensus` `true` `t:Explorer.Chain.Block.t/0`s.
  """
  @type block_height :: Block.block_number()

  @typedoc """
  Event type where data is broadcasted whenever data is inserted from chain indexing.
  """
  @type chain_event ::
          :addresses
          | :address_coin_balances
          | :blocks
          | :block_rewards
          | :exchange_rate
          | :internal_transactions
          | :logs
          | :transactions
          | :token_transfers

  @type direction :: :from | :to

  @typedoc """
   * `:optional` - the association is optional and only needs to be loaded if available
   * `:required` - the association is required and MUST be loaded.  If it is not available, then the parent struct
     SHOULD NOT be returned.
  """
  @type necessity :: :optional | :required

  @typedoc """
  The `t:necessity/0` of each association that should be loaded
  """
  @type necessity_by_association :: %{association => necessity}

  @type necessity_by_association_option :: {:necessity_by_association, necessity_by_association}
  @type paging_options :: {:paging_options, PagingOptions.t()}
  @typep balance_by_day :: %{date: String.t(), value: Wei.t()}
  @type api? :: {:api?, true | false}

  @doc """
  `t:Explorer.Chain.InternalTransaction/0`s from the address with the given `hash`.

  This function excludes any internal transactions in the results where the
  internal transaction has no siblings within the parent transaction.

  ## Options

    * `:direction` - if specified, will filter internal transactions by address type. If `:to` is specified, only
      internal transactions where the "to" address matches will be returned. Likewise, if `:from` is specified, only
      internal transactions where the "from" address matches will be returned. If `:direction` is omitted, internal
      transactions either to or from the address will be returned.
    * `:necessity_by_association` - use to load `t:association/0` as `:required` or `:optional`. If an association is
      `:required`, and the `t:Explorer.Chain.InternalTransaction.t/0` has no associated record for that association,
      then the `t:Explorer.Chain.InternalTransaction.t/0` will not be included in the page `entries`.
    * `:paging_options` - a `t:Explorer.PagingOptions.t/0` used to specify the `:page_size` and
      `:key` (a tuple of the lowest/oldest `{block_number, transaction_index, index}`) and. Results will be the internal
      transactions older than the `block_number`, `transaction index`, and `index` that are passed.

  """
  @spec address_to_internal_transactions(Hash.Address.t(), [paging_options | necessity_by_association_option]) :: [
          InternalTransaction.t()
        ]
  def address_to_internal_transactions(hash, options \\ []) do
    necessity_by_association = Keyword.get(options, :necessity_by_association, %{})
    direction = Keyword.get(options, :direction)

    from_block = from_block(options)
    to_block = to_block(options)

    paging_options = Keyword.get(options, :paging_options, @default_paging_options)

    if direction == nil || direction == "" do
      query_to_address_hash_wrapped =
        InternalTransaction
        |> InternalTransaction.where_nonpending_block()
        |> InternalTransaction.where_address_fields_match(hash, :to_address_hash)
        |> where_block_number_in_period(from_block, to_block)
        |> common_where_limit_order(paging_options)
        |> wrapped_union_subquery()

      query_from_address_hash_wrapped =
        InternalTransaction
        |> InternalTransaction.where_nonpending_block()
        |> InternalTransaction.where_address_fields_match(hash, :from_address_hash)
        |> where_block_number_in_period(from_block, to_block)
        |> common_where_limit_order(paging_options)
        |> wrapped_union_subquery()

      query_created_contract_address_hash_wrapped =
        InternalTransaction
        |> InternalTransaction.where_nonpending_block()
        |> InternalTransaction.where_address_fields_match(hash, :created_contract_address_hash)
        |> where_block_number_in_period(from_block, to_block)
        |> common_where_limit_order(paging_options)
        |> wrapped_union_subquery()

      query_to_address_hash_wrapped
      |> union(^query_from_address_hash_wrapped)
      |> union(^query_created_contract_address_hash_wrapped)
      |> wrapped_union_subquery()
      |> common_where_limit_order(paging_options)
      |> preload(:block)
      |> join_associations(necessity_by_association)
      |> select_repo(options).all()
    else
      InternalTransaction
      |> InternalTransaction.where_nonpending_block()
      |> InternalTransaction.where_address_fields_match(hash, direction)
      |> where_block_number_in_period(from_block, to_block)
      |> common_where_limit_order(paging_options)
      |> preload(:block)
      |> join_associations(necessity_by_association)
      |> select_repo(options).all()
    end
  end

  def wrapped_union_subquery(query) do
    from(
      q in subquery(query),
      select: q
    )
  end

  defp common_where_limit_order(query, paging_options) do
    query
    |> InternalTransaction.where_is_different_from_parent_transaction()
    |> page_internal_transaction(paging_options, %{index_int_tx_desc_order: true})
    |> limit(^paging_options.page_size)
    |> order_by(
      [it],
      desc: it.block_number,
      desc: it.transaction_index,
      desc: it.index
    )
  end

  def address_hashes_to_mined_transactions_without_rewards(address_hashes, options) do
    paging_options = Keyword.get(options, :paging_options, @default_paging_options)

    address_hashes
    |> address_hashes_to_mined_transactions_tasks(options)
    |> Transaction.wait_for_address_transactions()
    |> Enum.sort_by(&{&1.block_number, &1.index}, &>=/2)
    |> Enum.dedup_by(& &1.hash)
    |> Enum.take(paging_options.page_size)
  end

  defp address_hashes_to_mined_transactions_tasks(address_hashes, options) do
    direction = Keyword.get(options, :direction)
    necessity_by_association = Keyword.get(options, :necessity_by_association, %{})

    options
    |> Transaction.address_to_transactions_tasks_query(true)
    |> Transaction.not_pending_transactions()
    |> join_associations(necessity_by_association)
    |> Transaction.put_has_token_transfers_to_tx(false)
    |> Transaction.matching_address_queries_list(direction, address_hashes)
    |> Enum.map(fn query -> Task.async(fn -> select_repo(options).all(query) end) end)
  end

  @spec address_hash_to_token_transfers(Hash.Address.t(), Keyword.t()) :: [Transaction.t()]
  def address_hash_to_token_transfers(address_hash, options \\ []) do
    paging_options = Keyword.get(options, :paging_options, @default_paging_options)
    direction = Keyword.get(options, :direction)

    direction
    |> Transaction.transactions_with_token_transfers_direction(address_hash)
    |> Transaction.preload_token_transfers(address_hash)
    |> Transaction.handle_paging_options(paging_options)
    |> Repo.all()
  end

  @spec address_hash_to_token_transfers_new(Hash.Address.t() | String.t(), Keyword.t()) :: [TokenTransfer.t()]
  def address_hash_to_token_transfers_new(address_hash, options \\ []) do
    paging_options = Keyword.get(options, :paging_options, @default_paging_options)
    direction = Keyword.get(options, :direction)
    filters = Keyword.get(options, :token_type)
    necessity_by_association = Keyword.get(options, :necessity_by_association)

    direction
    |> TokenTransfer.token_transfers_by_address_hash(address_hash, filters)
    |> join_associations(necessity_by_association)
    |> TokenTransfer.handle_paging_options(paging_options)
    |> select_repo(options).all()
  end

  @spec address_hash_to_token_transfers_by_token_address_hash(
          Hash.Address.t() | String.t(),
          Hash.Address.t() | String.t(),
          Keyword.t()
        ) :: [TokenTransfer.t()]
  def address_hash_to_token_transfers_by_token_address_hash(address_hash, token_address_hash, options \\ []) do
    paging_options = Keyword.get(options, :paging_options, @default_paging_options)

    necessity_by_association = Keyword.get(options, :necessity_by_association)

    address_hash
    |> TokenTransfer.token_transfers_by_address_hash_and_token_address_hash(token_address_hash)
    |> join_associations(necessity_by_association)
    |> TokenTransfer.handle_paging_options(paging_options)
    |> select_repo(options).all()
  end

  @spec address_hash_to_withdrawals(
          Hash.Address.t(),
          [paging_options | necessity_by_association_option]
        ) :: [Withdrawal.t()]
  def address_hash_to_withdrawals(address_hash, options \\ []) when is_list(options) do
    paging_options = Keyword.get(options, :paging_options, @default_paging_options)
    necessity_by_association = Keyword.get(options, :necessity_by_association, %{})

    address_hash
    |> Withdrawal.address_hash_to_withdrawals_query()
    |> join_associations(necessity_by_association)
    |> handle_withdrawals_paging_options(paging_options)
    |> select_repo(options).all()
  end

  @spec address_to_logs(Hash.Address.t(), Keyword.t()) :: [Log.t()]
  def address_to_logs(address_hash, csv_export?, options \\ []) when is_list(options) do
    paging_options = Keyword.get(options, :paging_options) || %PagingOptions{page_size: 50}

    from_block = from_block(options)
    to_block = to_block(options)

    base =
      from(log in Log,
        order_by: [desc: log.block_number, desc: log.index],
        where: log.address_hash == ^address_hash,
        limit: ^paging_options.page_size,
        select: log,
        inner_join: block in Block,
        on: block.hash == log.block_hash,
        where: block.consensus == true
      )

    preloaded_query =
      if csv_export? do
        base
      else
        base
        |> preload(transaction: [:to_address, :from_address])
      end

    preloaded_query
    |> page_logs(paging_options)
    |> filter_topic(Keyword.get(options, :topic))
    |> where_block_number_in_period(from_block, to_block)
    |> select_repo(options).all()
    |> Enum.take(paging_options.page_size)
  end

  defp filter_topic(base_query, nil), do: base_query

  defp filter_topic(base_query, ""), do: base_query

  defp filter_topic(base_query, topic) do
    from(log in base_query,
      where:
        log.first_topic == ^topic or log.second_topic == ^topic or log.third_topic == ^topic or
          log.fourth_topic == ^topic
    )
  end

  def where_block_number_in_period(base_query, from_block, to_block) when is_nil(from_block) and not is_nil(to_block) do
    from(q in base_query,
      where: q.block_number <= ^to_block
    )
  end

  def where_block_number_in_period(base_query, from_block, to_block) when not is_nil(from_block) and is_nil(to_block) do
    from(q in base_query,
      where: q.block_number > ^from_block
    )
  end

  def where_block_number_in_period(base_query, from_block, to_block) when is_nil(from_block) and is_nil(to_block) do
    base_query
  end

  def where_block_number_in_period(base_query, from_block, to_block) do
    from(q in base_query,
      where: q.block_number > ^from_block and q.block_number <= ^to_block
    )
  end

  @doc """
  Finds all `t:Explorer.Chain.Transaction.t/0`s given the address_hash and the token contract
  address hash.

  ## Options

    * `:paging_options` - a `t:Explorer.PagingOptions.t/0` used to specify the `:page_size` and
      `:key` (in the form of `%{"inserted_at" => inserted_at}`). Results will be the transactions
      older than the `index` that are passed.
  """
  @spec address_to_transactions_with_token_transfers(Hash.t(), Hash.t(), [paging_options]) :: [Transaction.t()]
  def address_to_transactions_with_token_transfers(address_hash, token_hash, options \\ []) do
    paging_options = Keyword.get(options, :paging_options, @default_paging_options)

    address_hash
    |> Transaction.transactions_with_token_transfers(token_hash)
    |> Transaction.preload_token_transfers(address_hash)
    |> Transaction.handle_paging_options(paging_options)
    |> Repo.all()
  end

  @doc """
  The `t:Explorer.Chain.Address.t/0` `balance` in `unit`.
  """
  @spec balance(Address.t(), :wei) :: Wei.wei() | nil
  @spec balance(Address.t(), :gwei) :: Wei.gwei() | nil
  @spec balance(Address.t(), :ether) :: Wei.ether() | nil
  def balance(%Address{fetched_coin_balance: balance}, unit) do
    case balance do
      nil -> nil
      _ -> Wei.to(balance, unit)
    end
  end

  @doc """
  The number of `t:Explorer.Chain.Block.t/0`.

      iex> insert_list(2, :block)
      iex> Explorer.Chain.block_count()
      2

  When there are no `t:Explorer.Chain.Block.t/0`.

      iex> Explorer.Chain.block_count()
      0

  """
  def block_count do
    Repo.aggregate(Block, :count, :hash)
  end

  @doc """
  Reward for mining a block.

  The block reward is the sum of the following:

  * Sum of the transaction fees (gas_used * gas_price) for the block
  * A static reward for miner (this value may change during the life of the chain)
  * The reward for uncle blocks (1/32 * static_reward * number_of_uncles)

  *NOTE*

  Uncles are not currently accounted for.
  """
  @spec block_reward(Block.block_number()) :: Wei.t()
  def block_reward(block_number) do
    block_hash =
      Block
      |> where([block], block.number == ^block_number and block.consensus == true)
      |> select([block], block.hash)
      |> Repo.one!()

    case Repo.one!(
           from(reward in Reward,
             where: reward.block_hash == ^block_hash,
             select: %Wei{
               value: coalesce(sum(reward.reward), 0)
             }
           )
         ) do
      %Wei{
        value: %Decimal{coef: 0}
      } ->
        Repo.one!(
          from(block in Block,
            left_join: transaction in assoc(block, :transactions),
            inner_join: emission_reward in EmissionReward,
            on: fragment("? <@ ?", block.number, emission_reward.block_range),
            where: block.number == ^block_number and block.consensus == true,
            group_by: [emission_reward.reward, block.hash],
            select: %Wei{
              value: coalesce(sum(transaction.gas_used * transaction.gas_price), 0) + emission_reward.reward
            }
          )
        )

      other_value ->
        other_value
    end
  end

  def txn_fees(transactions) do
    Enum.reduce(transactions, Decimal.new(0), fn %{gas_used: gas_used, gas_price: gas_price}, acc ->
      gas_used
      |> Decimal.new()
      |> Decimal.mult(gas_price_to_decimal(gas_price))
      |> Decimal.add(acc)
    end)
  end

  defp gas_price_to_decimal(%Wei{} = wei), do: wei.value
  defp gas_price_to_decimal(gas_price), do: Decimal.new(gas_price)

  def burned_fees(transactions, base_fee_per_gas) do
    burned_fee_counter =
      transactions
      |> Enum.reduce(Decimal.new(0), fn %{gas_used: gas_used}, acc ->
        gas_used
        |> Decimal.new()
        |> Decimal.add(acc)
      end)

    base_fee_per_gas && Wei.mult(base_fee_per_gas_to_wei(base_fee_per_gas), burned_fee_counter)
  end

  defp base_fee_per_gas_to_wei(%Wei{} = wei), do: wei
  defp base_fee_per_gas_to_wei(base_fee_per_gas), do: %Wei{value: Decimal.new(base_fee_per_gas)}

  @uncle_reward_coef 1 / 32
  def block_reward_by_parts(block, transactions) do
    %{hash: block_hash, number: block_number} = block
    base_fee_per_gas = Map.get(block, :base_fee_per_gas)

    txn_fees = txn_fees(transactions)

    static_reward =
      Repo.one(
        from(
          er in EmissionReward,
          where: fragment("int8range(?, ?) <@ ?", ^block_number, ^(block_number + 1), er.block_range),
          select: er.reward
        )
      ) || %Wei{value: Decimal.new(0)}

    has_uncles? = is_list(block.uncles) and not Enum.empty?(block.uncles)

    burned_fees = burned_fees(transactions, base_fee_per_gas)
    uncle_reward = (has_uncles? && Wei.mult(static_reward, Decimal.from_float(@uncle_reward_coef))) || nil

    %{
      block_number: block_number,
      block_hash: block_hash,
      miner_hash: block.miner_hash,
      static_reward: static_reward,
      txn_fees: %Wei{value: txn_fees},
      burned_fees: burned_fees || %Wei{value: Decimal.new(0)},
      uncle_reward: uncle_reward || %Wei{value: Decimal.new(0)}
    }
  end

  @doc """
  The `t:Explorer.Chain.Wei.t/0` paid to the miners of the `t:Explorer.Chain.Block.t/0`s with `hash`
  `Explorer.Chain.Hash.Full.t/0` by the signers of the transactions in those blocks to cover the gas fee
  (`gas_used * gas_price`).
  """
  @spec gas_payment_by_block_hash([Hash.Full.t()]) :: %{Hash.Full.t() => Wei.t()}
  def gas_payment_by_block_hash(block_hashes) when is_list(block_hashes) do
    query =
      from(
        block in Block,
        left_join: transaction in assoc(block, :transactions),
        where: block.hash in ^block_hashes and block.consensus == true,
        group_by: block.hash,
        select: {block.hash, %Wei{value: coalesce(sum(transaction.gas_used * transaction.gas_price), 0)}}
      )

    query
    |> Repo.all()
    |> Enum.into(%{})
  end

  def timestamp_by_block_hash(block_hashes) when is_list(block_hashes) do
    query =
      from(
        block in Block,
        where: block.hash in ^block_hashes and block.consensus == true,
        group_by: block.hash,
        select: {block.hash, block.timestamp}
      )

    query
    |> Repo.all()
    |> Enum.into(%{})
  end

  @doc """
  Finds all `t:Explorer.Chain.Transaction.t/0`s in the `t:Explorer.Chain.Block.t/0`.

  ## Options

    * `:necessity_by_association` - use to load `t:association/0` as `:required` or `:optional`.  If an association is
      `:required`, and the `t:Explorer.Chain.Transaction.t/0` has no associated record for that association, then the
      `t:Explorer.Chain.Transaction.t/0` will not be included in the page `entries`.
    * `:paging_options` - a `t:Explorer.PagingOptions.t/0` used to specify the `:page_size` and
      `:key` (a tuple of the lowest/oldest `{index}`) and. Results will be the transactions older than
      the `index` that are passed.
  """
  @spec block_to_transactions(Hash.Full.t(), [paging_options | necessity_by_association_option | api?()], true | false) ::
          [
            Transaction.t()
          ]
  def block_to_transactions(block_hash, options \\ [], old_ui? \\ true) when is_list(options) do
    necessity_by_association = Keyword.get(options, :necessity_by_association, %{})

    options
    |> Keyword.get(:paging_options, @default_paging_options)
    |> fetch_transactions_in_ascending_order_by_index()
    |> join(:inner, [transaction], block in assoc(transaction, :block))
    |> where([_, block], block.hash == ^block_hash)
    |> join_associations(necessity_by_association)
    |> Transaction.put_has_token_transfers_to_tx(old_ui?)
    |> (&if(old_ui?, do: preload(&1, [{:token_transfers, [:token, :from_address, :to_address]}]), else: &1)).()
    |> select_repo(options).all()
    |> (&if(old_ui?,
          do: &1,
          else:
            Enum.map(&1, fn tx -> preload_token_transfers(tx, @token_transfers_necessity_by_association, options) end)
        )).()
  end

  @spec execution_node_to_transactions(Hash.Address.t(), [paging_options | necessity_by_association_option | api?()]) ::
          [Transaction.t()]
  def execution_node_to_transactions(execution_node_hash, options \\ []) when is_list(options) do
    necessity_by_association = Keyword.get(options, :necessity_by_association, %{})

    options
    |> Keyword.get(:paging_options, @default_paging_options)
    |> fetch_transactions_in_descending_order_by_block_and_index()
    |> where(execution_node_hash: ^execution_node_hash)
    |> join_associations(necessity_by_association)
    |> Transaction.put_has_token_transfers_to_tx(false)
    |> (& &1).()
    |> select_repo(options).all()
    |> (&Enum.map(&1, fn tx -> preload_token_transfers(tx, @token_transfers_necessity_by_association, options) end)).()
  end

  @spec block_to_withdrawals(
          Hash.Full.t(),
          [paging_options | necessity_by_association_option]
        ) :: [Withdrawal.t()]
  def block_to_withdrawals(block_hash, options \\ []) when is_list(options) do
    paging_options = Keyword.get(options, :paging_options, @default_paging_options)
    necessity_by_association = Keyword.get(options, :necessity_by_association, %{})

    block_hash
    |> Withdrawal.block_hash_to_withdrawals_query()
    |> join_associations(necessity_by_association)
    |> handle_withdrawals_paging_options(paging_options)
    |> select_repo(options).all()
  end

  @doc """
  Finds sum of gas_used for new (EIP-1559) txs belongs to block
  """
  @spec block_to_gas_used_by_1559_txs(Hash.Full.t()) :: non_neg_integer()
  def block_to_gas_used_by_1559_txs(block_hash) do
    query =
      from(
        tx in Transaction,
        where: tx.block_hash == ^block_hash,
        select: sum(tx.gas_used)
      )

    result = Repo.one(query)
    if result, do: result, else: 0
  end

  @doc """
  Finds sum of priority fee for new (EIP-1559) txs belongs to block
  """
  @spec block_to_priority_fee_of_1559_txs(Hash.Full.t()) :: Decimal.t()
  def block_to_priority_fee_of_1559_txs(block_hash) do
    block = Repo.get_by(Block, hash: block_hash)

    case block.base_fee_per_gas do
      %Wei{value: base_fee_per_gas} ->
        query =
          from(
            tx in Transaction,
            where: tx.block_hash == ^block_hash,
            select:
              sum(
                fragment(
                  "CASE
                    WHEN COALESCE(?,?) = 0 THEN 0
                    WHEN COALESCE(?,?) - ? < COALESCE(?,?) THEN (COALESCE(?,?) - ?) * ?
                    ELSE COALESCE(?,?) * ? END",
                  tx.max_fee_per_gas,
                  tx.gas_price,
                  tx.max_fee_per_gas,
                  tx.gas_price,
                  ^base_fee_per_gas,
                  tx.max_priority_fee_per_gas,
                  tx.gas_price,
                  tx.max_fee_per_gas,
                  tx.gas_price,
                  ^base_fee_per_gas,
                  tx.gas_used,
                  tx.max_priority_fee_per_gas,
                  tx.gas_price,
                  tx.gas_used
                )
              )
          )

        result = Repo.one(query)
        if result, do: result, else: 0

      _ ->
        0
    end
  end

  @doc """
  Counts the number of `t:Explorer.Chain.Transaction.t/0` in the `block`.
  """
  @spec block_to_transaction_count(Hash.Full.t()) :: non_neg_integer()
  def block_to_transaction_count(block_hash) do
    query =
      from(
        transaction in Transaction,
        where: transaction.block_hash == ^block_hash
      )

    Repo.aggregate(query, :count, :hash)
  end

  @spec check_if_withdrawals_in_block(Hash.Full.t()) :: boolean()
  def check_if_withdrawals_in_block(block_hash, options \\ []) do
    block_hash
    |> Withdrawal.block_hash_to_withdrawals_unordered_query()
    |> select_repo(options).exists?()
  end

  @doc """
  How many blocks have confirmed `block` based on the current `max_block_number`

  A consensus block's number of confirmations is the difference between its number and the current block height + 1.

      iex> block = insert(:block, number: 1)
      iex> Explorer.Chain.confirmations(block, block_height: 2)
      {:ok, 2}

  The newest block at the block height has 1 confirmation.

      iex> block = insert(:block, number: 1)
      iex> Explorer.Chain.confirmations(block, block_height: 1)
      {:ok, 1}

  A non-consensus block has no confirmations and is orphaned even if there are child blocks of it on an orphaned chain.

      iex> parent_block = insert(:block, consensus: false, number: 1)
      iex> insert(
      ...>   :block,
      ...>   parent_hash: parent_block.hash,
      ...>   consensus: false,
      ...>   number: parent_block.number + 1
      ...> )
      iex> Explorer.Chain.confirmations(parent_block, block_height: 3)
      {:error, :non_consensus}

  If you calculate the block height and then get a newer block, the confirmations will be `0` instead of negative.

      iex> block = insert(:block, number: 1)
      iex> Explorer.Chain.confirmations(block, block_height: 0)
      {:ok, 1}
  """
  @spec confirmations(Block.t() | nil, [{:block_height, block_height()}]) ::
          {:ok, non_neg_integer()} | {:error, :non_consensus | :pending}

  def confirmations(%Block{consensus: true, number: number}, named_arguments) when is_list(named_arguments) do
    max_consensus_block_number = Keyword.fetch!(named_arguments, :block_height)

    {:ok, max(1 + max_consensus_block_number - number, 1)}
  end

  def confirmations(%Block{consensus: false}, _), do: {:error, :non_consensus}

  def confirmations(nil, _), do: {:error, :pending}

  @doc """
  Creates an address.

      iex> {:ok, %Explorer.Chain.Address{hash: hash}} = Explorer.Chain.create_address(
      ...>   %{hash: "0xa94f5374fce5edbc8e2a8697c15331677e6ebf0b"}
      ...> )
      ...> to_string(hash)
      "0xa94f5374fce5edbc8e2a8697c15331677e6ebf0b"

  A `String.t/0` value for `Explorer.Chain.Address.t/0` `hash` must have 40 hexadecimal characters after the `0x` prefix
  to prevent short- and long-hash transcription errors.

      iex> {:error, %Ecto.Changeset{errors: errors}} = Explorer.Chain.create_address(
      ...>   %{hash: "0xa94f5374fce5edbc8e2a8697c15331677e6ebf0"}
      ...> )
      ...> errors
      [hash: {"is invalid", [type: Explorer.Chain.Hash.Address, validation: :cast]}]
      iex> {:error, %Ecto.Changeset{errors: errors}} = Explorer.Chain.create_address(
      ...>   %{hash: "0xa94f5374fce5edbc8e2a8697c15331677e6ebf0ba"}
      ...> )
      ...> errors
      [hash: {"is invalid", [type: Explorer.Chain.Hash.Address, validation: :cast]}]

  """
  @spec create_address(map()) :: {:ok, Address.t()} | {:error, Ecto.Changeset.t()}
  def create_address(attrs \\ %{}) do
    %Address{}
    |> Address.changeset(attrs)
    |> Repo.insert()
  end

  @doc """
  Creates a decompiled smart contract.
  """

  @spec create_decompiled_smart_contract(map()) :: {:ok, Address.t()} | {:error, Ecto.Changeset.t()}
  def create_decompiled_smart_contract(attrs) do
    changeset = DecompiledSmartContract.changeset(%DecompiledSmartContract{}, attrs)

    # Enforce ShareLocks tables order (see docs: sharelocks.md)
    Multi.new()
    |> Multi.run(:set_address_decompiled, fn repo, _ ->
      set_address_decompiled(repo, Changeset.get_field(changeset, :address_hash))
    end)
    |> Multi.insert(:decompiled_smart_contract, changeset,
      on_conflict: :replace_all,
      conflict_target: [:decompiler_version, :address_hash]
    )
    |> Repo.transaction()
    |> case do
      {:ok, %{decompiled_smart_contract: decompiled_smart_contract}} -> {:ok, decompiled_smart_contract}
      {:error, _, error_value, _} -> {:error, error_value}
    end
  end

  defp set_address_decompiled(repo, address_hash) do
    query =
      from(
        address in Address,
        where: address.hash == ^address_hash
      )

    case repo.update_all(query, set: [decompiled: true]) do
      {1, _} -> {:ok, []}
      _ -> {:error, "There was an error annotating that the address has been decompiled."}
    end
  end

  @spec verified_contracts_top(non_neg_integer()) :: [Hash.Address.t()]
  def verified_contracts_top(limit) do
    query =
      from(contract in SmartContract,
        inner_join: address in Address,
        on: contract.address_hash == address.hash,
        order_by: [desc: address.transactions_count],
        limit: ^limit,
        select: contract.address_hash
      )

    Repo.all(query)
  end

  @doc """
  Converts the `Explorer.Chain.Data.t:t/0` to `iodata` representation that can be written to users efficiently.

      iex> %Explorer.Chain.Data{
      ...>   bytes: <<>>
      ...> } |>
      ...> Explorer.Chain.data_to_iodata() |>
      ...> IO.iodata_to_binary()
      "0x"
      iex> %Explorer.Chain.Data{
      ...>   bytes: <<0, 0, 0, 0, 0, 0, 0, 0, 0, 0, 0, 0, 134, 45, 103, 203, 7,
      ...>     115, 238, 63, 140, 231, 234, 137, 179, 40, 255, 234, 134, 26,
      ...>     179, 239>>
      ...> } |>
      ...> Explorer.Chain.data_to_iodata() |>
      ...> IO.iodata_to_binary()
      "0x000000000000000000000000862d67cb0773ee3f8ce7ea89b328ffea861ab3ef"

  """
  @spec data_to_iodata(Data.t()) :: iodata()
  def data_to_iodata(data) do
    Data.to_iodata(data)
  end

  @doc """
  The fee a `transaction` paid for the `t:Explorer.Transaction.t/0` `gas`

  If the transaction is pending, then the fee will be a range of `unit`

      iex> Explorer.Chain.fee(
      ...>   %Explorer.Chain.Transaction{
      ...>     gas: Decimal.new(3),
      ...>     gas_price: %Explorer.Chain.Wei{value: Decimal.new(2)},
      ...>     gas_used: nil
      ...>   },
      ...>   :wei
      ...> )
      {:maximum, Decimal.new(6)}

  If the transaction has been confirmed in block, then the fee will be the actual fee paid in `unit` for the `gas_used`
  in the `transaction`.

      iex> Explorer.Chain.fee(
      ...>   %Explorer.Chain.Transaction{
      ...>     gas: Decimal.new(3),
      ...>     gas_price: %Explorer.Chain.Wei{value: Decimal.new(2)},
      ...>     gas_used: Decimal.new(2)
      ...>   },
      ...>   :wei
      ...> )
      {:actual, Decimal.new(4)}

  """
  @spec fee(Transaction.t(), :ether | :gwei | :wei) :: {:maximum, Decimal.t()} | {:actual, Decimal.t()}
  def fee(%Transaction{gas: gas, gas_price: gas_price, gas_used: nil} = tx, unit) do
    {:maximum, fee(tx, gas_price, gas, unit)}
  end

  def fee(%Transaction{gas_price: gas_price, gas_used: gas_used} = tx, unit) do
    {:actual, fee(tx, gas_price, gas_used, unit)}
  end

  defp fee(tx, gas_price, gas, unit) do
    l1_fee =
      case Map.get(tx, :l1_fee) do
        nil -> Wei.from(Decimal.new(0), :wei)
        value -> value
      end

    gas_price
    |> Wei.to(unit)
    |> Decimal.mult(gas)
    |> Wei.from(unit)
    |> Wei.sum(l1_fee)
    |> Wei.to(unit)
  end

  @doc """
  Checks to see if the chain is down indexing based on the transaction from the
  oldest block and the pending operation
  """
  @spec finished_indexing_internal_transactions?([api?]) :: boolean()
  def finished_indexing_internal_transactions?(options \\ []) do
    internal_transactions_disabled? =
      Application.get_env(:indexer, Indexer.Fetcher.InternalTransaction.Supervisor)[:disabled?] or
        not Application.get_env(:indexer, Indexer.Supervisor)[:enabled]

    if internal_transactions_disabled? do
      true
    else
      json_rpc_named_arguments = Application.fetch_env!(:indexer, :json_rpc_named_arguments)
      variant = Keyword.fetch!(json_rpc_named_arguments, :variant)

      if variant == EthereumJSONRPC.Ganache || variant == EthereumJSONRPC.Arbitrum do
        true
      else
        check_left_blocks_to_index_internal_transactions(options)
      end
    end
  end

  defp check_left_blocks_to_index_internal_transactions(options) do
    with {:transactions_exist, true} <- {:transactions_exist, select_repo(options).exists?(Transaction)},
         min_block_number when not is_nil(min_block_number) <-
           select_repo(options).aggregate(Transaction, :min, :block_number) do
      min_block_number =
        min_block_number
        |> Decimal.max(Application.get_env(:indexer, :trace_first_block))
        |> Decimal.to_integer()

      query =
        from(
          block in Block,
          join: pending_ops in assoc(block, :pending_operations),
          where: block.consensus and block.number == ^min_block_number
        )

      if select_repo(options).exists?(query) do
        false
      else
        check_indexing_internal_transactions_threshold()
      end
    else
      {:transactions_exist, false} -> true
      nil -> false
    end
  end

  defp check_indexing_internal_transactions_threshold do
    pbo_count = PendingBlockOperationCache.estimated_count()

    if pbo_count <
         Application.get_env(:indexer, Indexer.Fetcher.InternalTransaction)[:indexing_finished_threshold] do
      true
    else
      false
    end
  end

  def finished_indexing_from_ratio?(ratio) do
    Decimal.compare(ratio, 1) !== :lt
  end

  @doc """
  Checks if indexing of blocks and internal transactions finished aka full indexing
  """
  @spec finished_indexing?([api?]) :: boolean()
  def finished_indexing?(options \\ []) do
    if Application.get_env(:indexer, Indexer.Supervisor)[:enabled] do
      indexed_ratio = indexed_ratio_blocks()

      case finished_indexing_from_ratio?(indexed_ratio) do
        false -> false
        _ -> finished_indexing_internal_transactions?(options)
      end
    else
      true
    end
  end

  @doc """
  The `t:Explorer.Chain.Transaction.t/0` `gas_price` of the `transaction` in `unit`.
  """
  def gas_price(%Transaction{gas_price: gas_price}, unit) do
    Wei.to(gas_price, unit)
  end

  @doc """
  Converts `t:Explorer.Chain.Address.t/0` `hash` to the `t:Explorer.Chain.Address.t/0` with that `hash`.

  Returns `{:ok, %Explorer.Chain.Address{}}` if found

      iex> {:ok, %Explorer.Chain.Address{hash: hash}} = Explorer.Chain.create_address(
      ...>   %{hash: "0x5aaeb6053f3e94c9b9a09f33669435e7ef1beaed"}
      ...> )
      iex> {:ok, %Explorer.Chain.Address{hash: found_hash}} = Explorer.Chain.hash_to_address(hash)
      iex> found_hash == hash
      true

  Returns `{:error, :not_found}` if not found

      iex> {:ok, hash} = Explorer.Chain.string_to_address_hash("0x5aaeb6053f3e94c9b9a09f33669435e7ef1beaed")
      iex> Explorer.Chain.hash_to_address(hash)
      {:error, :not_found}

  ## Options

    * `:necessity_by_association` - use to load `t:association/0` as `:required` or `:optional`.  If an association is
      `:required`, and the `t:Explorer.Chain.Address.t/0` has no associated record for that association,
      then the `t:Explorer.Chain.Address.t/0` will not be included in the list.

  Optionally it also accepts a boolean to fetch the `has_decompiled_code?` virtual field or not

  """
  @spec hash_to_address(Hash.Address.t(), [necessity_by_association_option | api?], boolean()) ::
          {:ok, Address.t()} | {:error, :not_found}
  def hash_to_address(
        %Hash{byte_count: unquote(Hash.Address.byte_count())} = hash,
        options \\ [
          necessity_by_association: %{
            :contracts_creation_internal_transaction => :optional,
            :names => :optional,
            :smart_contract => :optional,
            :token => :optional,
            :contracts_creation_transaction => :optional
          }
        ],
        query_decompiled_code_flag \\ true
      ) do
    necessity_by_association = Keyword.get(options, :necessity_by_association, %{})

    query =
      from(
        address in Address,
        where: address.hash == ^hash
      )

    address_result =
      query
      |> join_associations(necessity_by_association)
      |> with_decompiled_code_flag(hash, query_decompiled_code_flag)
      |> select_repo(options).one()

    address_updated_result =
      case address_result do
        %{smart_contract: smart_contract} ->
          if smart_contract do
            address_result
          else
            SmartContract.compose_smart_contract(address_result, hash, options)
          end

        _ ->
          address_result
      end

    address_updated_result
    |> case do
      nil -> {:error, :not_found}
      address -> {:ok, address}
    end
  end

  def decompiled_code(address_hash, version) do
    query =
      from(contract in DecompiledSmartContract,
        where: contract.address_hash == ^address_hash and contract.decompiler_version == ^version
      )

    query
    |> Repo.one()
    |> case do
      nil -> {:error, :not_found}
      contract -> {:ok, contract.decompiled_source_code}
    end
  end

  @spec token_contract_address_from_token_name(String.t()) :: {:ok, Hash.Address.t()} | {:error, :not_found}
  def token_contract_address_from_token_name(name) when is_binary(name) do
    query =
      from(token in Token,
        where: ilike(token.symbol, ^name),
        or_where: ilike(token.name, ^name),
        select: token.contract_address_hash
      )

    query
    |> Repo.all()
    |> case do
      [] ->
        {:error, :not_found}

      hashes ->
        if Enum.count(hashes) == 1 do
          {:ok, List.first(hashes)}
        else
          {:error, :not_found}
        end
    end
  end

  @doc """
  Converts `t:Explorer.Chain.Address.t/0` `hash` to the `t:Explorer.Chain.Address.t/0` with that `hash`.

  Returns `{:ok, %Explorer.Chain.Address{}}` if found

      iex> {:ok, %Explorer.Chain.Address{hash: hash}} = Explorer.Chain.create_address(
      ...>   %{hash: "0x5aaeb6053f3e94c9b9a09f33669435e7ef1beaed"}
      ...> )
      iex> {:ok, %Explorer.Chain.Address{hash: found_hash}} = Explorer.Chain.hash_to_address(hash)
      iex> found_hash == hash
      true

  Returns `{:error, address}` if not found but created an address

      iex> {:ok, %Explorer.Chain.Address{hash: hash}} = Explorer.Chain.create_address(
      ...>   %{hash: "0x5aaeb6053f3e94c9b9a09f33669435e7ef1beaed"}
      ...> )
      iex> {:ok, %Explorer.Chain.Address{hash: found_hash}} = Explorer.Chain.hash_to_address(hash)
      iex> found_hash == hash
      true


  ## Options

    * `:necessity_by_association` - use to load `t:association/0` as `:required` or `:optional`.  If an association is
      `:required`, and the `t:Explorer.Chain.Address.t/0` has no associated record for that association,
      then the `t:Explorer.Chain.Address.t/0` will not be included in the list.

  Optionally it also accepts a boolean to fetch the `has_decompiled_code?` virtual field or not

  """
  @spec find_or_insert_address_from_hash(Hash.Address.t(), [necessity_by_association_option], boolean()) ::
          {:ok, Address.t()}
  def find_or_insert_address_from_hash(
        %Hash{byte_count: unquote(Hash.Address.byte_count())} = hash,
        options \\ [
          necessity_by_association: %{
            :contracts_creation_internal_transaction => :optional,
            :names => :optional,
            :smart_contract => :optional,
            :token => :optional,
            :contracts_creation_transaction => :optional
          }
        ],
        query_decompiled_code_flag \\ true
      ) do
    case hash_to_address(hash, options, query_decompiled_code_flag) do
      {:ok, address} ->
        {:ok, address}

      {:error, :not_found} ->
        create_address(%{hash: to_string(hash)})
        hash_to_address(hash, options, query_decompiled_code_flag)
    end
  end

  @doc """
  Converts list of `t:Explorer.Chain.Address.t/0` `hash` to the `t:Explorer.Chain.Address.t/0` with that `hash`.

  Returns `[%Explorer.Chain.Address{}]}` if found

  """
  @spec hashes_to_addresses([Hash.Address.t()]) :: [Address.t()]
  def hashes_to_addresses(hashes) when is_list(hashes) do
    query =
      from(
        address in Address,
        where: address.hash in ^hashes,
        # https://stackoverflow.com/a/29598910/470451
        order_by: fragment("array_position(?, ?)", type(^hashes, {:array, Hash.Address}), address.hash)
      )

    Repo.all(query)
  end

  @doc """
  Finds an `t:Explorer.Chain.Address.t/0` that has the provided `t:Explorer.Chain.Address.t/0` `hash` and a contract.

  ## Options

    * `:necessity_by_association` - use to load `t:association/0` as `:required` or `:optional`.  If an association is
      `:required`, and the `t:Explorer.Chain.Address.t/0` has no associated record for that association,
      then the `t:Explorer.Chain.Address.t/0` will not be included in the list.

  Optionally it also accepts a boolean to fetch the `has_decompiled_code?` virtual field or not

  """
  @spec find_contract_address(Hash.Address.t(), [necessity_by_association_option], boolean()) ::
          {:ok, Address.t()} | {:error, :not_found}
  def find_contract_address(
        %Hash{byte_count: unquote(Hash.Address.byte_count())} = hash,
        options \\ [],
        query_decompiled_code_flag \\ false
      ) do
    necessity_by_association =
      options
      |> Keyword.get(:necessity_by_association, %{})
      |> Map.merge(%{
        smart_contract_additional_sources: :optional
      })

    query =
      from(
        address in Address,
        where: address.hash == ^hash and not is_nil(address.contract_code)
      )

    address_result =
      query
      |> join_associations(necessity_by_association)
      |> with_decompiled_code_flag(hash, query_decompiled_code_flag)
      |> select_repo(options).one()

    address_updated_result =
      case address_result do
        %{smart_contract: smart_contract} ->
          if smart_contract do
            CheckBytecodeMatchingOnDemand.trigger_check(address_result, smart_contract)
            LookUpSmartContractSourcesOnDemand.trigger_fetch(address_result, smart_contract)
            SmartContract.check_and_update_constructor_args(address_result)
          else
            LookUpSmartContractSourcesOnDemand.trigger_fetch(address_result, nil)

            address_verified_twin_contract =
              EIP1167.get_implementation_address(hash, options) ||
                SmartContract.get_address_verified_twin_contract(hash, options).verified_contract

            SmartContract.add_twin_info_to_contract(address_result, address_verified_twin_contract, hash)
          end

        _ ->
          LookUpSmartContractSourcesOnDemand.trigger_fetch(address_result, nil)
          address_result
      end

    address_updated_result
    |> case do
      nil -> {:error, :not_found}
      address -> {:ok, address}
    end
  end

  @spec find_decompiled_contract_address(Hash.Address.t()) :: {:ok, Address.t()} | {:error, :not_found}
  def find_decompiled_contract_address(%Hash{byte_count: unquote(Hash.Address.byte_count())} = hash) do
    query =
      from(
        address in Address,
        preload: [
          :contracts_creation_internal_transaction,
          :names,
          :smart_contract,
          :token,
          :contracts_creation_transaction,
          :decompiled_smart_contracts
        ],
        where: address.hash == ^hash
      )

    address = Repo.one(query)

    if address do
      {:ok, address}
    else
      {:error, :not_found}
    end
  end

  @doc """
  Converts `t:Explorer.Chain.Block.t/0` `hash` to the `t:Explorer.Chain.Block.t/0` with that `hash`.

  Unlike `number_to_block/1`, both consensus and non-consensus blocks can be returned when looked up by `hash`.

  Returns `{:ok, %Explorer.Chain.Block{}}` if found

      iex> %Block{hash: hash} = insert(:block, consensus: false)
      iex> {:ok, %Explorer.Chain.Block{hash: found_hash}} = Explorer.Chain.hash_to_block(hash)
      iex> found_hash == hash
      true

  Returns `{:error, :not_found}` if not found

      iex> {:ok, hash} = Explorer.Chain.string_to_block_hash(
      ...>   "0x9fc76417374aa880d4449a1f7f31ec597f00b1f6f3dd2d66f4c9c6c445836d8b"
      ...> )
      iex> Explorer.Chain.hash_to_block(hash)
      {:error, :not_found}

  ## Options

    * `:necessity_by_association` - use to load `t:association/0` as `:required` or `:optional`.  If an association is
      `:required`, and the `t:Explorer.Chain.Block.t/0` has no associated record for that association, then the
      `t:Explorer.Chain.Block.t/0` will not be included in the page `entries`.

  """
  @spec hash_to_block(Hash.Full.t(), [necessity_by_association_option | api?]) ::
          {:ok, Block.t()} | {:error, :not_found}
  def hash_to_block(%Hash{byte_count: unquote(Hash.Full.byte_count())} = hash, options \\ []) when is_list(options) do
    necessity_by_association = Keyword.get(options, :necessity_by_association, %{})

    Block
    |> where(hash: ^hash)
    |> join_associations(necessity_by_association)
    |> select_repo(options).one()
    |> case do
      nil ->
        {:error, :not_found}

      block ->
        {:ok, block}
    end
  end

  @doc """
  Converts the `Explorer.Chain.Hash.t:t/0` to `iodata` representation that can be written efficiently to users.

      iex> %Explorer.Chain.Hash{
      ...>   byte_count: 32,
      ...>   bytes: <<0x9fc76417374aa880d4449a1f7f31ec597f00b1f6f3dd2d66f4c9c6c445836d8b ::
      ...>            big-integer-size(32)-unit(8)>>
      ...> } |>
      ...> Explorer.Chain.hash_to_iodata() |>
      ...> IO.iodata_to_binary()
      "0x9fc76417374aa880d4449a1f7f31ec597f00b1f6f3dd2d66f4c9c6c445836d8b"

  Always pads number, so that it is a valid format for casting.

      iex> %Explorer.Chain.Hash{
      ...>   byte_count: 32,
      ...>   bytes: <<0x1234567890abcdef :: big-integer-size(32)-unit(8)>>
      ...> } |>
      ...> Explorer.Chain.hash_to_iodata() |>
      ...> IO.iodata_to_binary()
      "0x0000000000000000000000000000000000000000000000001234567890abcdef"

  """
  @spec hash_to_iodata(Hash.t()) :: iodata()
  def hash_to_iodata(hash) do
    Hash.to_iodata(hash)
  end

  @doc """
  Converts `t:Explorer.Chain.Transaction.t/0` `hash` to the `t:Explorer.Chain.Transaction.t/0` with that `hash`.

  Returns `{:ok, %Explorer.Chain.Transaction{}}` if found

      iex> %Transaction{hash: hash} = insert(:transaction)
      iex> {:ok, %Explorer.Chain.Transaction{hash: found_hash}} = Explorer.Chain.hash_to_transaction(hash)
      iex> found_hash == hash
      true

  Returns `{:error, :not_found}` if not found

      iex> {:ok, hash} = Explorer.Chain.string_to_transaction_hash(
      ...>   "0x9fc76417374aa880d4449a1f7f31ec597f00b1f6f3dd2d66f4c9c6c445836d8b"
      ...> )
      iex> Explorer.Chain.hash_to_transaction(hash)
      {:error, :not_found}

  ## Options

    * `:necessity_by_association` - use to load `t:association/0` as `:required` or `:optional`.  If an association is
      `:required`, and the `t:Explorer.Chain.Transaction.t/0` has no associated record for that association, then the
      `t:Explorer.Chain.Transaction.t/0` will not be included in the page `entries`.
  """
  @spec hash_to_transaction(Hash.Full.t(), [necessity_by_association_option | api?]) ::
          {:ok, Transaction.t()} | {:error, :not_found}
  def hash_to_transaction(
        %Hash{byte_count: unquote(Hash.Full.byte_count())} = hash,
        options \\ []
      )
      when is_list(options) do
    necessity_by_association = Keyword.get(options, :necessity_by_association, %{})

    Transaction
    |> where(hash: ^hash)
    |> join_associations(necessity_by_association)
    |> select_repo(options).one()
    |> case do
      nil ->
        {:error, :not_found}

      transaction ->
        {:ok, transaction}
    end
  end

  # preload_to_detect_tt?: we don't need to preload more than one token transfer in case the tx inside the list (we don't show any token transfers on tx tile in new UI)
  def preload_token_transfers(
        %Transaction{hash: tx_hash, block_hash: block_hash} = transaction,
        necessity_by_association,
        options,
        preload_to_detect_tt? \\ true
      ) do
    if preload_to_detect_tt? do
      transaction
    else
      limit = if(preload_to_detect_tt?, do: 1, else: @token_transfers_per_transaction_preview + 1)

      token_transfers =
        TokenTransfer
        |> (&if(is_nil(block_hash),
              do: where(&1, [token_transfer], token_transfer.transaction_hash == ^tx_hash),
              else:
                where(
                  &1,
                  [token_transfer],
                  token_transfer.transaction_hash == ^tx_hash and token_transfer.block_hash == ^block_hash
                )
            )).()
        |> limit(^limit)
        |> order_by([token_transfer], asc: token_transfer.log_index)
        |> (&if(preload_to_detect_tt?, do: &1, else: join_associations(&1, necessity_by_association))).()
        |> select_repo(options).all()
        |> flat_1155_batch_token_transfers()
        |> Enum.take(limit)

      %Transaction{transaction | token_transfers: token_transfers}
    end
  end

  def get_token_transfers_per_transaction_preview_count, do: @token_transfers_per_transaction_preview

  @doc """
  Converts list of `t:Explorer.Chain.Transaction.t/0` `hashes` to the list of `t:Explorer.Chain.Transaction.t/0`s for
  those `hashes`.

  Returns list of `%Explorer.Chain.Transaction{}`s if found

      iex> [%Transaction{hash: hash1}, %Transaction{hash: hash2}] = insert_list(2, :transaction)
      iex> [%Explorer.Chain.Transaction{hash: found_hash1}, %Explorer.Chain.Transaction{hash: found_hash2}] =
      ...>   Explorer.Chain.hashes_to_transactions([hash1, hash2])
      iex> found_hash1 in [hash1, hash2]
      true
      iex> found_hash2 in [hash1, hash2]
      true

  Returns `[]` if not found

      iex> {:ok, hash} = Explorer.Chain.string_to_transaction_hash(
      ...>   "0x9fc76417374aa880d4449a1f7f31ec597f00b1f6f3dd2d66f4c9c6c445836d8b"
      ...> )
      iex> Explorer.Chain.hashes_to_transactions([hash])
      []

  ## Options

    * `:necessity_by_association` - use to load `t:association/0` as `:required` or `:optional`.  If an association is
      `:required`, and the `t:Explorer.Chain.Transaction.t/0` has no associated record for that association, then the
      `t:Explorer.Chain.Transaction.t/0` will not be included in the page `entries`.
  """
  @spec hashes_to_transactions([Hash.Full.t()], [necessity_by_association_option | api?]) :: [Transaction.t()] | []
  def hashes_to_transactions(hashes, options \\ []) when is_list(hashes) and is_list(options) do
    necessity_by_association = Keyword.get(options, :necessity_by_association, %{})

    Transaction.fetch_transactions()
    |> where([transaction], transaction.hash in ^hashes)
    |> join_associations(necessity_by_association)
    |> preload([{:token_transfers, [:token, :from_address, :to_address]}])
    |> select_repo(options).all()
  end

  @doc """
  Bulk insert all data stored in the `Explorer`.

  See `Explorer.Chain.Import.all/1` for options and returns.
  """
  @spec import(Import.all_options()) :: Import.all_result()
  def import(options) do
    Import.all(options)
  end

  @doc """
  The percentage of indexed blocks on the chain.

  If there are no blocks, the percentage is 0.

      iex> Explorer.Chain.indexed_ratio_blocks()
      Decimal.new(0)

  """
  @spec indexed_ratio_blocks() :: Decimal.t()
  def indexed_ratio_blocks do
    if Application.get_env(:indexer, Indexer.Supervisor)[:enabled] do
      %{min: min_saved_block_number, max: max_saved_block_number} = BlockNumber.get_all()

      min_blockchain_block_number = Application.get_env(:indexer, :first_block)

      case {min_saved_block_number, max_saved_block_number} do
        {0, 0} ->
          Decimal.new(0)

        _ ->
          divisor = max_saved_block_number - min_blockchain_block_number + 1

          ratio = get_ratio(BlockCache.estimated_count(), divisor)

          ratio
          |> (&if(
                greater_or_equal_0_99(&1) &&
                  min_saved_block_number <= min_blockchain_block_number,
                do: Decimal.new(1),
                else: &1
              )).()
          |> format_indexed_ratio()
      end
    else
      Decimal.new(1)
    end
  end

  @spec indexed_ratio_internal_transactions() :: Decimal.t()
  def indexed_ratio_internal_transactions do
    if Application.get_env(:indexer, Indexer.Supervisor)[:enabled] &&
         not Application.get_env(:indexer, Indexer.Fetcher.InternalTransaction.Supervisor)[:disabled?] do
      %{max: max_saved_block_number} = BlockNumber.get_all()
      pbo_count = PendingBlockOperationCache.estimated_count()

      min_blockchain_trace_block_number = Application.get_env(:indexer, :trace_first_block)

      case max_saved_block_number do
        0 ->
          Decimal.new(0)

        _ ->
          full_blocks_range = max_saved_block_number - min_blockchain_trace_block_number + 1
          processed_int_txs_for_blocks_count = max(0, full_blocks_range - pbo_count)

          ratio = get_ratio(processed_int_txs_for_blocks_count, full_blocks_range)

          ratio
          |> (&if(
                greater_or_equal_0_99(&1),
                do: Decimal.new(1),
                else: &1
              )).()
          |> format_indexed_ratio()
      end
    else
      Decimal.new(1)
    end
  end

  @spec get_ratio(non_neg_integer(), non_neg_integer()) :: Decimal.t()
  defp get_ratio(dividend, divisor) do
    if divisor > 0,
      do: dividend |> Decimal.div(divisor),
      else: Decimal.new(1)
  end

  @spec greater_or_equal_0_99(Decimal.t()) :: boolean()
  defp greater_or_equal_0_99(value) do
    Decimal.compare(value, Decimal.from_float(0.99)) == :gt ||
      Decimal.compare(value, Decimal.from_float(0.99)) == :eq
  end

  @spec format_indexed_ratio(Decimal.t()) :: Decimal.t()
  defp format_indexed_ratio(raw_ratio) do
    raw_ratio
    |> Decimal.round(2, :down)
    |> Decimal.min(Decimal.new(1))
  end

  @spec fetch_min_block_number() :: non_neg_integer
  def fetch_min_block_number do
    query =
      from(block in Block,
        select: block.number,
        where: block.consensus == true,
        order_by: [asc: block.number],
        limit: 1
      )

    Repo.one(query) || 0
  rescue
    _ ->
      0
  end

  @spec fetch_max_block_number() :: non_neg_integer
  def fetch_max_block_number do
    query =
      from(block in Block,
        select: block.number,
        where: block.consensus == true,
        order_by: [desc: block.number],
        limit: 1
      )

    Repo.one(query) || 0
  rescue
    _ ->
      0
  end

  def fetch_block_by_hash(block_hash) do
    Repo.get(Block, block_hash)
  end

  def filter_consensus_block_numbers(block_numbers) do
    query =
      from(
        block in Block,
        where: block.number in ^block_numbers,
        where: block.consensus == true,
        select: block.number
      )

    Repo.all(query)
  end

  @doc """
  The number of `t:Explorer.Chain.InternalTransaction.t/0`.

      iex> transaction = :transaction |> insert() |> with_block()
      iex> insert(:internal_transaction, index: 0, transaction: transaction, block_hash: transaction.block_hash, block_index: 0)
      iex> Explorer.Chain.internal_transaction_count()
      1

  If there are none, the count is `0`.

      iex> Explorer.Chain.internal_transaction_count()
      0

  """
  def internal_transaction_count do
    Repo.aggregate(InternalTransaction.where_nonpending_block(), :count, :transaction_hash)
  end

  @doc """
  Finds all `t:Explorer.Chain.Transaction.t/0` in the `t:Explorer.Chain.Block.t/0`.

  ## Options

    * `:necessity_by_association` - use to load `t:association/0` as `:required` or `:optional`.  If an association is
        `:required`, and the `t:Explorer.Chain.Block.t/0` has no associated record for that association, then the
        `t:Explorer.Chain.Block.t/0` will not be included in the page `entries`.
    * `:paging_options` - a `t:Explorer.PagingOptions.t/0` used to specify the `:page_size` and
      `:key` (a tuple of the lowest/oldest `{block_number}`). Results will be the internal
      transactions older than the `block_number` that are passed.
    * ':block_type' - use to filter by type of block; Uncle`, `Reorg`, or `Block` (default).

  """
  @spec list_blocks([paging_options | necessity_by_association_option | api?]) :: [Block.t()]
  def list_blocks(options \\ []) when is_list(options) do
    necessity_by_association = Keyword.get(options, :necessity_by_association, %{})
    paging_options = Keyword.get(options, :paging_options) || @default_paging_options
    block_type = Keyword.get(options, :block_type, "Block")

    cond do
      block_type == "Block" && !paging_options.key ->
        block_from_cache(block_type, paging_options, necessity_by_association, options)

      block_type == "Uncle" && !paging_options.key ->
        uncles_from_cache(block_type, paging_options, necessity_by_association, options)

      true ->
        fetch_blocks(block_type, paging_options, necessity_by_association, options)
    end
  end

  defp block_from_cache(block_type, paging_options, necessity_by_association, options) do
    case Blocks.take_enough(paging_options.page_size) do
      nil ->
        elements = fetch_blocks(block_type, paging_options, necessity_by_association, options)

        Blocks.update(elements)

        elements

      blocks ->
        blocks
    end
  end

  def uncles_from_cache(block_type, paging_options, necessity_by_association, options) do
    case Uncles.take_enough(paging_options.page_size) do
      nil ->
        elements = fetch_blocks(block_type, paging_options, necessity_by_association, options)

        Uncles.update(elements)

        elements

      blocks ->
        blocks
    end
  end

  defp fetch_blocks(block_type, paging_options, necessity_by_association, options) do
    Block
    |> Block.block_type_filter(block_type)
    |> page_blocks(paging_options)
    |> limit(^paging_options.page_size)
    |> order_by(desc: :number)
    |> join_associations(necessity_by_association)
    |> select_repo(options).all()
  end

  @doc """
  Map `block_number`s to their `t:Explorer.Chain.Block.t/0` `hash` `t:Explorer.Chain.Hash.Full.t/0`.

  Does not include non-consensus blocks.

      iex> block = insert(:block, consensus: false)
      iex> Explorer.Chain.block_hash_by_number([block.number])
      %{}

  """
  @spec block_hash_by_number([Block.block_number()]) :: %{Block.block_number() => Hash.Full.t()}
  def block_hash_by_number(block_numbers) when is_list(block_numbers) do
    query =
      from(block in Block,
        where: block.consensus == true and block.number in ^block_numbers,
        select: {block.number, block.hash}
      )

    query
    |> Repo.all()
    |> Enum.into(%{})
  end

  @doc """
<<<<<<< HEAD
  Lists `t:Explorer.Chain.OptimismTxnBatch.t/0`'s' in descending order based on l2_block_number.

  """
  @spec list_txn_batches :: [OptimismTxnBatch.t()]
  def list_txn_batches(options \\ []) do
    paging_options = Keyword.get(options, :paging_options, @default_paging_options)

    base_query =
      from(tb in OptimismTxnBatch,
        order_by: [desc: tb.l2_block_number]
      )

    base_query
    |> join_association(:frame_sequence, :required)
    |> page_txn_batches(paging_options)
    |> limit(^paging_options.page_size)
    |> select_repo(options).all()
  end

  def get_table_rows_total_count(module, options) do
    table_name = module.__schema__(:source)

    count = CacheHelper.estimated_count_from(table_name, options)

    if is_nil(count) do
      select_repo(options).aggregate(module, :count, timeout: :infinity)
    else
      count
    end
  end

  @doc """
  Lists `t:Explorer.Chain.OptimismOutputRoot.t/0`'s' in descending order based on output root index.

  """
  @spec list_output_roots :: [OptimismOutputRoot.t()]
  def list_output_roots(options \\ []) do
    paging_options = Keyword.get(options, :paging_options, @default_paging_options)

    base_query =
      from(r in OptimismOutputRoot,
        order_by: [desc: r.l2_output_index],
        select: r
      )

    base_query
    |> page_output_roots(paging_options)
    |> limit(^paging_options.page_size)
    |> select_repo(options).all()
  end

  @doc """
  Lists `t:Explorer.Chain.OptimismDeposit.t/0`'s' in descending order based on l1_block_number and l2_transaction_hash.

  """
  @spec list_optimism_deposits :: [OptimismDeposit.t()]
  def list_optimism_deposits(options \\ []) do
    paging_options = Keyword.get(options, :paging_options, @default_paging_options)

    base_query =
      from(d in OptimismDeposit,
        order_by: [desc: d.l1_block_number, desc: d.l2_transaction_hash]
      )

    base_query
    |> join_association(:l2_transaction, :required)
    |> page_deposits(paging_options)
    |> limit(^paging_options.page_size)
    |> select_repo(options).all()
  end

  @doc """
  Lists `t:Explorer.Chain.OptimismWithdrawal.t/0`'s' in descending order based on message nonce.

  """
  @spec list_optimism_withdrawals :: [OptimismWithdrawal.t()]
  def list_optimism_withdrawals(options \\ []) do
    paging_options = Keyword.get(options, :paging_options, @default_paging_options)

    base_query =
      from(w in OptimismWithdrawal,
        order_by: [desc: w.msg_nonce],
        left_join: l2_tx in Transaction,
        on: w.l2_transaction_hash == l2_tx.hash,
        left_join: l2_block in Block,
        on: w.l2_block_number == l2_block.number,
        left_join: we in OptimismWithdrawalEvent,
        on: we.withdrawal_hash == w.hash and we.l1_event_type == :WithdrawalFinalized,
        select: %{
          msg_nonce: w.msg_nonce,
          hash: w.hash,
          l2_block_number: w.l2_block_number,
          l2_timestamp: l2_block.timestamp,
          l2_transaction_hash: w.l2_transaction_hash,
          l1_transaction_hash: we.l1_transaction_hash,
          from: l2_tx.from_address_hash
        }
      )

    base_query
    |> page_optimism_withdrawals(paging_options)
    |> limit(^paging_options.page_size)
    |> select_repo(options).all()
  end

  @doc """
    Gets withdrawal statuses for Optimism Withdrawal transaction.
    For each withdrawal associated with this transaction,
    returns the status and the corresponding L1 transaction hash if the status is `Relayed`.
  """
  @spec optimism_withdrawal_transaction_statuses(Hash.t()) :: [{non_neg_integer(), String.t(), Hash.t() | nil}]
  def optimism_withdrawal_transaction_statuses(l2_transaction_hash) do
    query =
      from(w in OptimismWithdrawal,
        where: w.l2_transaction_hash == ^l2_transaction_hash,
        left_join: l2_block in Block,
        on: w.l2_block_number == l2_block.number and l2_block.consensus == true,
        left_join: we in OptimismWithdrawalEvent,
        on: we.withdrawal_hash == w.hash and we.l1_event_type == :WithdrawalFinalized,
        select: %{
          hash: w.hash,
          l2_timestamp: l2_block.timestamp,
          l1_transaction_hash: we.l1_transaction_hash,
          msg_nonce: w.msg_nonce
        }
      )

    query
    |> Repo.replica().all()
    |> Enum.map(fn w ->
      msg_nonce =
        Bitwise.band(
          Decimal.to_integer(w.msg_nonce),
          0xFFFFFFFFFFFFFFFFFFFFFFFFFFFFFFFFFFFFFFFFFFFFFFFFFFFFFFFFFFFF
        )

      {status, _} = optimism_withdrawal_status(w)
      {msg_nonce, status, w.l1_transaction_hash}
    end)
  end

  @doc """
    Gets Optimism Withdrawal status and remaining time to unlock (when the status is `In challenge period`).
  """
  @spec optimism_withdrawal_status(map()) :: {String.t(), DateTime.t() | nil}
  def optimism_withdrawal_status(w) when is_nil(w.l1_transaction_hash) do
    l1_timestamp =
      Repo.replica().one(
        from(
          we in OptimismWithdrawalEvent,
          select: we.l1_timestamp,
          where: we.withdrawal_hash == ^w.hash and we.l1_event_type == :WithdrawalProven
        )
      )

    if is_nil(l1_timestamp) do
      last_root_timestamp =
        Repo.replica().one(
          from(root in OptimismOutputRoot,
            select: root.l1_timestamp,
            order_by: [desc: root.l2_output_index],
            limit: 1
          )
        ) || 0

      if w.l2_timestamp > last_root_timestamp do
        {"Waiting for state root", nil}
      else
        {"Ready to prove", nil}
      end
    else
      challenge_period =
        case OptimismFinalizationPeriod.get_period() do
          nil -> 604_800
          period -> period
        end

      if DateTime.compare(l1_timestamp, DateTime.add(DateTime.utc_now(), -challenge_period, :second)) == :lt do
        {"Ready for relay", nil}
      else
        {"In challenge period", DateTime.add(l1_timestamp, challenge_period, :second)}
      end
    end
  end

  def optimism_withdrawal_status(_w) do
    {"Relayed", nil}
  end

  @doc """
  Lists the top `t:Explorer.Chain.Token.t/0`'s'.

  """
  @spec list_top_tokens(String.t()) :: [{Token.t(), non_neg_integer()}]
  def list_top_tokens(filter, options \\ []) do
    paging_options = Keyword.get(options, :paging_options, @default_paging_options)
    token_type = Keyword.get(options, :token_type, nil)
    sorting = Keyword.get(options, :sorting, [])

    fetch_top_tokens(filter, paging_options, token_type, sorting, options)
  end

  defp fetch_top_tokens(filter, paging_options, token_type, sorting, options) do
    base_query = Token.base_token_query(token_type, sorting)

    base_query_with_paging =
      base_query
      |> Token.page_tokens(paging_options, sorting)
      |> limit(^paging_options.page_size)

    query =
      if filter && filter !== "" do
        case Search.prepare_search_term(filter) do
          {:some, filter_term} ->
            base_query_with_paging
            |> where(fragment("to_tsvector('english', symbol || ' ' || name) @@ to_tsquery(?)", ^filter_term))

          _ ->
            base_query_with_paging
        end
      else
        base_query_with_paging
      end

    query
    |> select_repo(options).all()
  end

  @doc """
=======
>>>>>>> f35cf942
  Calls `reducer` on a stream of `t:Explorer.Chain.Block.t/0` without `t:Explorer.Chain.Block.Reward.t/0`.
  """
  def stream_blocks_without_rewards(initial, reducer, limited? \\ false) when is_function(reducer, 2) do
    Block.blocks_without_reward_query()
    |> add_fetcher_limit(limited?)
    |> Repo.stream_reduce(initial, reducer)
  end

  @doc """
  Finds all transactions of a certain block number
  """
  def get_transactions_of_block_number(block_number) do
    block_number
    |> Transaction.transactions_with_block_number()
    |> Repo.all()
  end

  @doc """
  Finds all Blocks validated by the address with the given hash.

    ## Options
      * `:necessity_by_association` - use to load `t:association/0` as `:required` or `:optional`.  If an association is
          `:required`, and the `t:Explorer.Chain.Block.t/0` has no associated record for that association, then the
          `t:Explorer.Chain.Block.t/0` will not be included in the page `entries`.
      * `:paging_options` - a `t:Explorer.PagingOptions.t/0` used to specify the `:page_size` and
        `:key` (a tuple of the lowest/oldest `{block_number}`) and. Results will be the internal
        transactions older than the `block_number` that are passed.

  Returns all blocks validated by the address given.
  """
  @spec get_blocks_validated_by_address(
          [paging_options | necessity_by_association_option],
          Hash.Address.t()
        ) :: [Block.t()]
  def get_blocks_validated_by_address(options \\ [], address_hash) when is_list(options) do
    necessity_by_association = Keyword.get(options, :necessity_by_association, %{})
    paging_options = Keyword.get(options, :paging_options, @default_paging_options)

    Block
    |> join_associations(necessity_by_association)
    |> where(miner_hash: ^address_hash)
    |> page_blocks(paging_options)
    |> limit(^paging_options.page_size)
    |> order_by(desc: :number)
    |> select_repo(options).all()
  end

  @doc """
  Counts all of the block validations and groups by the `miner_hash`.
  """
  def each_address_block_validation_count(fun) when is_function(fun, 1) do
    query =
      from(
        b in Block,
        join: addr in Address,
        on: b.miner_hash == addr.hash,
        select: {b.miner_hash, count(b.miner_hash)},
        group_by: b.miner_hash
      )

    Repo.stream_each(query, fun)
  end

  @doc """
  Return the balance in usd corresponding to this token. Return nil if the fiat_value of the token is not present.
  """
  def balance_in_fiat(%{fiat_value: fiat_value} = token_balance) when not is_nil(fiat_value) do
    token_balance.fiat_value
  end

  def balance_in_fiat(%{token: %{fiat_value: fiat_value, decimals: decimals}}) when nil in [fiat_value, decimals] do
    nil
  end

  def balance_in_fiat(%{token: %{fiat_value: fiat_value, decimals: decimals}} = token_balance) do
    tokens = CurrencyHelper.divide_decimals(token_balance.value, decimals)
    Decimal.mult(tokens, fiat_value)
  end

  def contract?(%{contract_code: nil}), do: false

  def contract?(%{contract_code: _}), do: true

  @doc """
  Returns a stream of unfetched `t:Explorer.Chain.Address.CoinBalance.t/0`.

  When there are addresses, the `reducer` is called for each `t:Explorer.Chain.Address.t/0` `hash` and all
  `t:Explorer.Chain.Block.t/0` `block_number` that address is mentioned.

  | Address Hash Schema                        | Address Hash Field              | Block Number Schema                | Block Number Field |
  |--------------------------------------------|---------------------------------|------------------------------------|--------------------|
  | `t:Explorer.Chain.Block.t/0`               | `miner_hash`                    | `t:Explorer.Chain.Block.t/0`       | `number`           |
  | `t:Explorer.Chain.Transaction.t/0`         | `from_address_hash`             | `t:Explorer.Chain.Transaction.t/0` | `block_number`     |
  | `t:Explorer.Chain.Transaction.t/0`         | `to_address_hash`               | `t:Explorer.Chain.Transaction.t/0` | `block_number`     |
  | `t:Explorer.Chain.Log.t/0`                 | `address_hash`                  | `t:Explorer.Chain.Transaction.t/0` | `block_number`     |
  | `t:Explorer.Chain.InternalTransaction.t/0` | `created_contract_address_hash` | `t:Explorer.Chain.Transaction.t/0` | `block_number`     |
  | `t:Explorer.Chain.InternalTransaction.t/0` | `from_address_hash`             | `t:Explorer.Chain.Transaction.t/0` | `block_number`     |
  | `t:Explorer.Chain.InternalTransaction.t/0` | `to_address_hash`               | `t:Explorer.Chain.Transaction.t/0` | `block_number`     |

  Pending `t:Explorer.Chain.Transaction.t/0` `from_address_hash` and `to_address_hash` aren't returned because they
  don't have an associated block number.

  When there are no addresses, the `reducer` is never called and the `initial` is returned in an `:ok` tuple.

  When an `t:Explorer.Chain.Address.t/0` `hash` is used multiple times, all unique `t:Explorer.Chain.Block.t/0` `number`
  will be returned.
  """
  @spec stream_unfetched_balances(
          initial :: accumulator,
          reducer ::
            (entry :: %{address_hash: Hash.Address.t(), block_number: Block.block_number()}, accumulator -> accumulator),
          limited? :: boolean()
        ) :: {:ok, accumulator}
        when accumulator: term()
  def stream_unfetched_balances(initial, reducer, limited? \\ false) when is_function(reducer, 2) do
    query =
      from(
        balance in CoinBalance,
        where: is_nil(balance.value_fetched_at),
        select: %{address_hash: balance.address_hash, block_number: balance.block_number}
      )

    query
    |> add_coin_balances_fetcher_limit(limited?)
    |> Repo.stream_reduce(initial, reducer)
  end

  @doc """
  Returns a stream of all token balances that weren't fetched values.
  """
  @spec stream_unfetched_token_balances(
          initial :: accumulator,
          reducer :: (entry :: TokenBalance.t(), accumulator -> accumulator),
          limited? :: boolean()
        ) :: {:ok, accumulator}
        when accumulator: term()
  def stream_unfetched_token_balances(initial, reducer, limited? \\ false) when is_function(reducer, 2) do
    TokenBalance.unfetched_token_balances()
    |> add_token_balances_fetcher_limit(limited?)
    |> Repo.stream_reduce(initial, reducer)
  end

  @doc """
  Returns a stream of all blocks with unfetched internal transactions, using
  the `pending_block_operation` table.

      iex> unfetched = insert(:block)
      iex> insert(:pending_block_operation, block: unfetched, block_number: unfetched.number)
      iex> {:ok, number_set} = Explorer.Chain.stream_blocks_with_unfetched_internal_transactions(
      ...>   MapSet.new(),
      ...>   fn number, acc ->
      ...>     MapSet.put(acc, number)
      ...>   end
      ...> )
      iex> unfetched.number in number_set
      true

  """
  @spec stream_blocks_with_unfetched_internal_transactions(
          initial :: accumulator,
          reducer :: (entry :: term(), accumulator -> accumulator),
          limited? :: boolean()
        ) :: {:ok, accumulator}
        when accumulator: term()
  def stream_blocks_with_unfetched_internal_transactions(initial, reducer, limited? \\ false)
      when is_function(reducer, 2) do
    query =
      from(
        po in PendingBlockOperation,
        where: not is_nil(po.block_number),
        select: po.block_number
      )

    query
    |> add_fetcher_limit(limited?)
    |> Repo.stream_reduce(initial, reducer)
  end

  def remove_nonconsensus_blocks_from_pending_ops(block_hashes) do
    query =
      from(
        po in PendingBlockOperation,
        where: po.block_hash in ^block_hashes
      )

    {_, _} = Repo.delete_all(query)

    :ok
  end

  def remove_nonconsensus_blocks_from_pending_ops do
    query =
      from(
        po in PendingBlockOperation,
        inner_join: block in Block,
        on: block.hash == po.block_hash,
        where: block.consensus == false
      )

    {_, _} = Repo.delete_all(query)

    :ok
  end

  @spec stream_transactions_with_unfetched_created_contract_codes(
          fields :: [
            :block_hash
            | :created_contract_code_indexed_at
            | :from_address_hash
            | :gas
            | :gas_price
            | :hash
            | :index
            | :input
            | :nonce
            | :r
            | :s
            | :to_address_hash
            | :v
            | :value
          ],
          initial :: accumulator,
          reducer :: (entry :: term(), accumulator -> accumulator),
          limited? :: boolean()
        ) :: {:ok, accumulator}
        when accumulator: term()
  def stream_transactions_with_unfetched_created_contract_codes(fields, initial, reducer, limited? \\ false)
      when is_function(reducer, 2) do
    query =
      from(t in Transaction,
        where:
          not is_nil(t.block_hash) and not is_nil(t.created_contract_address_hash) and
            is_nil(t.created_contract_code_indexed_at),
        select: ^fields
      )

    query
    |> add_fetcher_limit(limited?)
    |> Repo.stream_reduce(initial, reducer)
  end

  @spec stream_mined_transactions(
          fields :: [
            :block_hash
            | :created_contract_code_indexed_at
            | :from_address_hash
            | :gas
            | :gas_price
            | :hash
            | :index
            | :input
            | :nonce
            | :r
            | :s
            | :to_address_hash
            | :v
            | :value
          ],
          initial :: accumulator,
          reducer :: (entry :: term(), accumulator -> accumulator)
        ) :: {:ok, accumulator}
        when accumulator: term()
  def stream_mined_transactions(fields, initial, reducer) when is_function(reducer, 2) do
    query =
      from(t in Transaction,
        where: not is_nil(t.block_hash) and not is_nil(t.nonce) and not is_nil(t.from_address_hash),
        select: ^fields
      )

    Repo.stream_reduce(query, initial, reducer)
  end

  @spec stream_pending_transactions(
          fields :: [
            :block_hash
            | :created_contract_code_indexed_at
            | :from_address_hash
            | :gas
            | :gas_price
            | :hash
            | :index
            | :input
            | :nonce
            | :r
            | :s
            | :to_address_hash
            | :v
            | :value
          ],
          initial :: accumulator,
          reducer :: (entry :: term(), accumulator -> accumulator),
          limited? :: boolean()
        ) :: {:ok, accumulator}
        when accumulator: term()
  def stream_pending_transactions(fields, initial, reducer, limited? \\ false) when is_function(reducer, 2) do
    query =
      Transaction
      |> pending_transactions_query()
      |> select(^fields)
      |> add_fetcher_limit(limited?)

    Repo.stream_reduce(query, initial, reducer)
  end

  @doc """
  Returns a stream of all blocks that are marked as unfetched in `t:Explorer.Chain.Block.SecondDegreeRelation.t/0`.
  For each uncle block a `hash` of nephew block and an `index` of the block in it are returned.

  When a block is fetched, its uncles are transformed into `t:Explorer.Chain.Block.SecondDegreeRelation.t/0` and can be
  returned.  Once the uncle is imported its corresponding `t:Explorer.Chain.Block.SecondDegreeRelation.t/0`
  `uncle_fetched_at` will be set and it won't be returned anymore.
  """
  @spec stream_unfetched_uncles(
          initial :: accumulator,
          reducer :: (entry :: term(), accumulator -> accumulator),
          limited? :: boolean()
        ) :: {:ok, accumulator}
        when accumulator: term()
  def stream_unfetched_uncles(initial, reducer, limited? \\ false) when is_function(reducer, 2) do
    query =
      from(bsdr in Block.SecondDegreeRelation,
        where: is_nil(bsdr.uncle_fetched_at) and not is_nil(bsdr.index),
        select: [:nephew_hash, :index]
      )

    query
    |> add_fetcher_limit(limited?)
    |> Repo.stream_reduce(initial, reducer)
  end

  @doc """
  The number of `t:Explorer.Chain.Log.t/0`.

      iex> transaction = :transaction |> insert() |> with_block()
      iex> insert(:log, transaction: transaction, index: 0)
      iex> Explorer.Chain.log_count()
      1

  When there are no `t:Explorer.Chain.Log.t/0`.

      iex> Explorer.Chain.log_count()
      0

  """
  def log_count do
    Repo.one!(from(log in "logs", select: fragment("COUNT(*)")))
  end

  @doc """
  Max consensus block numbers.

  If blocks are skipped and inserted out of number order, the max number is still returned

      iex> insert(:block, number: 2)
      iex> insert(:block, number: 1)
      iex> Explorer.Chain.max_consensus_block_number()
      {:ok, 2}

  Non-consensus blocks are ignored

      iex> insert(:block, number: 3, consensus: false)
      iex> insert(:block, number: 2, consensus: true)
      iex> Explorer.Chain.max_consensus_block_number()
      {:ok, 2}

  If there are no blocks, `{:error, :not_found}` is returned

      iex> Explorer.Chain.max_consensus_block_number()
      {:error, :not_found}

  """
  @spec max_consensus_block_number() :: {:ok, Block.block_number()} | {:error, :not_found}
  def max_consensus_block_number do
    Block
    |> where(consensus: true)
    |> Repo.aggregate(:max, :number)
    |> case do
      nil -> {:error, :not_found}
      number -> {:ok, number}
    end
  end

  @spec block_height() :: block_height()
  def block_height(options \\ []) do
    query = from(block in Block, select: coalesce(max(block.number), 0), where: block.consensus == true)

    select_repo(options).one!(query)
  end

  def last_db_block_status do
    query =
      from(block in Block,
        select: {block.number, block.timestamp},
        where: block.consensus == true,
        order_by: [desc: block.number],
        limit: 1
      )

    query
    |> Repo.one()
    |> block_status()
  end

  def last_cache_block_status do
    [
      paging_options: %PagingOptions{page_size: 1}
    ]
    |> list_blocks()
    |> List.last()
    |> case do
      %{timestamp: timestamp, number: number} ->
        block_status({number, timestamp})

      _ ->
        block_status(nil)
    end
  end

  @spec upsert_last_fetched_counter(map()) :: {:ok, LastFetchedCounter.t()} | {:error, Ecto.Changeset.t()}
  def upsert_last_fetched_counter(params) do
    changeset = LastFetchedCounter.changeset(%LastFetchedCounter{}, params)

    Repo.insert(changeset,
      on_conflict: :replace_all,
      conflict_target: [:counter_type]
    )
  end

  def get_last_fetched_counter(type, options \\ []) do
    query =
      from(
        last_fetched_counter in LastFetchedCounter,
        where: last_fetched_counter.counter_type == ^type,
        select: last_fetched_counter.value
      )

    select_repo(options).one(query) || Decimal.new(0)
  end

  defp block_status({number, timestamp}) do
    now = DateTime.utc_now()
    last_block_period = DateTime.diff(now, timestamp, :millisecond)

    if last_block_period > Application.get_env(:explorer, :healthy_blocks_period) do
      {:error, number, timestamp}
    else
      {:ok, number, timestamp}
    end
  end

  defp block_status(nil), do: {:error, :no_blocks}

  def fetch_min_missing_block_cache(from \\ nil, to \\ nil) do
    from_block_number = from || 0
    to_block_number = to || BlockNumber.get_max()

    if to_block_number > 0 do
      query =
        from(b in Block,
          right_join:
            missing_range in fragment(
              """
                (SELECT b1.number
                FROM generate_series((?)::integer, (?)::integer) AS b1(number)
                WHERE NOT EXISTS
                  (SELECT 1 FROM blocks b2 WHERE b2.number=b1.number AND b2.consensus))
              """,
              ^from_block_number,
              ^to_block_number
            ),
          on: b.number == missing_range.number,
          select: min(missing_range.number)
        )

      Repo.one(query, timeout: :infinity)
    else
      nil
    end
  end

  @doc """
  Calculates the ranges of missing consensus blocks in `range`.

  When there are no blocks, the entire range is missing.

      iex> Explorer.Chain.missing_block_number_ranges(0..5)
      [0..5]

  If the block numbers from `0` to `max_block_number/0` are contiguous, then no block numbers are missing

      iex> insert(:block, number: 0)
      iex> insert(:block, number: 1)
      iex> Explorer.Chain.missing_block_number_ranges(0..1)
      []

  If there are gaps between the `first` and `last` of `range`, then the missing numbers are compacted into ranges.
  Single missing numbers become ranges with the single number as the start and end.

      iex> insert(:block, number: 0)
      iex> insert(:block, number: 2)
      iex> insert(:block, number: 5)
      iex> Explorer.Chain.missing_block_number_ranges(0..5)
      [1..1, 3..4]

  Flipping the order of `first` and `last` in the `range` flips the order that the missing ranges are returned.  This
  allows `missing_block_numbers` to be used to generate the sequence down or up from a starting block number.

      iex> insert(:block, number: 0)
      iex> insert(:block, number: 2)
      iex> insert(:block, number: 5)
      iex> Explorer.Chain.missing_block_number_ranges(5..0)
      [4..3, 1..1]

  If only non-consensus blocks exist for a number, the number still counts as missing.

      iex> insert(:block, number: 0)
      iex> insert(:block, number: 1, consensus: false)
      iex> insert(:block, number: 2)
      iex> Explorer.Chain.missing_block_number_ranges(2..0)
      [1..1]

  if range starts with non-consensus block in the middle of the chain, it returns missing numbers.

      iex> insert(:block, number: 12859383, consensus: true)
      iex> insert(:block, number: 12859384, consensus: false)
      iex> insert(:block, number: 12859386, consensus: true)
      iex> Explorer.Chain.missing_block_number_ranges(12859384..12859385)
      [12859384..12859385]

      if range starts with missing block in the middle of the chain, it returns missing numbers.

      iex> insert(:block, number: 12859383, consensus: true)
      iex> insert(:block, number: 12859386, consensus: true)
      iex> Explorer.Chain.missing_block_number_ranges(12859384..12859385)
      [12859384..12859385]

  """
  @spec missing_block_number_ranges(Range.t()) :: [Range.t()]
  def missing_block_number_ranges(range)

  def missing_block_number_ranges(range_start..range_end) do
    range_min = min(range_start, range_end)
    range_max = max(range_start, range_end)

    ordered_missing_query =
      from(b in Block,
        right_join:
          missing_range in fragment(
            """
            (
              SELECT distinct b1.number
              FROM generate_series((?)::integer, (?)::integer) AS b1(number)
              WHERE NOT EXISTS
                (SELECT 1 FROM blocks b2 WHERE b2.number=b1.number AND b2.consensus)
              ORDER BY b1.number DESC
            )
            """,
            ^range_min,
            ^range_max
          ),
        on: b.number == missing_range.number,
        select: missing_range.number,
        order_by: missing_range.number,
        distinct: missing_range.number
      )

    missing_blocks = Repo.all(ordered_missing_query, timeout: :infinity)

    [block_ranges, last_block_range_start, last_block_range_end] =
      missing_blocks
      |> Enum.reduce([[], nil, nil], fn block_number, [block_ranges, last_block_range_start, last_block_range_end] ->
        cond do
          !last_block_range_start ->
            [block_ranges, block_number, block_number]

          block_number == last_block_range_end + 1 ->
            [block_ranges, last_block_range_start, block_number]

          true ->
            block_ranges = block_ranges_extend(block_ranges, last_block_range_start, last_block_range_end)
            [block_ranges, block_number, block_number]
        end
      end)

    final_block_ranges =
      if last_block_range_start && last_block_range_end do
        block_ranges_extend(block_ranges, last_block_range_start, last_block_range_end)
      else
        block_ranges
      end

    ordered_block_ranges =
      final_block_ranges
      |> Enum.sort(fn %Range{first: first1, last: _}, %Range{first: first2, last: _} ->
        if range_start <= range_end, do: first1 <= first2, else: first1 >= first2
      end)
      |> Enum.map(fn %Range{first: first, last: last} = range ->
        if range_start <= range_end do
          range
        else
          set_new_range(last, first)
        end
      end)

    ordered_block_ranges
  end

  defp set_new_range(last, first) do
    if last > first, do: set_range(last, first, -1), else: set_range(last, first, 1)
  end

  defp set_range(last, first, step) do
    %Range{first: last, last: first, step: step}
  end

  defp block_ranges_extend(block_ranges, block_range_start, block_range_end) do
    # credo:disable-for-next-line
    block_ranges ++ [Range.new(block_range_start, block_range_end)]
  end

  @doc """
  Finds consensus `t:Explorer.Chain.Block.t/0` with `number`.

  ## Options

    * `:necessity_by_association` - use to load `t:association/0` as `:required` or `:optional`.  If an association is
      `:required`, and the `t:Explorer.Chain.Block.t/0` has no associated record for that association, then the
      `t:Explorer.Chain.Block.t/0` will not be included in the page `entries`.

  """
  @spec number_to_block(Block.block_number(), [necessity_by_association_option | api?]) ::
          {:ok, Block.t()} | {:error, :not_found}
  def number_to_block(number, options \\ []) when is_list(options) do
    necessity_by_association = Keyword.get(options, :necessity_by_association, %{})

    Block
    |> where(consensus: true, number: ^number)
    |> join_associations(necessity_by_association)
    |> select_repo(options).one()
    |> case do
      nil -> {:error, :not_found}
      block -> {:ok, block}
    end
  end

  @spec nonconsensus_block_by_number(Block.block_number(), [api?]) :: {:ok, Block.t()} | {:error, :not_found}
  def nonconsensus_block_by_number(number, options) do
    Block
    |> where(consensus: false, number: ^number)
    |> select_repo(options).one()
    |> case do
      nil -> {:error, :not_found}
      block -> {:ok, block}
    end
  end

  @spec timestamp_to_block_number(DateTime.t(), :before | :after, boolean()) ::
          {:ok, Block.block_number()} | {:error, :not_found}
  def timestamp_to_block_number(given_timestamp, closest, from_api) do
    {:ok, t} = Timex.format(given_timestamp, "%Y-%m-%d %H:%M:%S", :strftime)

    inner_query =
      from(
        block in Block,
        where: block.consensus == true,
        where:
          fragment("? <= TO_TIMESTAMP(?, 'YYYY-MM-DD HH24:MI:SS') + (1 * interval '1 minute')", block.timestamp, ^t),
        where:
          fragment("? >= TO_TIMESTAMP(?, 'YYYY-MM-DD HH24:MI:SS') - (1 * interval '1 minute')", block.timestamp, ^t)
      )

    query =
      from(
        block in subquery(inner_query),
        select: block,
        order_by:
          fragment("abs(extract(epoch from (? - TO_TIMESTAMP(?, 'YYYY-MM-DD HH24:MI:SS'))))", block.timestamp, ^t),
        limit: 1
      )

    repo = if from_api, do: Repo.replica(), else: Repo

    query
    |> repo.one(timeout: :infinity)
    |> case do
      nil ->
        {:error, :not_found}

      %{:number => number, :timestamp => timestamp} ->
        block_number = get_block_number_based_on_closest(closest, timestamp, given_timestamp, number)

        {:ok, block_number}
    end
  end

  defp get_block_number_based_on_closest(closest, timestamp, given_timestamp, number) do
    case closest do
      :before ->
        if DateTime.compare(timestamp, given_timestamp) == :lt ||
             DateTime.compare(timestamp, given_timestamp) == :eq do
          number
        else
          number - 1
        end

      :after ->
        if DateTime.compare(timestamp, given_timestamp) == :lt ||
             DateTime.compare(timestamp, given_timestamp) == :eq do
          number + 1
        else
          number
        end
    end
  end

  @doc """
  Count of pending `t:Explorer.Chain.Transaction.t/0`.

  A count of all pending transactions.

      iex> insert(:transaction)
      iex> :transaction |> insert() |> with_block()
      iex> Explorer.Chain.pending_transaction_count()
      1

  """
  @spec pending_transaction_count() :: non_neg_integer()
  def pending_transaction_count do
    Transaction
    |> pending_transactions_query()
    |> Repo.aggregate(:count, :hash)
  end

  @doc """
  Returns the paged list of collated transactions that occurred recently from newest to oldest using `block_number`
  and `index`.

      iex> newest_first_transactions = 50 |> insert_list(:transaction) |> with_block() |> Enum.reverse()
      iex> oldest_seen = Enum.at(newest_first_transactions, 9)
      iex> paging_options = %Explorer.PagingOptions{page_size: 10, key: {oldest_seen.block_number, oldest_seen.index}}
      iex> recent_collated_transactions = Explorer.Chain.recent_collated_transactions(true, paging_options: paging_options)
      iex> length(recent_collated_transactions)
      10
      iex> hd(recent_collated_transactions).hash == Enum.at(newest_first_transactions, 10).hash
      true

  ## Options

    * `:necessity_by_association` - use to load `t:association/0` as `:required` or `:optional`.  If an association is
      `:required`, and the `t:Explorer.Chain.Transaction.t/0` has no associated record for that association,
      then the `t:Explorer.Chain.Transaction.t/0` will not be included in the list.
    * `:paging_options` - a `t:Explorer.PagingOptions.t/0` used to specify the `:page_size` and
      `:key` (a tuple of the lowest/oldest `{block_number, index}`) and. Results will be the transactions older than
      the `block_number` and `index` that are passed.

  """
  @spec recent_collated_transactions(true | false, [paging_options | necessity_by_association_option | api?]) :: [
          Transaction.t()
        ]
  def recent_collated_transactions(old_ui?, options \\ [])
      when is_list(options) do
    necessity_by_association = Keyword.get(options, :necessity_by_association, %{})
    paging_options = Keyword.get(options, :paging_options, @default_paging_options)
    method_id_filter = Keyword.get(options, :method)
    type_filter = Keyword.get(options, :type)

    fetch_recent_collated_transactions(
      old_ui?,
      paging_options,
      necessity_by_association,
      method_id_filter,
      type_filter,
      options
    )
  end

  # RAP - random access pagination
  @spec recent_collated_transactions_for_rap([paging_options | necessity_by_association_option]) :: %{
          :total_transactions_count => non_neg_integer(),
          :transactions => [Transaction.t()]
        }
  def recent_collated_transactions_for_rap(options \\ []) when is_list(options) do
    necessity_by_association = Keyword.get(options, :necessity_by_association, %{})
    paging_options = Keyword.get(options, :paging_options, @default_paging_options)

    total_transactions_count = transactions_available_count()

    fetched_transactions =
      if is_nil(paging_options.key) or paging_options.page_number == 1 do
        paging_options.page_size
        |> Kernel.+(1)
        |> Transactions.take_enough()
        |> case do
          nil ->
            transactions = fetch_recent_collated_transactions_for_rap(paging_options, necessity_by_association)
            Transactions.update(transactions)
            transactions

          transactions ->
            transactions
        end
      else
        fetch_recent_collated_transactions_for_rap(paging_options, necessity_by_association)
      end

    %{total_transactions_count: total_transactions_count, transactions: fetched_transactions}
  end

  def default_page_size, do: @default_page_size

  def fetch_recent_collated_transactions_for_rap(paging_options, necessity_by_association) do
    fetch_transactions_for_rap()
    |> where([transaction], not is_nil(transaction.block_number) and not is_nil(transaction.index))
    |> handle_random_access_paging_options(paging_options)
    |> join_associations(necessity_by_association)
    |> preload([{:token_transfers, [:token, :from_address, :to_address]}])
    |> Repo.all()
  end

  defp fetch_transactions_for_rap do
    Transaction
    |> order_by([transaction], desc: transaction.block_number, desc: transaction.index)
  end

  def transactions_available_count do
    Transaction
    |> where([transaction], not is_nil(transaction.block_number) and not is_nil(transaction.index))
    |> limit(^@limit_showing_transactions)
    |> Repo.aggregate(:count, :hash)
  end

  def fetch_recent_collated_transactions(
        old_ui?,
        paging_options,
        necessity_by_association,
        method_id_filter,
        type_filter,
        options
      ) do
    paging_options
    |> Transaction.fetch_transactions()
    |> where([transaction], not is_nil(transaction.block_number) and not is_nil(transaction.index))
    |> apply_filter_by_method_id_to_transactions(method_id_filter)
    |> apply_filter_by_tx_type_to_transactions(type_filter)
    |> join_associations(necessity_by_association)
    |> Transaction.put_has_token_transfers_to_tx(old_ui?)
    |> (&if(old_ui?, do: preload(&1, [{:token_transfers, [:token, :from_address, :to_address]}]), else: &1)).()
    |> select_repo(options).all()
    |> (&if(old_ui?,
          do: &1,
          else:
            Enum.map(&1, fn tx -> preload_token_transfers(tx, @token_transfers_necessity_by_association, options) end)
        )).()
  end

  @doc """
  Return the list of pending transactions that occurred recently.

      iex> 2 |> insert_list(:transaction)
      iex> :transaction |> insert() |> with_block()
      iex> 8 |> insert_list(:transaction)
      iex> recent_pending_transactions = Explorer.Chain.recent_pending_transactions()
      iex> length(recent_pending_transactions)
      10
      iex> Enum.all?(recent_pending_transactions, fn %Explorer.Chain.Transaction{block_hash: block_hash} ->
      ...>   is_nil(block_hash)
      ...> end)
      true

  ## Options

    * `:necessity_by_association` - use to load `t:association/0` as `:required` or `:optional`.  If an association is
      `:required`, and the `t:Explorer.Chain.Transaction.t/0` has no associated record for that association,
      then the `t:Explorer.Chain.Transaction.t/0` will not be included in the list.
    * `:paging_options` - a `t:Explorer.PagingOptions.t/0` used to specify the `:page_size` (defaults to
      `#{@default_paging_options.page_size}`) and `:key` (a tuple of the lowest/oldest `{inserted_at, hash}`) and.
      Results will be the transactions older than the `inserted_at` and `hash` that are passed.

  """
  @spec recent_pending_transactions([paging_options | necessity_by_association_option], true | false) :: [
          Transaction.t()
        ]
  def recent_pending_transactions(options \\ [], old_ui? \\ true)
      when is_list(options) do
    necessity_by_association = Keyword.get(options, :necessity_by_association, %{})
    paging_options = Keyword.get(options, :paging_options, @default_paging_options)
    method_id_filter = Keyword.get(options, :method)
    type_filter = Keyword.get(options, :type)

    Transaction
    |> Transaction.page_pending_transaction(paging_options)
    |> limit(^paging_options.page_size)
    |> pending_transactions_query()
    |> apply_filter_by_method_id_to_transactions(method_id_filter)
    |> apply_filter_by_tx_type_to_transactions(type_filter)
    |> order_by([transaction], desc: transaction.inserted_at, asc: transaction.hash)
    |> join_associations(necessity_by_association)
    |> (&if(old_ui?, do: preload(&1, [{:token_transfers, [:token, :from_address, :to_address]}]), else: &1)).()
    |> select_repo(options).all()
  end

  def pending_transactions_query(query) do
    from(transaction in query,
      where: is_nil(transaction.block_hash) and (is_nil(transaction.error) or transaction.error != "dropped/replaced")
    )
  end

  def pending_transactions_list do
    query =
      from(transaction in Transaction,
        where: is_nil(transaction.block_hash) and (is_nil(transaction.error) or transaction.error != "dropped/replaced")
      )

    query
    |> Repo.all(timeout: :infinity)
  end

  @doc """
  The `string` must start with `0x`, then is converted to an integer and then to `t:Explorer.Chain.Hash.Address.t/0`.

      iex> Explorer.Chain.string_to_address_hash("0x5aAeb6053F3E94C9b9A09f33669435E7Ef1BeAed")
      {
        :ok,
        %Explorer.Chain.Hash{
          byte_count: 20,
          bytes: <<90, 174, 182, 5, 63, 62, 148, 201, 185, 160, 159, 51, 102, 148, 53,
            231, 239, 27, 234, 237>>
        }
      }

      iex> Explorer.Chain.string_to_address_hash("0x5aaeb6053f3e94c9b9a09f33669435e7ef1beaed")
      {
        :ok,
        %Explorer.Chain.Hash{
          byte_count: 20,
          bytes: <<90, 174, 182, 5, 63, 62, 148, 201, 185, 160, 159, 51, 102, 148, 53,
            231, 239, 27, 234, 237>>
        }
      }

      iex> Base.encode16(<<90, 174, 182, 5, 63, 62, 148, 201, 185, 160, 159, 51, 102, 148, 53, 231, 239, 27, 234, 237>>, case: :lower)
      "5aaeb6053f3e94c9b9a09f33669435e7ef1beaed"

  `String.t` format must always have 40 hexadecimal digits after the `0x` base prefix.

      iex> Explorer.Chain.string_to_address_hash("0x0")
      :error

  """
  @spec string_to_address_hash(String.t()) :: {:ok, Hash.Address.t()} | :error
  def string_to_address_hash(string) when is_binary(string) do
    Hash.Address.cast(string)
  end

  def string_to_address_hash(_), do: :error

  @doc """
  The `string` must start with `0x`, then is converted to an integer and then to `t:Explorer.Chain.Hash.t/0`.

      iex> Explorer.Chain.string_to_block_hash(
      ...>   "0x9fc76417374aa880d4449a1f7f31ec597f00b1f6f3dd2d66f4c9c6c445836d8b"
      ...> )
      {
        :ok,
        %Explorer.Chain.Hash{
          byte_count: 32,
          bytes: <<0x9fc76417374aa880d4449a1f7f31ec597f00b1f6f3dd2d66f4c9c6c445836d8b :: big-integer-size(32)-unit(8)>>
        }
      }

  `String.t` format must always have 64 hexadecimal digits after the `0x` base prefix.

      iex> Explorer.Chain.string_to_block_hash("0x0")
      :error

  """
  @spec string_to_block_hash(String.t()) :: {:ok, Hash.t()} | :error
  def string_to_block_hash(string) when is_binary(string) do
    Hash.Full.cast(string)
  end

  def string_to_block_hash(_), do: :error

  @doc """
  The `string` must start with `0x`, then is converted to an integer and then to `t:Explorer.Chain.Hash.t/0`.

      iex> Explorer.Chain.string_to_transaction_hash(
      ...>  "0x9fc76417374aa880d4449a1f7f31ec597f00b1f6f3dd2d66f4c9c6c445836d8b"
      ...> )
      {
        :ok,
        %Explorer.Chain.Hash{
          byte_count: 32,
          bytes: <<0x9fc76417374aa880d4449a1f7f31ec597f00b1f6f3dd2d66f4c9c6c445836d8b :: big-integer-size(32)-unit(8)>>
        }
      }

  `String.t` format must always have 64 hexadecimal digits after the `0x` base prefix.

      iex> Explorer.Chain.string_to_transaction_hash("0x0")
      :error

  """
  @spec string_to_transaction_hash(String.t()) :: {:ok, Hash.t()} | :error
  def string_to_transaction_hash(string) when is_binary(string) do
    Hash.Full.cast(string)
  end

  def string_to_transaction_hash(_), do: :error

  @doc """
  `t:Explorer.Chain.InternalTransaction/0`s in `t:Explorer.Chain.Transaction.t/0` with `hash`.

  ## Options

    * `:necessity_by_association` - use to load `t:association/0` as `:required` or `:optional`.  If an association is
      `:required`, and the `t:Explorer.Chain.InternalTransaction.t/0` has no associated record for that association,
      then the `t:Explorer.Chain.InternalTransaction.t/0` will not be included in the list.
    * `:paging_options` - a `t:Explorer.PagingOptions.t/0` used to specify the `:page_size` and
      `:key` (a tuple of the lowest/oldest `{index}`). Results will be the internal transactions older than
      the `index` that is passed.

  """

  @spec all_transaction_to_internal_transactions(Hash.Full.t(), [
          paging_options | necessity_by_association_option | api?
        ]) :: [
          InternalTransaction.t()
        ]
  def all_transaction_to_internal_transactions(hash, options \\ []) when is_list(options) do
    necessity_by_association = Keyword.get(options, :necessity_by_association, %{})
    paging_options = Keyword.get(options, :paging_options, @default_paging_options)

    InternalTransaction
    |> for_parent_transaction(hash)
    |> join_associations(necessity_by_association)
    |> InternalTransaction.where_nonpending_block()
    |> page_internal_transaction(paging_options)
    |> limit(^paging_options.page_size)
    |> order_by([internal_transaction], asc: internal_transaction.index)
    |> select_repo(options).all()
  end

  @spec transaction_to_internal_transactions(Hash.Full.t(), [paging_options | necessity_by_association_option | api?]) ::
          [
            InternalTransaction.t()
          ]
  def transaction_to_internal_transactions(hash, options \\ []) when is_list(options) do
    necessity_by_association = Keyword.get(options, :necessity_by_association, %{})
    paging_options = Keyword.get(options, :paging_options, @default_paging_options)

    InternalTransaction
    |> for_parent_transaction(hash)
    |> join_associations(necessity_by_association)
    |> where_transaction_has_multiple_internal_transactions()
    |> InternalTransaction.where_is_different_from_parent_transaction()
    |> InternalTransaction.where_nonpending_block()
    |> page_internal_transaction(paging_options)
    |> limit(^paging_options.page_size)
    |> order_by([internal_transaction], asc: internal_transaction.index)
    |> preload(:block)
    |> select_repo(options).all()
  end

  @doc """
  Finds all `t:Explorer.Chain.Log.t/0`s for `t:Explorer.Chain.Transaction.t/0`.

  ## Options

    * `:necessity_by_association` - use to load `t:association/0` as `:required` or `:optional`.  If an association is
      `:required`, and the `t:Explorer.Chain.Log.t/0` has no associated record for that association, then the
      `t:Explorer.Chain.Log.t/0` will not be included in the page `entries`.
    * `:paging_options` - a `t:Explorer.PagingOptions.t/0` used to specify the `:page_size` and
      `:key` (a tuple of the lowest/oldest `{index}`). Results will be the transactions older than
      the `index` that are passed.

  """
  @spec transaction_to_logs(Hash.Full.t(), [paging_options | necessity_by_association_option | api?]) :: [Log.t()]
  def transaction_to_logs(transaction_hash, options \\ []) when is_list(options) do
    necessity_by_association = Keyword.get(options, :necessity_by_association, %{})
    paging_options = Keyword.get(options, :paging_options, @default_paging_options)

    log_with_transactions =
      from(log in Log,
        inner_join: transaction in Transaction,
        on:
          transaction.block_hash == log.block_hash and transaction.block_number == log.block_number and
            transaction.hash == log.transaction_hash
      )

    query =
      log_with_transactions
      |> where([_, transaction], transaction.hash == ^transaction_hash)
      |> page_transaction_logs(paging_options)
      |> limit(^paging_options.page_size)
      |> order_by([log], asc: log.index)
      |> join_associations(necessity_by_association)

    query
    |> select_repo(options).all()
  end

  @doc """
  Finds all `t:Explorer.Chain.TokenTransfer.t/0`s for `t:Explorer.Chain.Transaction.t/0`.

  ## Options

    * `:necessity_by_association` - use to load `t:association/0` as `:required` or `:optional`.  If an association is
      `:required`, and the `t:Explorer.Chain.TokenTransfer.t/0` has no associated record for that association, then the
      `t:Explorer.Chain.TokenTransfer.t/0` will not be included in the page `entries`.
    * `:paging_options` - a `t:Explorer.PagingOptions.t/0` used to specify the `:page_size` and
      `:key` (in the form of `%{"inserted_at" => inserted_at}`). Results will be the transactions older than
      the `index` that are passed.

  """
  @spec transaction_to_token_transfers(Hash.Full.t(), [paging_options | necessity_by_association_option | api?()]) :: [
          TokenTransfer.t()
        ]
  def transaction_to_token_transfers(transaction_hash, options \\ []) when is_list(options) do
    necessity_by_association = Keyword.get(options, :necessity_by_association, %{})
    paging_options = options |> Keyword.get(:paging_options, @default_paging_options) |> Map.put(:asc_order, true)
    token_type = Keyword.get(options, :token_type)

    TokenTransfer
    |> join(:inner, [token_transfer], transaction in assoc(token_transfer, :transaction))
    |> where(
      [token_transfer, transaction],
      transaction.hash == ^transaction_hash and token_transfer.block_hash == transaction.block_hash and
        token_transfer.block_number == transaction.block_number
    )
    |> join(:inner, [tt], token in assoc(tt, :token), as: :token)
    |> preload([token: token], [{:token, token}])
    |> TokenTransfer.filter_by_type(token_type)
    |> TokenTransfer.page_token_transfer(paging_options)
    |> limit(^paging_options.page_size)
    |> order_by([token_transfer], asc: token_transfer.log_index)
    |> join_associations(necessity_by_association)
    |> select_repo(options).all()
  end

  @doc """
  Converts `transaction` to the status of the `t:Explorer.Chain.Transaction.t/0` whether pending or collated.

  ## Returns

    * `:pending` - the transaction has not be confirmed in a block yet.
    * `:awaiting_internal_transactions` - the transaction happened in a pre-Byzantium block or on a chain like Ethereum
      Classic (ETC) that never adopted [EIP-658](https://github.com/Arachnid/EIPs/blob/master/EIPS/eip-658.md), which
      add transaction status to transaction receipts, so the status can only be derived whether the first internal
      transaction has an error.
    * `:success` - the transaction has been confirmed in a block
    * `{:error, :awaiting_internal_transactions}` - the transactions happened post-Byzantium, but the error message
       requires the internal transactions.
    * `{:error, reason}` - the transaction failed due to `reason` in its first internal transaction.

  """
  @spec transaction_to_status(Transaction.t()) ::
          :pending
          | :awaiting_internal_transactions
          | :success
          | {:error, :awaiting_internal_transactions}
          | {:error, reason :: String.t()}
  def transaction_to_status(%Transaction{error: "dropped/replaced"}), do: {:error, "dropped/replaced"}
  def transaction_to_status(%Transaction{block_hash: nil, status: nil}), do: :pending
  def transaction_to_status(%Transaction{status: nil}), do: :awaiting_internal_transactions
  def transaction_to_status(%Transaction{status: :ok}), do: :success

  def transaction_to_status(%Transaction{status: :error, error: nil}),
    do: {:error, :awaiting_internal_transactions}

  def transaction_to_status(%Transaction{status: :error, error: error}) when is_binary(error), do: {:error, error}

  def transaction_to_revert_reason(transaction) do
    %Transaction{revert_reason: revert_reason} = transaction

    if revert_reason == nil do
      fetch_tx_revert_reason(transaction)
    else
      revert_reason
    end
  end

  def fetch_tx_revert_reason(
        %Transaction{
          block_number: block_number,
          to_address_hash: to_address_hash,
          from_address_hash: from_address_hash,
          input: data,
          gas: gas,
          gas_price: gas_price,
          value: value
        } = transaction
      ) do
    json_rpc_named_arguments = Application.get_env(:explorer, :json_rpc_named_arguments)

    gas_hex =
      if gas do
        gas_hex_without_prefix =
          gas
          |> Decimal.to_integer()
          |> Integer.to_string(16)
          |> String.downcase()

        "0x" <> gas_hex_without_prefix
      else
        "0x0"
      end

    req =
      EthereumJSONRPCTransaction.eth_call_request(
        0,
        block_number,
        data,
        to_address_hash,
        from_address_hash,
        gas_hex,
        Wei.hex_format(gas_price),
        Wei.hex_format(value)
      )

    revert_reason =
      case EthereumJSONRPC.json_rpc(req, json_rpc_named_arguments) do
        {:error, %{data: data}} ->
          data

        {:error, %{message: message}} ->
          message

        _ ->
          ""
      end

    formatted_revert_reason =
      revert_reason |> format_revert_reason_message() |> (&if(String.valid?(&1), do: &1, else: revert_reason)).()

    if byte_size(formatted_revert_reason) > 0 do
      transaction
      |> Changeset.change(%{revert_reason: formatted_revert_reason})
      |> Repo.update()
    end

    formatted_revert_reason
  end

  def format_revert_reason_message(revert_reason) do
    case revert_reason do
      @revert_msg_prefix_1 <> rest ->
        rest

      @revert_msg_prefix_2 <> rest ->
        rest

      @revert_msg_prefix_3 <> rest ->
        extract_revert_reason_message_wrapper(rest)

      @revert_msg_prefix_4 <> rest ->
        extract_revert_reason_message_wrapper(rest)

      @revert_msg_prefix_5 <> rest ->
        extract_revert_reason_message_wrapper(rest)

      revert_reason_full ->
        revert_reason_full
    end
  end

  defp extract_revert_reason_message_wrapper(revert_reason_message) do
    case revert_reason_message do
      "0x" <> hex ->
        extract_revert_reason_message(hex)

      _ ->
        revert_reason_message
    end
  end

  defp extract_revert_reason_message(hex) do
    case hex do
      @revert_error_method_id <> msg_with_offset ->
        [msg] =
          msg_with_offset
          |> Base.decode16!(case: :mixed)
          |> TypeDecoder.decode_raw([:string])

        msg

      _ ->
        hex
    end
  end

  @doc """
  The `t:Explorer.Chain.Transaction.t/0` or `t:Explorer.Chain.InternalTransaction.t/0` `value` of the `transaction` in
  `unit`.
  """
  @spec value(InternalTransaction.t() | Transaction.t(), :wei | :gwei | :ether) :: Wei.wei() | Wei.gwei() | Wei.ether()
  def value(%type{value: value}, unit) when type in [InternalTransaction, Transaction] do
    Wei.to(value, unit)
  end

  def smart_contract_bytecode(address_hash) do
    query =
      from(
        address in Address,
        where: address.hash == ^address_hash,
        select: address.contract_code
      )

    query
    |> Repo.one()
    |> Data.to_string()
  end

  def smart_contract_creation_tx_bytecode(address_hash) do
    creation_tx_query =
      from(
        tx in Transaction,
        left_join: a in Address,
        on: tx.created_contract_address_hash == a.hash,
        where: tx.created_contract_address_hash == ^address_hash,
        where: tx.status == ^1,
        select: %{init: tx.input, created_contract_code: a.contract_code}
      )

    tx_input =
      creation_tx_query
      |> Repo.one()

    if tx_input do
      with %{init: input, created_contract_code: created_contract_code} <- tx_input do
        %{init: Data.to_string(input), created_contract_code: Data.to_string(created_contract_code)}
      end
    else
      creation_int_tx_query =
        from(
          itx in InternalTransaction,
          join: t in assoc(itx, :transaction),
          where: itx.created_contract_address_hash == ^address_hash,
          where: t.status == ^1,
          select: %{init: itx.init, created_contract_code: itx.created_contract_code}
        )

      res = creation_int_tx_query |> Repo.one()

      case res do
        %{init: init, created_contract_code: created_contract_code} ->
          init_str = Data.to_string(init)
          created_contract_code_str = Data.to_string(created_contract_code)
          %{init: init_str, created_contract_code: created_contract_code_str}

        _ ->
          nil
      end
    end
  end

  @doc """
  Checks if an address is a contract
  """
  @spec contract_address?(String.t(), non_neg_integer(), Keyword.t()) :: boolean() | :json_rpc_error
  def contract_address?(address_hash, block_number, json_rpc_named_arguments \\ []) do
    {:ok, binary_hash} = Explorer.Chain.Hash.Address.cast(address_hash)

    query =
      from(
        address in Address,
        where: address.hash == ^binary_hash
      )

    address = Repo.one(query)

    cond do
      is_nil(address) ->
        block_quantity = integer_to_quantity(block_number)

        case EthereumJSONRPC.fetch_codes(
               [%{block_quantity: block_quantity, address: address_hash}],
               json_rpc_named_arguments
             ) do
          {:ok, %EthereumJSONRPC.FetchedCodes{params_list: fetched_codes}} ->
            result = List.first(fetched_codes)

            result && !(is_nil(result[:code]) || result[:code] == "" || result[:code] == "0x")

          _ ->
            :json_rpc_error
        end

      is_nil(address.contract_code) ->
        false

      true ->
        true
    end
  end

  @doc """
  Fetches contract creation input data.
  """
  @spec contract_creation_input_data(String.t()) :: nil | String.t()
  def contract_creation_input_data(address_hash) do
    query =
      from(
        address in Address,
        where: address.hash == ^address_hash,
        preload: [:contracts_creation_internal_transaction, :contracts_creation_transaction]
      )

    contract_address = Repo.one(query)

    contract_creation_input_data_from_address(contract_address)
  end

  # credo:disable-for-next-line /Complexity/
  defp contract_creation_input_data_from_address(address) do
    internal_transaction = address && address.contracts_creation_internal_transaction
    transaction = address && address.contracts_creation_transaction

    cond do
      is_nil(address) ->
        ""

      internal_transaction && internal_transaction.input ->
        Data.to_string(internal_transaction.input)

      internal_transaction && internal_transaction.init ->
        Data.to_string(internal_transaction.init)

      transaction && transaction.input ->
        Data.to_string(transaction.input)

      is_nil(transaction) && is_nil(internal_transaction) &&
          not is_nil(address.contract_code) ->
        %Explorer.Chain.Data{bytes: bytes} = address.contract_code
        Base.encode16(bytes, case: :lower)

      true ->
        ""
    end
  end

  defp fetch_transactions_in_ascending_order_by_index(paging_options) do
    Transaction
    |> order_by([transaction], asc: transaction.index)
    |> handle_block_paging_options(paging_options)
  end

  defp fetch_transactions_in_descending_order_by_block_and_index(paging_options) do
    Transaction
    |> order_by([transaction], desc: transaction.block_number, asc: transaction.index)
    |> handle_block_paging_options(paging_options)
  end

  defp for_parent_transaction(query, %Hash{byte_count: unquote(Hash.Full.byte_count())} = hash) do
    from(
      child in query,
      inner_join: transaction in assoc(child, :transaction),
      where: transaction.hash == ^hash
    )
  end

  defp handle_block_paging_options(query, nil), do: query

  defp handle_block_paging_options(query, %PagingOptions{key: nil, page_size: nil}), do: query

  defp handle_block_paging_options(query, paging_options) do
    query
    |> page_block_transactions(paging_options)
    |> limit(^paging_options.page_size)
  end

  defp handle_withdrawals_paging_options(query, nil), do: query

  defp handle_withdrawals_paging_options(query, paging_options) do
    query
    |> Withdrawal.page_withdrawals(paging_options)
    |> limit(^paging_options.page_size)
  end

  defp handle_random_access_paging_options(query, empty_options) when empty_options in [nil, [], %{}],
    do: limit(query, ^(@default_page_size + 1))

  defp handle_random_access_paging_options(query, paging_options) do
    query
    |> (&if(paging_options |> Map.get(:page_number, 1) |> process_page_number() == 1,
          do: &1,
          else: Transaction.page_transaction(&1, paging_options)
        )).()
    |> handle_page(paging_options)
  end

  defp handle_page(query, paging_options) do
    page_number = paging_options |> Map.get(:page_number, 1) |> process_page_number()
    page_size = Map.get(paging_options, :page_size, @default_page_size)

    cond do
      page_in_bounds?(page_number, page_size) && page_number == 1 ->
        query
        |> limit(^(page_size + 1))

      page_in_bounds?(page_number, page_size) ->
        query
        |> limit(^page_size)
        |> offset(^((page_number - 2) * page_size))

      true ->
        query
        |> limit(^(@default_page_size + 1))
    end
  end

  defp process_page_number(number) when number < 1, do: 1

  defp process_page_number(number), do: number

  defp page_in_bounds?(page_number, page_size),
    do: page_size <= @limit_showing_transactions && @limit_showing_transactions - page_number * page_size >= 0

  def limit_showing_transactions, do: @limit_showing_transactions

  defp join_association(query, [{association, nested_preload}], necessity)
       when is_atom(association) and is_atom(nested_preload) do
    case necessity do
      :optional ->
        preload(query, [{^association, ^nested_preload}])

      :required ->
        from(q in query,
          inner_join: a in assoc(q, ^association),
          as: ^association,
          left_join: b in assoc(a, ^nested_preload),
          as: ^nested_preload,
          preload: [{^association, {a, [{^nested_preload, b}]}}]
        )
    end
  end

  defp join_association(query, association, necessity) do
    case necessity do
      :optional ->
        preload(query, ^association)

      :required ->
        from(q in query, inner_join: a in assoc(q, ^association), as: ^association, preload: [{^association, a}])
    end
  end

  @spec join_associations(atom() | Ecto.Query.t(), map) :: Ecto.Query.t()
  @doc """
    Function to preload entities associated with selected in provided query items
  """
  def join_associations(query, necessity_by_association) when is_map(necessity_by_association) do
    Enum.reduce(necessity_by_association, query, fn {association, join}, acc_query ->
      join_association(acc_query, association, join)
    end)
  end

  defp page_deposits(query, %PagingOptions{key: nil}), do: query

  defp page_deposits(query, %PagingOptions{key: {block_number, l2_tx_hash}}) do
    from(d in query,
      where: d.l1_block_number < ^block_number,
      or_where: d.l1_block_number == ^block_number and d.l2_transaction_hash < ^l2_tx_hash
    )
  end

  defp page_txn_batches(query, %PagingOptions{key: nil}), do: query

  defp page_txn_batches(query, %PagingOptions{key: {block_number}}) do
    from(tb in query, where: tb.l2_block_number < ^block_number)
  end

  defp page_output_roots(query, %PagingOptions{key: nil}), do: query

  defp page_output_roots(query, %PagingOptions{key: {index}}) do
    from(r in query, where: r.l2_output_index < ^index)
  end

  defp page_optimism_withdrawals(query, %PagingOptions{key: nil}), do: query

  defp page_optimism_withdrawals(query, %PagingOptions{key: {nonce}}) do
    from(w in query, where: w.msg_nonce < ^nonce)
  end

  defp page_blocks(query, %PagingOptions{key: nil}), do: query

  defp page_blocks(query, %PagingOptions{key: {block_number}}) do
    where(query, [block], block.number < ^block_number)
  end

  defp page_coin_balances(query, %PagingOptions{key: nil}), do: query

  defp page_coin_balances(query, %PagingOptions{key: {block_number}}) do
    where(query, [coin_balance], coin_balance.block_number < ^block_number)
  end

  defp page_internal_transaction(_, _, _ \\ %{index_int_tx_desc_order: false})

  defp page_internal_transaction(query, %PagingOptions{key: nil}, _), do: query

  defp page_internal_transaction(query, %PagingOptions{key: {block_number, transaction_index, index}}, %{
         index_int_tx_desc_order: desc
       }) do
    hardcoded_where_for_page_int_tx(query, block_number, transaction_index, index, desc)
  end

  defp page_internal_transaction(query, %PagingOptions{key: {index}}, %{index_int_tx_desc_order: desc}) do
    if desc do
      where(query, [internal_transaction], internal_transaction.index < ^index)
    else
      where(query, [internal_transaction], internal_transaction.index > ^index)
    end
  end

  defp hardcoded_where_for_page_int_tx(query, block_number, transaction_index, index, false),
    do:
      where(
        query,
        [internal_transaction],
        internal_transaction.block_number < ^block_number or
          (internal_transaction.block_number == ^block_number and
             internal_transaction.transaction_index < ^transaction_index) or
          (internal_transaction.block_number == ^block_number and
             internal_transaction.transaction_index == ^transaction_index and internal_transaction.index > ^index)
      )

  defp hardcoded_where_for_page_int_tx(query, block_number, transaction_index, index, true),
    do:
      where(
        query,
        [internal_transaction],
        internal_transaction.block_number < ^block_number or
          (internal_transaction.block_number == ^block_number and
             internal_transaction.transaction_index < ^transaction_index) or
          (internal_transaction.block_number == ^block_number and
             internal_transaction.transaction_index == ^transaction_index and internal_transaction.index < ^index)
      )

  defp page_logs(query, %PagingOptions{key: nil}), do: query

  defp page_logs(query, %PagingOptions{key: {index}}) do
    where(query, [log], log.index > ^index)
  end

  defp page_logs(query, %PagingOptions{key: {block_number, log_index}}) do
    where(
      query,
      [log],
      log.block_number < ^block_number or (log.block_number == ^block_number and log.index < ^log_index)
    )
  end

  defp page_transaction_logs(query, %PagingOptions{key: nil}), do: query

  defp page_transaction_logs(query, %PagingOptions{key: {index}}) do
    where(query, [log], log.index > ^index)
  end

  defp page_transaction_logs(query, %PagingOptions{key: {_block_number, index}}) do
    where(query, [log], log.index > ^index)
  end

  defp page_block_transactions(query, %PagingOptions{key: nil}), do: query

  defp page_block_transactions(query, %PagingOptions{key: {_block_number, index}, is_index_in_asc_order: true}) do
    where(query, [transaction], transaction.index > ^index)
  end

  defp page_block_transactions(query, %PagingOptions{key: {_block_number, index}}) do
    where(query, [transaction], transaction.index < ^index)
  end

  def page_token_balances(query, %PagingOptions{key: nil}), do: query

  def page_token_balances(query, %PagingOptions{key: {value, address_hash}}) do
    where(
      query,
      [tb],
      tb.value < ^value or (tb.value == ^value and tb.address_hash < ^address_hash)
    )
  end

  def page_current_token_balances(query, keyword) when is_list(keyword),
    do: page_current_token_balances(query, Keyword.get(keyword, :paging_options))

  def page_current_token_balances(query, %PagingOptions{key: nil}), do: query

  def page_current_token_balances(query, %PagingOptions{key: {nil, value, id}}) do
    fiat_balance = CurrentTokenBalance.fiat_value_query()

    condition =
      dynamic(
        [ctb, t],
        is_nil(^fiat_balance) and
          (ctb.value < ^value or
             (ctb.value == ^value and ctb.id < ^id))
      )

    where(
      query,
      [ctb, t],
      ^condition
    )
  end

  def page_current_token_balances(query, %PagingOptions{key: {fiat_value, value, id}}) do
    fiat_balance = CurrentTokenBalance.fiat_value_query()

    condition =
      dynamic(
        [ctb, t],
        ^fiat_balance < ^fiat_value or is_nil(^fiat_balance) or
          (^fiat_balance == ^fiat_value and
             (ctb.value < ^value or
                (ctb.value == ^value and ctb.id < ^id)))
      )

    where(
      query,
      [ctb, t],
      ^condition
    )
  end

  @doc """
  Ensures the following conditions are true:

    * excludes internal transactions of type call with no siblings in the
      transaction
    * includes internal transactions of type create, reward, or selfdestruct
      even when they are alone in the parent transaction

  """
  @spec where_transaction_has_multiple_internal_transactions(Ecto.Query.t()) :: Ecto.Query.t()
  def where_transaction_has_multiple_internal_transactions(query) do
    where(
      query,
      [internal_transaction, transaction],
      internal_transaction.type != ^:call or
        fragment(
          """
          EXISTS (SELECT sibling.*
          FROM internal_transactions AS sibling
          WHERE sibling.transaction_hash = ? AND sibling.index != ?
          )
          """,
          transaction.hash,
          internal_transaction.index
        )
    )
  end

  @doc """
  The current total number of coins minted minus verifiably burned coins.
  """
  @spec total_supply :: non_neg_integer() | nil
  def total_supply do
    supply_module().total() || 0
  end

  @doc """
  The current number coins in the market for trading.
  """
  @spec circulating_supply :: non_neg_integer() | nil
  def circulating_supply do
    supply_module().circulating()
  end

  defp supply_module do
    Application.get_env(:explorer, :supply, Explorer.Chain.Supply.ExchangeRate)
  end

  @doc """
  Calls supply_for_days from the configured supply_module
  """
  def supply_for_days, do: supply_module().supply_for_days(MarketHistoryCache.recent_days_count())

  @doc """
  Streams a lists token contract addresses that haven't been cataloged.
  """
  @spec stream_uncataloged_token_contract_address_hashes(
          initial :: accumulator,
          reducer :: (entry :: Hash.Address.t(), accumulator -> accumulator),
          limited? :: boolean()
        ) :: {:ok, accumulator}
        when accumulator: term()
  def stream_uncataloged_token_contract_address_hashes(initial, reducer, limited? \\ false)
      when is_function(reducer, 2) do
    query =
      from(
        token in Token,
        where: token.cataloged == false,
        select: token.contract_address_hash
      )

    query
    |> add_fetcher_limit(limited?)
    |> Repo.stream_reduce(initial, reducer)
  end

  @doc """
    Finds all token instances (pairs of contract_address_hash and token_id) which was met in token transfers but has no corresponding entry in token_instances table
  """
  @spec stream_not_inserted_token_instances(
          initial :: accumulator,
          reducer :: (entry :: map(), accumulator -> accumulator)
        ) :: {:ok, accumulator}
        when accumulator: term()
  def stream_not_inserted_token_instances(initial, reducer) when is_function(reducer, 2) do
    nft_tokens =
      from(
        token in Token,
        where: token.type == ^"ERC-721" or token.type == ^"ERC-1155",
        select: token.contract_address_hash
      )

    token_ids_query =
      from(
        token_transfer in TokenTransfer,
        select: %{
          token_contract_address_hash: token_transfer.token_contract_address_hash,
          token_id: fragment("unnest(?)", token_transfer.token_ids)
        }
      )

    query =
      from(
        transfer in subquery(token_ids_query),
        inner_join: token in subquery(nft_tokens),
        on: token.contract_address_hash == transfer.token_contract_address_hash,
        left_join: instance in Instance,
        on:
          transfer.token_contract_address_hash == instance.token_contract_address_hash and
            transfer.token_id == instance.token_id,
        where: is_nil(instance.token_id),
        select: %{
          contract_address_hash: transfer.token_contract_address_hash,
          token_id: transfer.token_id
        }
      )

    distinct_query =
      from(
        q in subquery(query),
        distinct: [q.contract_address_hash, q.token_id]
      )

    Repo.stream_reduce(distinct_query, initial, reducer)
  end

  @doc """
    Finds all token instances where metadata never tried to fetch
  """
  @spec stream_token_instances_with_unfetched_metadata(
          initial :: accumulator,
          reducer :: (entry :: map(), accumulator -> accumulator)
        ) :: {:ok, accumulator}
        when accumulator: term()
  def stream_token_instances_with_unfetched_metadata(initial, reducer) when is_function(reducer, 2) do
    Instance
    |> where([instance], is_nil(instance.error) and is_nil(instance.metadata))
    |> select([instance], %{
      contract_address_hash: instance.token_contract_address_hash,
      token_id: instance.token_id
    })
    |> Repo.stream_reduce(initial, reducer)
  end

  @spec stream_token_instances_with_error(
          initial :: accumulator,
          reducer :: (entry :: map(), accumulator -> accumulator),
          limited? :: boolean()
        ) :: {:ok, accumulator}
        when accumulator: term()
  def stream_token_instances_with_error(initial, reducer, limited? \\ false) when is_function(reducer, 2) do
    # likely to get valid metadata
    high_priority = ["request error: 429", ":checkout_timeout", ":econnrefused", ":timeout"]
    # almost impossible to get valid metadata
    negative_priority = ["VM execution error", "no uri", "invalid json"]

    Instance
    |> where([instance], not is_nil(instance.error))
    |> select([instance], %{
      contract_address_hash: instance.token_contract_address_hash,
      token_id: instance.token_id,
      updated_at: instance.updated_at
    })
    |> order_by([instance], desc: instance.error in ^high_priority, asc: instance.error in ^negative_priority)
    |> add_fetcher_limit(limited?)
    |> Repo.stream_reduce(initial, reducer)
  end

  @doc """
  Streams a list of token contract addresses that have been cataloged.
  """
  @spec stream_cataloged_token_contract_address_hashes(
          initial :: accumulator,
          reducer :: (entry :: Hash.Address.t(), accumulator -> accumulator),
          some_time_ago_updated :: integer(),
          limited? :: boolean()
        ) :: {:ok, accumulator}
        when accumulator: term()
  def stream_cataloged_token_contract_address_hashes(initial, reducer, some_time_ago_updated \\ 2880, limited? \\ false)
      when is_function(reducer, 2) do
    some_time_ago_updated
    |> Token.cataloged_tokens()
    |> add_fetcher_limit(limited?)
    |> order_by(asc: :updated_at)
    |> Repo.stream_reduce(initial, reducer)
  end

  @doc """
  Returns a list of block numbers token transfer `t:Log.t/0`s that don't have an
  associated `t:TokenTransfer.t/0` record.
  """
  def uncataloged_token_transfer_block_numbers do
    query =
      from(l in Log,
        as: :log,
        where:
          l.first_topic == unquote(TokenTransfer.constant()) or
            l.first_topic == unquote(TokenTransfer.erc1155_single_transfer_signature()) or
            l.first_topic == unquote(TokenTransfer.erc1155_batch_transfer_signature()),
        where:
          not exists(
            from(tf in TokenTransfer,
              where: tf.transaction_hash == parent_as(:log).transaction_hash,
              where: tf.log_index == parent_as(:log).index
            )
          ),
        select: l.block_number,
        distinct: l.block_number
      )

    Repo.stream_reduce(query, [], &[&1 | &2])
  end

  def decode_contract_address_hash_response(resp) do
    case resp do
      "0x000000000000000000000000" <> address ->
        "0x" <> address

      _ ->
        nil
    end
  end

  def decode_contract_integer_response(resp) do
    case resp do
      "0x" <> integer_encoded ->
        {integer_value, _} = Integer.parse(integer_encoded, 16)
        integer_value

      _ ->
        nil
    end
  end

  @doc """
  Fetches a `t:Token.t/0` by an address hash.

  ## Options

      * `:necessity_by_association` - use to load `t:association/0` as `:required` or `:optional`.  If an association is
      `:required`, and the `t:Token.t/0` has no associated record for that association,
      then the `t:Token.t/0` will not be included in the list.
  """
  @spec token_from_address_hash(Hash.Address.t(), [necessity_by_association_option | api?]) ::
          {:ok, Token.t()} | {:error, :not_found}
  def token_from_address_hash(
        %Hash{byte_count: unquote(Hash.Address.byte_count())} = hash,
        options \\ []
      ) do
    necessity_by_association = Keyword.get(options, :necessity_by_association, %{})

    query =
      from(
        t in Token,
        where: t.contract_address_hash == ^hash,
        select: t
      )

    query
    |> join_associations(necessity_by_association)
    |> preload(:contract_address)
    |> select_repo(options).one()
    |> case do
      nil ->
        {:error, :not_found}

      %Token{} = token ->
        {:ok, token}
    end
  end

  @spec token_from_address_hash_exists?(Hash.Address.t(), [api?]) :: boolean()
  def token_from_address_hash_exists?(%Hash{byte_count: unquote(Hash.Address.byte_count())} = hash, options) do
    query =
      from(
        t in Token,
        where: t.contract_address_hash == ^hash,
        select: t
      )

    select_repo(options).exists?(query)
  end

  @spec fetch_token_transfers_from_token_hash(Hash.t(), [paging_options]) :: []
  def fetch_token_transfers_from_token_hash(token_address_hash, options \\ []) do
    TokenTransfer.fetch_token_transfers_from_token_hash(token_address_hash, options)
  end

  @spec fetch_token_transfers_from_token_hash_and_token_id(Hash.t(), non_neg_integer(), [paging_options]) :: []
  def fetch_token_transfers_from_token_hash_and_token_id(token_address_hash, token_id, options \\ []) do
    TokenTransfer.fetch_token_transfers_from_token_hash_and_token_id(token_address_hash, token_id, options)
  end

  @spec count_token_transfers_from_token_hash(Hash.t()) :: non_neg_integer()
  def count_token_transfers_from_token_hash(token_address_hash) do
    TokenTransfer.count_token_transfers_from_token_hash(token_address_hash)
  end

  @spec count_token_transfers_from_token_hash_and_token_id(Hash.t(), non_neg_integer(), [api?]) :: non_neg_integer()
  def count_token_transfers_from_token_hash_and_token_id(token_address_hash, token_id, options \\ []) do
    TokenTransfer.count_token_transfers_from_token_hash_and_token_id(token_address_hash, token_id, options)
  end

  @spec transaction_has_token_transfers?(Hash.t()) :: boolean()
  def transaction_has_token_transfers?(transaction_hash) do
    query = from(tt in TokenTransfer, where: tt.transaction_hash == ^transaction_hash)

    Repo.exists?(query)
  end

  @spec address_tokens_with_balance(Hash.Address.t(), [any()]) :: []
  def address_tokens_with_balance(address_hash, paging_options \\ []) do
    address_hash
    |> Address.Token.list_address_tokens_with_balance(paging_options)
    |> Repo.all()
  end

  @spec find_and_update_replaced_transactions([
          %{
            required(:nonce) => non_neg_integer,
            required(:from_address_hash) => Hash.Address.t(),
            required(:hash) => Hash.t()
          }
        ]) :: {integer(), nil | [term()]}
  def find_and_update_replaced_transactions(transactions, timeout \\ :infinity) do
    query =
      transactions
      |> Enum.reduce(
        Transaction,
        fn %{hash: hash, nonce: nonce, from_address_hash: from_address_hash}, query ->
          from(t in query,
            or_where:
              t.nonce == ^nonce and t.from_address_hash == ^from_address_hash and t.hash != ^hash and
                not is_nil(t.block_number)
          )
        end
      )
      # Enforce Transaction ShareLocks order (see docs: sharelocks.md)
      |> order_by(asc: :hash)
      |> lock("FOR NO KEY UPDATE")

    hashes = Enum.map(transactions, & &1.hash)

    transactions_to_update =
      from(pending in Transaction,
        join: duplicate in subquery(query),
        on: duplicate.nonce == pending.nonce,
        on: duplicate.from_address_hash == pending.from_address_hash,
        where: pending.hash in ^hashes and is_nil(pending.block_hash)
      )

    Repo.update_all(transactions_to_update, [set: [error: "dropped/replaced", status: :error]], timeout: timeout)
  end

  @spec update_replaced_transactions([
          %{
            required(:nonce) => non_neg_integer,
            required(:from_address_hash) => Hash.Address.t(),
            required(:block_hash) => Hash.Full.t()
          }
        ]) :: {integer(), nil | [term()]}
  def update_replaced_transactions(transactions, timeout \\ :infinity) do
    filters =
      transactions
      |> Enum.filter(fn transaction ->
        transaction.block_hash && transaction.nonce && transaction.from_address_hash
      end)
      |> Enum.map(fn transaction ->
        {transaction.nonce, transaction.from_address_hash}
      end)
      |> Enum.uniq()

    if Enum.empty?(filters) do
      {:ok, []}
    else
      query =
        filters
        |> Enum.reduce(Transaction, fn {nonce, from_address}, query ->
          from(t in query,
            or_where: t.nonce == ^nonce and t.from_address_hash == ^from_address and is_nil(t.block_hash)
          )
        end)
        # Enforce Transaction ShareLocks order (see docs: sharelocks.md)
        |> order_by(asc: :hash)
        |> lock("FOR NO KEY UPDATE")

      Repo.update_all(
        from(t in Transaction, join: s in subquery(query), on: t.hash == s.hash),
        [set: [error: "dropped/replaced", status: :error]],
        timeout: timeout
      )
    end
  end

  @doc """
    Expects map of change params. Inserts using on_conflict: `token_instance_metadata_on_conflict/0`
    !!! Supposed to be used ONLY for import of `metadata` or `error`.
  """
  @spec upsert_token_instance(map()) :: {:ok, Instance.t()} | {:error, Ecto.Changeset.t()}
  def upsert_token_instance(params) do
    changeset = Instance.changeset(%Instance{}, params)

    Repo.insert(changeset,
      on_conflict: token_instance_metadata_on_conflict(),
      conflict_target: [:token_id, :token_contract_address_hash]
    )
  end

  defp token_instance_metadata_on_conflict do
    from(
      token_instance in Instance,
      update: [
        set: [
          metadata: fragment("EXCLUDED.metadata"),
          error: fragment("EXCLUDED.error"),
          owner_updated_at_block: token_instance.owner_updated_at_block,
          owner_updated_at_log_index: token_instance.owner_updated_at_log_index,
          owner_address_hash: token_instance.owner_address_hash,
          inserted_at: fragment("LEAST(?, EXCLUDED.inserted_at)", token_instance.inserted_at),
          updated_at: fragment("GREATEST(?, EXCLUDED.updated_at)", token_instance.updated_at)
        ]
      ],
      where: is_nil(token_instance.metadata)
    )
  end

  @doc """
    Inserts list of token instances via upsert_token_instance/1.
  """
  @spec upsert_token_instances_list([map()]) :: list()
  def upsert_token_instances_list(instances) do
    Enum.map(instances, &upsert_token_instance/1)
  end

  @doc """
  Update a new `t:Token.t/0` record.

  As part of updating token, an additional record is inserted for
  naming the address for reference if a name is provided for a token.
  """
  @spec update_token(Token.t(), map()) :: {:ok, Token.t()} | {:error, Ecto.Changeset.t()}
  def update_token(%Token{contract_address_hash: address_hash} = token, params \\ %{}) do
    token_changeset = Token.changeset(token, Map.put(params, :updated_at, DateTime.utc_now()))
    address_name_changeset = Address.Name.changeset(%Address.Name{}, Map.put(params, :address_hash, address_hash))

    stale_error_field = :contract_address_hash
    stale_error_message = "is up to date"

    token_opts = [
      on_conflict: Runner.Tokens.default_on_conflict(),
      conflict_target: :contract_address_hash,
      stale_error_field: stale_error_field,
      stale_error_message: stale_error_message
    ]

    address_name_opts = [on_conflict: :nothing, conflict_target: [:address_hash, :name]]

    # Enforce ShareLocks tables order (see docs: sharelocks.md)
    insert_result =
      Multi.new()
      |> Multi.run(
        :address_name,
        fn repo, _ ->
          {:ok, repo.insert(address_name_changeset, address_name_opts)}
        end
      )
      |> Multi.run(:token, fn repo, _ ->
        with {:error, %Changeset{errors: [{^stale_error_field, {^stale_error_message, [_]}}]}} <-
               repo.update(token_changeset, token_opts) do
          # the original token passed into `update_token/2` as stale error means it is unchanged
          {:ok, token}
        end
      end)
      |> Repo.transaction()

    case insert_result do
      {:ok, %{token: token}} ->
        {:ok, token}

      {:error, :token, changeset, _} ->
        {:error, changeset}
    end
  end

  @spec fetch_last_token_balances_include_unfetched(Hash.Address.t(), [api?]) :: []
  def fetch_last_token_balances_include_unfetched(address_hash, options \\ []) do
    address_hash
    |> CurrentTokenBalance.last_token_balances_include_unfetched()
    |> select_repo(options).all()
  end

  @spec fetch_last_token_balances(Hash.Address.t(), [api?]) :: []
  def fetch_last_token_balances(address_hash, options \\ []) do
    address_hash
    |> CurrentTokenBalance.last_token_balances()
    |> select_repo(options).all()
  end

  @spec fetch_paginated_last_token_balances(Hash.Address.t(), [paging_options]) :: []
  def fetch_paginated_last_token_balances(address_hash, options) do
    filter = Keyword.get(options, :token_type)
    options = Keyword.delete(options, :token_type)

    address_hash
    |> CurrentTokenBalance.last_token_balances(options, filter)
    |> page_current_token_balances(options)
    |> select_repo(options).all()
  end

  @spec erc721_or_erc1155_token_instance_from_token_id_and_token_address(non_neg_integer(), Hash.Address.t(), [api?]) ::
          {:ok, Instance.t()} | {:error, :not_found}
  def erc721_or_erc1155_token_instance_from_token_id_and_token_address(token_id, token_contract_address, options \\ []) do
    query = Instance.token_instance_query(token_id, token_contract_address)

    case select_repo(options).one(query) do
      nil -> {:error, :not_found}
      token_instance -> {:ok, token_instance}
    end
  end

  @spec token_instance_exists?(non_neg_integer, Hash.Address.t(), [api?]) :: boolean
  def token_instance_exists?(token_id, token_contract_address, options \\ []) do
    query = Instance.token_instance_query(token_id, token_contract_address)

    select_repo(options).exists?(query)
  end

  @spec token_instance_with_unfetched_metadata?(non_neg_integer, Hash.Address.t(), [api?]) :: boolean
  def token_instance_with_unfetched_metadata?(token_id, token_contract_address, options \\ []) do
    Instance
    |> where([instance], is_nil(instance.error) and is_nil(instance.metadata))
    |> where(
      [instance],
      instance.token_id == ^token_id and instance.token_contract_address_hash == ^token_contract_address
    )
    |> select_repo(options).exists?()
  end

  defp fetch_coin_balances(address, paging_options) do
    address.hash
    |> CoinBalance.fetch_coin_balances(paging_options)
  end

  @spec fetch_last_token_balance(Hash.Address.t(), Hash.Address.t()) :: Decimal.t()
  def fetch_last_token_balance(address_hash, token_contract_address_hash) do
    if address_hash !== %{} do
      address_hash
      |> CurrentTokenBalance.last_token_balance(token_contract_address_hash) || Decimal.new(0)
    else
      Decimal.new(0)
    end
  end

  # @spec fetch_last_token_balance_1155(Hash.Address.t(), Hash.Address.t()) :: Decimal.t()
  def fetch_last_token_balance_1155(address_hash, token_contract_address_hash, token_id) do
    if address_hash !== %{} do
      address_hash
      |> CurrentTokenBalance.last_token_balance_1155(token_contract_address_hash, token_id) || Decimal.new(0)
    else
      Decimal.new(0)
    end
  end

  @spec address_to_coin_balances(Address.t(), [paging_options | api?]) :: []
  def address_to_coin_balances(address, options) do
    paging_options = Keyword.get(options, :paging_options, @default_paging_options)

    balances_raw =
      address
      |> fetch_coin_balances(paging_options)
      |> page_coin_balances(paging_options)
      |> select_repo(options).all()
      |> preload_transactions(options)

    if Enum.empty?(balances_raw) do
      balances_raw
    else
      balances_raw_filtered =
        balances_raw
        |> Enum.filter(fn balance -> balance.value end)

      min_block_number =
        balances_raw_filtered
        |> Enum.min_by(fn balance -> balance.block_number end, fn -> %{} end)
        |> Map.get(:block_number)

      max_block_number =
        balances_raw_filtered
        |> Enum.max_by(fn balance -> balance.block_number end, fn -> %{} end)
        |> Map.get(:block_number)

      min_block_timestamp = find_block_timestamp(min_block_number, options)
      max_block_timestamp = find_block_timestamp(max_block_number, options)

      min_block_unix_timestamp =
        min_block_timestamp
        |> Timex.to_unix()

      max_block_unix_timestamp =
        max_block_timestamp
        |> Timex.to_unix()

      blocks_delta = max_block_number - min_block_number

      balances_with_dates =
        if blocks_delta > 0 do
          add_block_timestamp_to_balances(
            balances_raw_filtered,
            min_block_number,
            min_block_unix_timestamp,
            max_block_unix_timestamp,
            blocks_delta
          )
        else
          add_min_block_timestamp_to_balances(balances_raw_filtered, min_block_unix_timestamp)
        end

      balances_with_dates
      |> Enum.sort(fn balance1, balance2 -> balance1.block_number >= balance2.block_number end)
    end
  end

  # Here we fetch from DB one tx per one coin balance. It's much more faster than LEFT OUTER JOIN which was before.
  defp preload_transactions(balances, options) do
    tasks =
      Enum.map(balances, fn balance ->
        Task.async(fn ->
          Transaction
          |> where(
            [tx],
            tx.block_number == ^balance.block_number and (tx.value > ^0 or (tx.gas_price > ^0 and tx.gas_used > ^0)) and
              (tx.to_address_hash == ^balance.address_hash or tx.from_address_hash == ^balance.address_hash)
          )
          |> select([tx], tx.hash)
          |> limit(1)
          |> select_repo(options).one()
        end)
      end)

    tasks
    |> Task.yield_many(120_000)
    |> Enum.zip(balances)
    |> Enum.map(fn {{task, res}, balance} ->
      case res do
        {:ok, hash} ->
          put_tx_hash(hash, balance)

        {:exit, _reason} ->
          balance

        nil ->
          Task.shutdown(task, :brutal_kill)
          balance
      end
    end)
  end

  defp put_tx_hash(hash, coin_balance),
    do: if(hash, do: %CoinBalance{coin_balance | transaction_hash: hash}, else: coin_balance)

  defp add_block_timestamp_to_balances(
         balances_raw_filtered,
         min_block_number,
         min_block_unix_timestamp,
         max_block_unix_timestamp,
         blocks_delta
       ) do
    balances_raw_filtered
    |> Enum.map(fn balance ->
      date =
        trunc(
          min_block_unix_timestamp +
            (balance.block_number - min_block_number) * (max_block_unix_timestamp - min_block_unix_timestamp) /
              blocks_delta
        )

      add_date_to_balance(balance, date)
    end)
  end

  defp add_min_block_timestamp_to_balances(balances_raw_filtered, min_block_unix_timestamp) do
    balances_raw_filtered
    |> Enum.map(fn balance ->
      date = min_block_unix_timestamp

      add_date_to_balance(balance, date)
    end)
  end

  defp add_date_to_balance(balance, date) do
    formatted_date = Timex.from_unix(date)
    %{balance | block_timestamp: formatted_date}
  end

  def get_token_balance(address_hash, token_contract_address_hash, block_number, token_id \\ nil, options \\ []) do
    query = TokenBalance.fetch_token_balance(address_hash, token_contract_address_hash, block_number, token_id)

    select_repo(options).one(query)
  end

  def get_coin_balance(address_hash, block_number, options \\ []) do
    query = CoinBalance.fetch_coin_balance(address_hash, block_number)

    select_repo(options).one(query)
  end

  @spec address_to_balances_by_day(Hash.Address.t(), [api?]) :: [balance_by_day]
  def address_to_balances_by_day(address_hash, options \\ []) do
    latest_block_timestamp =
      address_hash
      |> CoinBalance.last_coin_balance_timestamp()
      |> select_repo(options).one()

    address_hash
    |> CoinBalanceDaily.balances_by_day()
    |> select_repo(options).all()
    |> Enum.sort_by(fn %{date: d} -> {d.year, d.month, d.day} end)
    |> replace_last_value(latest_block_timestamp)
    |> normalize_balances_by_day(Keyword.get(options, :api?, false))
  end

  # https://github.com/blockscout/blockscout/issues/2658
  defp replace_last_value(items, %{value: value, timestamp: timestamp}) do
    List.replace_at(items, -1, %{date: Date.convert!(timestamp, Calendar.ISO), value: value})
  end

  defp replace_last_value(items, _), do: items

  defp normalize_balances_by_day(balances_by_day, api?) do
    result =
      balances_by_day
      |> Enum.filter(fn day -> day.value end)
      |> (&if(api?, do: &1, else: Enum.map(&1, fn day -> Map.update!(day, :date, fn x -> to_string(x) end) end))).()
      |> (&if(api?, do: &1, else: Enum.map(&1, fn day -> Map.update!(day, :value, fn x -> Wei.to(x, :ether) end) end))).()

    today = Date.to_string(NaiveDateTime.utc_now())

    if Enum.count(result) > 0 && !Enum.any?(result, fn map -> map[:date] == today end) do
      List.flatten([result | [%{date: today, value: List.last(result)[:value]}]])
    else
      result
    end
  end

  @spec fetch_token_holders_from_token_hash(Hash.Address.t(), [paging_options | api?]) :: [TokenBalance.t()]
  def fetch_token_holders_from_token_hash(contract_address_hash, options \\ []) do
    query =
      contract_address_hash
      |> CurrentTokenBalance.token_holders_ordered_by_value(options)

    query
    |> select_repo(options).all()
  end

  def fetch_token_holders_from_token_hash_and_token_id(contract_address_hash, token_id, options \\ []) do
    contract_address_hash
    |> CurrentTokenBalance.token_holders_1155_by_token_id(token_id, options)
    |> select_repo(options).all()
  end

  def token_id_1155_is_unique?(contract_address_hash, token_id, options \\ [])

  def token_id_1155_is_unique?(_, nil, _), do: false

  def token_id_1155_is_unique?(contract_address_hash, token_id, options) do
    result =
      contract_address_hash |> CurrentTokenBalance.token_balances_by_id_limit_2(token_id) |> select_repo(options).all()

    if length(result) == 1 do
      Decimal.compare(Enum.at(result, 0), 1) == :eq
    else
      false
    end
  end

  def get_token_ids_1155(contract_address_hash) do
    contract_address_hash
    |> CurrentTokenBalance.token_ids_query()
    |> Repo.all()
  end

  @spec count_token_holders_from_token_hash(Hash.Address.t()) :: non_neg_integer()
  def count_token_holders_from_token_hash(contract_address_hash) do
    query =
      from(ctb in CurrentTokenBalance.token_holders_query_for_count(contract_address_hash),
        select: fragment("COUNT(DISTINCT(?))", ctb.address_hash)
      )

    Repo.one!(query, timeout: :infinity)
  end

  @spec address_to_unique_tokens(Hash.Address.t(), [paging_options | api?]) :: [Instance.t()]
  def address_to_unique_tokens(contract_address_hash, options \\ []) do
    paging_options = Keyword.get(options, :paging_options, @default_paging_options)

    contract_address_hash
    |> Instance.address_to_unique_token_instances()
    |> Instance.page_token_instance(paging_options)
    |> limit(^paging_options.page_size)
    |> select_repo(options).all()
    |> Enum.map(&put_owner_to_token_instance(&1, options))
  end

  def put_owner_to_token_instance(%Instance{} = token_instance, options \\ []) do
    owner =
      token_instance
      |> Instance.owner_query()
      |> select_repo(options).one()

    %{token_instance | owner: owner}
  end

  @spec data() :: Dataloader.Ecto.t()
  def data, do: DataloaderEcto.new(Repo)

  @spec transaction_token_transfer_type(Transaction.t()) ::
          :erc20 | :erc721 | :erc1155 | :token_transfer | nil
  def transaction_token_transfer_type(
        %Transaction{
          status: :ok,
          created_contract_address_hash: nil,
          input: input,
          value: value
        } = transaction
      ) do
    zero_wei = %Wei{value: Decimal.new(0)}
    result = find_token_transfer_type(transaction, input, value)

    if is_nil(result) && Enum.count(transaction.token_transfers) > 0 && value == zero_wei,
      do: :token_transfer,
      else: result
  rescue
    _ -> nil
  end

  def transaction_token_transfer_type(_), do: nil

  defp find_token_transfer_type(transaction, input, value) do
    zero_wei = %Wei{value: Decimal.new(0)}

    # https://github.com/OpenZeppelin/openzeppelin-solidity/blob/master/contracts/token/ERC721/ERC721.sol#L35
    case {to_string(input), value} do
      # transferFrom(address,address,uint256)
      {"0x23b872dd" <> params, ^zero_wei} ->
        types = [:address, :address, {:uint, 256}]
        [from_address, to_address, _value] = decode_params(params, types)

        find_erc721_token_transfer(transaction.token_transfers, {from_address, to_address})

      # safeTransferFrom(address,address,uint256)
      {"0x42842e0e" <> params, ^zero_wei} ->
        types = [:address, :address, {:uint, 256}]
        [from_address, to_address, _value] = decode_params(params, types)

        find_erc721_token_transfer(transaction.token_transfers, {from_address, to_address})

      # safeTransferFrom(address,address,uint256,bytes)
      {"0xb88d4fde" <> params, ^zero_wei} ->
        types = [:address, :address, {:uint, 256}, :bytes]
        [from_address, to_address, _value, _data] = decode_params(params, types)

        find_erc721_token_transfer(transaction.token_transfers, {from_address, to_address})

      # safeTransferFrom(address,address,uint256,uint256,bytes)
      {"0xf242432a" <> params, ^zero_wei} ->
        types = [:address, :address, {:uint, 256}, {:uint, 256}, :bytes]
        [from_address, to_address, _id, _value, _data] = decode_params(params, types)

        find_erc1155_token_transfer(transaction.token_transfers, {from_address, to_address})

      # safeBatchTransferFrom(address,address,uint256[],uint256[],bytes)
      {"0x2eb2c2d6" <> params, ^zero_wei} ->
        types = [:address, :address, [{:uint, 256}], [{:uint, 256}], :bytes]
        [from_address, to_address, _ids, _values, _data] = decode_params(params, types)

        find_erc1155_token_transfer(transaction.token_transfers, {from_address, to_address})

      {"0xf907fc5b" <> _params, ^zero_wei} ->
        :erc20

      # check for ERC-20 or for old ERC-721, ERC-1155 token versions
      {unquote(TokenTransfer.transfer_function_signature()) <> params, ^zero_wei} ->
        types = [:address, {:uint, 256}]

        [address, value] = decode_params(params, types)

        decimal_value = Decimal.new(value)

        find_erc721_or_erc20_or_erc1155_token_transfer(transaction.token_transfers, {address, decimal_value})

      _ ->
        nil
    end
  end

  defp find_erc721_token_transfer(token_transfers, {from_address, to_address}) do
    token_transfer =
      Enum.find(token_transfers, fn token_transfer ->
        token_transfer.from_address_hash.bytes == from_address && token_transfer.to_address_hash.bytes == to_address
      end)

    if token_transfer, do: :erc721
  end

  defp find_erc1155_token_transfer(token_transfers, {from_address, to_address}) do
    token_transfer =
      Enum.find(token_transfers, fn token_transfer ->
        token_transfer.from_address_hash.bytes == from_address && token_transfer.to_address_hash.bytes == to_address
      end)

    if token_transfer, do: :erc1155
  end

  defp find_erc721_or_erc20_or_erc1155_token_transfer(token_transfers, {address, decimal_value}) do
    token_transfer =
      Enum.find(token_transfers, fn token_transfer ->
        token_transfer.to_address_hash.bytes == address && token_transfer.amount == decimal_value
      end)

    if token_transfer do
      case token_transfer.token do
        %Token{type: "ERC-20"} -> :erc20
        %Token{type: "ERC-721"} -> :erc721
        %Token{type: "ERC-1155"} -> :erc1155
        _ -> nil
      end
    else
      :erc20
    end
  end

  @doc """
  Combined block reward from all the fees.
  """
  @spec block_combined_rewards(Block.t()) :: Wei.t()
  def block_combined_rewards(block) do
    {:ok, value} =
      block.rewards
      |> Enum.reduce(
        0,
        fn block_reward, acc ->
          {:ok, decimal} = Wei.dump(block_reward.reward)

          Decimal.add(decimal, acc)
        end
      )
      |> Wei.cast()

    value
  end

  defp with_decompiled_code_flag(query, _hash, false), do: query

  defp with_decompiled_code_flag(query, hash, true) do
    has_decompiled_code_query =
      from(decompiled_contract in DecompiledSmartContract,
        where: decompiled_contract.address_hash == ^hash,
        limit: 1,
        select: %{
          address_hash: decompiled_contract.address_hash,
          has_decompiled_code?: not is_nil(decompiled_contract.address_hash)
        }
      )

    from(
      address in query,
      left_join: decompiled_code in subquery(has_decompiled_code_query),
      on: address.hash == decompiled_code.address_hash,
      select_merge: %{has_decompiled_code?: decompiled_code.has_decompiled_code?}
    )
  end

  defp decode_params(params, types) do
    params
    |> Base.decode16!(case: :mixed)
    |> TypeDecoder.decode_raw(types)
  end

  @spec get_token_type(Hash.Address.t()) :: String.t() | nil
  def get_token_type(hash) do
    query =
      from(
        token in Token,
        where: token.contract_address_hash == ^hash,
        select: token.type
      )

    Repo.one(query)
  end

  @spec is_erc_20_token?(Token.t()) :: bool
  def is_erc_20_token?(token) do
    is_erc_20_token_type?(token.type)
  end

  defp is_erc_20_token_type?(type) do
    case type do
      "ERC-20" -> true
      _ -> false
    end
  end

  @doc """
  Checks if an `t:Explorer.Chain.Address.t/0` with the given `hash` exists.

  Returns `:ok` if found

      iex> {:ok, %Explorer.Chain.Address{hash: hash}} = Explorer.Chain.create_address(
      ...>   %{hash: "0x5aaeb6053f3e94c9b9a09f33669435e7ef1beaed"}
      ...> )
      iex> Explorer.Chain.check_address_exists(hash)
      :ok

  Returns `:not_found` if not found

      iex> {:ok, hash} = Explorer.Chain.string_to_address_hash("0x5aaeb6053f3e94c9b9a09f33669435e7ef1beaed")
      iex> Explorer.Chain.check_address_exists(hash)
      :not_found

  """
  @spec check_address_exists(Hash.Address.t()) :: :ok | :not_found
  def check_address_exists(address_hash) do
    address_hash
    |> address_exists?()
    |> boolean_to_check_result()
  end

  @doc """
  Checks if an `t:Explorer.Chain.Address.t/0` with the given `hash` exists.

  Returns `true` if found

      iex> {:ok, %Explorer.Chain.Address{hash: hash}} = Explorer.Chain.create_address(
      ...>   %{hash: "0x5aaeb6053f3e94c9b9a09f33669435e7ef1beaed"}
      ...> )
      iex> Explorer.Chain.address_exists?(hash)
      true

  Returns `false` if not found

      iex> {:ok, hash} = Explorer.Chain.string_to_address_hash("0x5aaeb6053f3e94c9b9a09f33669435e7ef1beaed")
      iex> Explorer.Chain.address_exists?(hash)
      false

  """
  @spec address_exists?(Hash.Address.t()) :: boolean()
  def address_exists?(address_hash) do
    query =
      from(
        address in Address,
        where: address.hash == ^address_hash
      )

    Repo.exists?(query)
  end

  @doc """
  Checks if it exists an `t:Explorer.Chain.Address.t/0` that has the provided
  `t:Explorer.Chain.Address.t/0` `hash` and a contract.

  Returns `:ok` if found and `:not_found` otherwise.
  """
  @spec check_contract_address_exists(Hash.Address.t()) :: :ok | :not_found
  def check_contract_address_exists(address_hash) do
    address_hash
    |> contract_address_exists?()
    |> boolean_to_check_result()
  end

  @doc """
  Checks if it exists an `t:Explorer.Chain.Address.t/0` that has the provided
  `t:Explorer.Chain.Address.t/0` `hash` and a contract.

  Returns `true` if found and `false` otherwise.
  """
  @spec contract_address_exists?(Hash.Address.t()) :: boolean()
  def contract_address_exists?(address_hash) do
    query =
      from(
        address in Address,
        where: address.hash == ^address_hash and not is_nil(address.contract_code)
      )

    Repo.exists?(query)
  end

  @doc """
  Checks if it exists a `t:Explorer.Chain.DecompiledSmartContract.t/0` for the
  `t:Explorer.Chain.Address.t/0` with the provided `hash` and with the provided version.

  Returns `:ok` if found and `:not_found` otherwise.
  """
  @spec check_decompiled_contract_exists(Hash.Address.t(), String.t()) :: :ok | :not_found
  def check_decompiled_contract_exists(address_hash, version) do
    address_hash
    |> decompiled_contract_exists?(version)
    |> boolean_to_check_result()
  end

  @doc """
  Checks if it exists a `t:Explorer.Chain.DecompiledSmartContract.t/0` for the
  `t:Explorer.Chain.Address.t/0` with the provided `hash` and with the provided version.

  Returns `true` if found and `false` otherwise.
  """
  @spec decompiled_contract_exists?(Hash.Address.t(), String.t()) :: boolean()
  def decompiled_contract_exists?(address_hash, version) do
    query =
      from(contract in DecompiledSmartContract,
        where: contract.address_hash == ^address_hash and contract.decompiler_version == ^version
      )

    Repo.exists?(query)
  end

  @doc """
  Checks if a `t:Explorer.Chain.Transaction.t/0` with the given `hash` exists.

  Returns `:ok` if found

      iex> %Transaction{hash: hash} = insert(:transaction)
      iex> Explorer.Chain.check_transaction_exists(hash)
      :ok

  Returns `:not_found` if not found

      iex> {:ok, hash} = Explorer.Chain.string_to_transaction_hash(
      ...>   "0x9fc76417374aa880d4449a1f7f31ec597f00b1f6f3dd2d66f4c9c6c445836d8b"
      ...> )
      iex> Explorer.Chain.check_transaction_exists(hash)
      :not_found
  """
  @spec check_transaction_exists(Hash.Full.t()) :: :ok | :not_found
  def check_transaction_exists(hash) do
    hash
    |> transaction_exists?()
    |> boolean_to_check_result()
  end

  @doc """
  Checks if a `t:Explorer.Chain.Transaction.t/0` with the given `hash` exists.

  Returns `true` if found

      iex> %Transaction{hash: hash} = insert(:transaction)
      iex> Explorer.Chain.transaction_exists?(hash)
      true

  Returns `false` if not found

      iex> {:ok, hash} = Explorer.Chain.string_to_transaction_hash(
      ...>   "0x9fc76417374aa880d4449a1f7f31ec597f00b1f6f3dd2d66f4c9c6c445836d8b"
      ...> )
      iex> Explorer.Chain.transaction_exists?(hash)
      false
  """
  @spec transaction_exists?(Hash.Full.t()) :: boolean()
  def transaction_exists?(hash) do
    query =
      from(
        transaction in Transaction,
        where: transaction.hash == ^hash
      )

    Repo.exists?(query)
  end

  @doc """
  Checks if a `t:Explorer.Chain.Token.t/0` with the given `hash` exists.

  Returns `:ok` if found

      iex> address = insert(:address)
      iex> insert(:token, contract_address: address)
      iex> Explorer.Chain.check_token_exists(address.hash)
      :ok

  Returns `:not_found` if not found

      iex> {:ok, hash} = Explorer.Chain.string_to_address_hash("0x5aaeb6053f3e94c9b9a09f33669435e7ef1beaed")
      iex> Explorer.Chain.check_token_exists(hash)
      :not_found
  """
  @spec check_token_exists(Hash.Address.t()) :: :ok | :not_found
  def check_token_exists(hash) do
    hash
    |> token_exists?()
    |> boolean_to_check_result()
  end

  @doc """
  Checks if a `t:Explorer.Chain.Token.t/0` with the given `hash` exists.

  Returns `true` if found

      iex> address = insert(:address)
      iex> insert(:token, contract_address: address)
      iex> Explorer.Chain.token_exists?(address.hash)
      true

  Returns `false` if not found

      iex> {:ok, hash} = Explorer.Chain.string_to_address_hash("0x5aaeb6053f3e94c9b9a09f33669435e7ef1beaed")
      iex> Explorer.Chain.token_exists?(hash)
      false
  """
  @spec token_exists?(Hash.Address.t()) :: boolean()
  def token_exists?(hash) do
    query =
      from(
        token in Token,
        where: token.contract_address_hash == ^hash
      )

    Repo.exists?(query)
  end

  @doc """
  Checks if a `t:Explorer.Chain.Token.Instance.t/0` with the given `hash` and `token_id` exists.

  Returns `:ok` if found

      iex> token = insert(:token)
      iex> token_id = 10
      iex> insert(:token_instance,
      ...>  token_contract_address_hash: token.contract_address_hash,
      ...>  token_id: token_id
      ...> )
      iex> Explorer.Chain.check_erc721_or_erc1155_token_instance_exists(token_id, token.contract_address_hash)
      :ok

  Returns `:not_found` if not found

      iex> {:ok, hash} = Explorer.Chain.string_to_address_hash("0x5aaeb6053f3e94c9b9a09f33669435e7ef1beaed")
      iex> Explorer.Chain.check_erc721_or_erc1155_token_instance_exists(10, hash)
      :not_found
  """
  @spec check_erc721_or_erc1155_token_instance_exists(binary() | non_neg_integer(), Hash.Address.t()) ::
          :ok | :not_found
  def check_erc721_or_erc1155_token_instance_exists(token_id, hash) do
    token_id
    |> erc721_or_erc1155_token_instance_exist?(hash)
    |> boolean_to_check_result()
  end

  @doc """
  Checks if a `t:Explorer.Chain.Token.Instance.t/0` with the given `hash` and `token_id` exists.

  Returns `true` if found

      iex> token = insert(:token)
      iex> token_id = 10
      iex> insert(:token_instance,
      ...>  token_contract_address_hash: token.contract_address_hash,
      ...>  token_id: token_id
      ...> )
      iex> Explorer.Chain.erc721_or_erc1155_token_instance_exist?(token_id, token.contract_address_hash)
      true

  Returns `false` if not found

      iex> {:ok, hash} = Explorer.Chain.string_to_address_hash("0x5aaeb6053f3e94c9b9a09f33669435e7ef1beaed")
      iex> Explorer.Chain.erc721_or_erc1155_token_instance_exist?(10, hash)
      false
  """
  @spec erc721_or_erc1155_token_instance_exist?(binary() | non_neg_integer(), Hash.Address.t()) :: boolean()
  def erc721_or_erc1155_token_instance_exist?(token_id, hash) do
    query =
      from(i in Instance,
        where: i.token_contract_address_hash == ^hash and i.token_id == ^Decimal.new(token_id)
      )

    Repo.exists?(query)
  end

  def boolean_to_check_result(true), do: :ok

  def boolean_to_check_result(false), do: :not_found

  @doc """
  Fetches the first trace from the Nethermind trace URL.
  """
  def fetch_first_trace(transactions_params, json_rpc_named_arguments) do
    case EthereumJSONRPC.fetch_first_trace(transactions_params, json_rpc_named_arguments) do
      {:ok, [%{first_trace: first_trace, block_hash: block_hash, json_rpc_named_arguments: json_rpc_named_arguments}]} ->
        format_tx_first_trace(first_trace, block_hash, json_rpc_named_arguments)

      {:error, error} ->
        {:error, error}

      :ignore ->
        :ignore
    end
  end

  defp format_tx_first_trace(first_trace, block_hash, json_rpc_named_arguments) do
    {:ok, to_address_hash} =
      if Map.has_key?(first_trace, :to_address_hash) do
        Chain.string_to_address_hash(first_trace.to_address_hash)
      else
        {:ok, nil}
      end

    {:ok, from_address_hash} = Chain.string_to_address_hash(first_trace.from_address_hash)

    {:ok, created_contract_address_hash} =
      if Map.has_key?(first_trace, :created_contract_address_hash) do
        Chain.string_to_address_hash(first_trace.created_contract_address_hash)
      else
        {:ok, nil}
      end

    {:ok, transaction_hash} = Chain.string_to_transaction_hash(first_trace.transaction_hash)

    {:ok, call_type} =
      if Map.has_key?(first_trace, :call_type) do
        CallType.load(first_trace.call_type)
      else
        {:ok, nil}
      end

    {:ok, type} = Type.load(first_trace.type)

    {:ok, input} =
      if Map.has_key?(first_trace, :input) do
        Data.cast(first_trace.input)
      else
        {:ok, nil}
      end

    {:ok, output} =
      if Map.has_key?(first_trace, :output) do
        Data.cast(first_trace.output)
      else
        {:ok, nil}
      end

    {:ok, created_contract_code} =
      if Map.has_key?(first_trace, :created_contract_code) do
        Data.cast(first_trace.created_contract_code)
      else
        {:ok, nil}
      end

    {:ok, init} =
      if Map.has_key?(first_trace, :init) do
        Data.cast(first_trace.init)
      else
        {:ok, nil}
      end

    block_index =
      get_block_index(%{
        transaction_index: first_trace.transaction_index,
        transaction_hash: first_trace.transaction_hash,
        block_number: first_trace.block_number,
        json_rpc_named_arguments: json_rpc_named_arguments
      })

    value = %Wei{value: Decimal.new(first_trace.value)}

    first_trace_formatted =
      first_trace
      |> Map.merge(%{
        block_index: block_index,
        block_hash: block_hash,
        call_type: call_type,
        to_address_hash: to_address_hash,
        created_contract_address_hash: created_contract_address_hash,
        from_address_hash: from_address_hash,
        input: input,
        output: output,
        created_contract_code: created_contract_code,
        init: init,
        transaction_hash: transaction_hash,
        type: type,
        value: value
      })

    {:ok, [first_trace_formatted]}
  end

  defp get_block_index(%{
         transaction_index: transaction_index,
         transaction_hash: transaction_hash,
         block_number: block_number,
         json_rpc_named_arguments: json_rpc_named_arguments
       }) do
    if transaction_index == 0 do
      0
    else
      filtered_block_numbers = EthereumJSONRPC.are_block_numbers_in_range?([block_number])
      {:ok, traces} = fetch_block_internal_transactions(filtered_block_numbers, json_rpc_named_arguments)

      sorted_traces =
        traces
        |> Enum.sort_by(&{&1.transaction_index, &1.index})
        |> Enum.with_index()

      {_, block_index} =
        sorted_traces
        |> Enum.find({nil, -1}, fn {trace, _} ->
          trace.transaction_index == transaction_index &&
            trace.transaction_hash == transaction_hash
        end)

      block_index
    end
  end

  defp find_block_timestamp(number, options) do
    Block
    |> where([block], block.number == ^number)
    |> select([block], block.timestamp)
    |> limit(1)
    |> select_repo(options).one()
  end

  @spec get_token_transfer_type(TokenTransfer.t()) ::
          :token_burning | :token_minting | :token_spawning | :token_transfer
  def get_token_transfer_type(transfer) do
    {:ok, burn_address_hash} = Chain.string_to_address_hash(SmartContract.burn_address_hash_string())

    cond do
      transfer.to_address_hash == burn_address_hash && transfer.from_address_hash !== burn_address_hash ->
        :token_burning

      transfer.to_address_hash !== burn_address_hash && transfer.from_address_hash == burn_address_hash ->
        :token_minting

      transfer.to_address_hash == burn_address_hash && transfer.from_address_hash == burn_address_hash ->
        :token_spawning

      true ->
        :token_transfer
    end
  end

  @spec get_token_icon_url_by(String.t(), String.t()) :: String.t() | nil
  def get_token_icon_url_by(chain_id, address_hash) do
    chain_name =
      case chain_id do
        "1" ->
          "ethereum"

        "99" ->
          "poa"

        "100" ->
          "xdai"

        _ ->
          nil
      end

    if chain_name do
      try_url =
        "https://raw.githubusercontent.com/trustwallet/assets/master/blockchains/#{chain_name}/assets/#{address_hash}/logo.png"

      try_url
    else
      nil
    end
  end

  @spec from_block(keyword) :: any
  def from_block(options) do
    Keyword.get(options, :from_block) || nil
  end

  @spec to_block(keyword) :: any
  def to_block(options) do
    Keyword.get(options, :to_block) || nil
  end

  def convert_date_to_min_block(date_str) do
    date_format = "%Y-%m-%d"

    {:ok, date} =
      date_str
      |> Timex.parse(date_format, :strftime)

    {:ok, day_before} =
      date
      |> Timex.shift(days: -1)
      |> Timex.format(date_format, :strftime)

    convert_date_to_max_block(day_before)
  end

  def convert_date_to_max_block(date) do
    query =
      from(block in Block,
        where: fragment("DATE(timestamp) = TO_DATE(?, 'YYYY-MM-DD')", ^date),
        select: max(block.number)
      )

    query
    |> Repo.one()
  end

  def is_address_hash_is_smart_contract?(nil), do: false

  def is_address_hash_is_smart_contract?(address_hash) do
    with %Address{contract_code: bytecode} <- Repo.get_by(Address, hash: address_hash),
         false <- is_nil(bytecode) do
      true
    else
      _ ->
        false
    end
  end

  def hash_to_lower_case_string(hash) do
    hash
    |> to_string()
    |> String.downcase()
  end

  def recent_transactions(options, [:pending | _]) do
    recent_pending_transactions(options, false)
  end

  def recent_transactions(options, _) do
    recent_collated_transactions(false, options)
  end

  def apply_filter_by_method_id_to_transactions(query, nil), do: query

  def apply_filter_by_method_id_to_transactions(query, filter) when is_list(filter) do
    method_ids = Enum.flat_map(filter, &map_name_or_method_id_to_method_id/1)

    if method_ids != [] do
      query
      |> where([tx], fragment("SUBSTRING(? FOR 4)", tx.input) in ^method_ids)
    else
      query
    end
  end

  def apply_filter_by_method_id_to_transactions(query, filter),
    do: apply_filter_by_method_id_to_transactions(query, [filter])

  defp map_name_or_method_id_to_method_id(string) when is_binary(string) do
    if id = @method_name_to_id_map[string] do
      decode_method_id(id)
    else
      trimmed =
        string
        |> String.replace("0x", "", global: false)

      decode_method_id(trimmed)
    end
  end

  defp decode_method_id(method_id) when is_binary(method_id) do
    case String.length(method_id) == 8 && Base.decode16(method_id, case: :mixed) do
      {:ok, bytes} ->
        [bytes]

      _ ->
        []
    end
  end

  def apply_filter_by_tx_type_to_transactions(query, [_ | _] = filter) do
    {dynamic, modified_query} = apply_filter_by_tx_type_to_transactions_inner(filter, query)

    modified_query
    |> where(^dynamic)
  end

  def apply_filter_by_tx_type_to_transactions(query, _filter), do: query

  def apply_filter_by_tx_type_to_transactions_inner(dynamic \\ dynamic(false), filter, query)

  def apply_filter_by_tx_type_to_transactions_inner(dynamic, [type | remain], query) do
    case type do
      :contract_call ->
        dynamic
        |> filter_contract_call_dynamic()
        |> apply_filter_by_tx_type_to_transactions_inner(
          remain,
          join(query, :inner, [tx], address in assoc(tx, :to_address), as: :to_address)
        )

      :contract_creation ->
        dynamic
        |> filter_contract_creation_dynamic()
        |> apply_filter_by_tx_type_to_transactions_inner(remain, query)

      :coin_transfer ->
        dynamic
        |> filter_transaction_dynamic()
        |> apply_filter_by_tx_type_to_transactions_inner(remain, query)

      :token_transfer ->
        dynamic
        |> filter_token_transfer_dynamic()
        |> apply_filter_by_tx_type_to_transactions_inner(remain, query)

      :token_creation ->
        dynamic
        |> filter_token_creation_dynamic()
        |> apply_filter_by_tx_type_to_transactions_inner(
          remain,
          join(query, :inner, [tx], token in Token,
            on: token.contract_address_hash == tx.created_contract_address_hash,
            as: :created_token
          )
        )
    end
  end

  def apply_filter_by_tx_type_to_transactions_inner(dynamic_query, _, query), do: {dynamic_query, query}

  def filter_contract_creation_dynamic(dynamic) do
    dynamic([tx], ^dynamic or is_nil(tx.to_address_hash))
  end

  def filter_transaction_dynamic(dynamic) do
    dynamic([tx], ^dynamic or tx.value > ^0)
  end

  def filter_contract_call_dynamic(dynamic) do
    dynamic([tx, to_address: to_address], ^dynamic or not is_nil(to_address.contract_code))
  end

  def filter_token_transfer_dynamic(dynamic) do
    # TokenTransfer.__struct__.__meta__.source
    dynamic(
      [tx],
      ^dynamic or
        fragment(
          "NOT (SELECT transaction_hash FROM token_transfers WHERE transaction_hash = ? LIMIT 1) IS NULL",
          tx.hash
        )
    )
  end

  def filter_token_creation_dynamic(dynamic) do
    dynamic([tx, created_token: created_token], ^dynamic or not is_nil(created_token))
  end

  def count_verified_contracts do
    Repo.aggregate(SmartContract, :count, timeout: :infinity)
  end

  def count_new_verified_contracts do
    query =
      from(contract in SmartContract,
        select: contract.inserted_at,
        where: fragment("NOW() - ? at time zone 'UTC' <= interval '24 hours'", contract.inserted_at)
      )

    query
    |> Repo.aggregate(:count, timeout: :infinity)
  end

  def count_contracts do
    query =
      from(address in Address,
        select: address,
        where: not is_nil(address.contract_code)
      )

    query
    |> Repo.aggregate(:count, timeout: :infinity)
  end

  def count_new_contracts do
    query =
      from(tx in Transaction,
        select: tx,
        where:
          tx.status == ^:ok and
            fragment("NOW() - ? at time zone 'UTC' <= interval '24 hours'", tx.created_contract_code_indexed_at)
      )

    query
    |> Repo.aggregate(:count, timeout: :infinity)
  end

  def count_verified_contracts_from_cache(options \\ []) do
    VerifiedContractsCounter.fetch(options)
  end

  def count_new_verified_contracts_from_cache(options \\ []) do
    NewVerifiedContractsCounter.fetch(options)
  end

  def count_contracts_from_cache(options \\ []) do
    ContractsCounter.fetch(options)
  end

  def count_new_contracts_from_cache(options \\ []) do
    NewContractsCounter.fetch(options)
  end

  def fetch_token_counters(address_hash, timeout) do
    total_token_transfers_task =
      Task.async(fn ->
        TokenTransfersCounter.fetch(address_hash)
      end)

    total_token_holders_task =
      Task.async(fn ->
        TokenHoldersCounter.fetch(address_hash)
      end)

    [total_token_transfers_task, total_token_holders_task]
    |> Task.yield_many(timeout)
    |> Enum.map(fn {_task, res} ->
      case res do
        {:ok, result} ->
          result

        {:exit, reason} ->
          Logger.warn("Query fetching token counters terminated: #{inspect(reason)}")
          0

        nil ->
          Logger.warn("Query fetching token counters timed out.")
          0
      end
    end)
    |> List.to_tuple()
  end

  @spec flat_1155_batch_token_transfers([TokenTransfer.t()], Decimal.t() | nil) :: [TokenTransfer.t()]
  def flat_1155_batch_token_transfers(token_transfers, token_id \\ nil) when is_list(token_transfers) do
    Enum.reduce(token_transfers, [], fn tt, acc ->
      case tt.token_ids do
        [] ->
          Enum.reverse([tt | Enum.reverse(acc)])

        [_token_id] ->
          Enum.reverse([tt | Enum.reverse(acc)])

        token_ids when is_list(token_ids) ->
          transfers = flat_1155_batch_token_transfer(tt, tt.amounts, token_ids, token_id)

          acc ++ transfers

        _ ->
          Enum.reverse([tt | Enum.reverse(acc)])
      end
    end)
  end

  defp flat_1155_batch_token_transfer(tt, amounts, token_ids, token_id_to_filter) do
    amounts
    |> Enum.zip(token_ids)
    |> Enum.with_index()
    |> Enum.map(fn {{amount, token_id}, index} ->
      if is_nil(token_id_to_filter) || token_id == token_id_to_filter do
        %TokenTransfer{tt | token_ids: [token_id], amount: amount, amounts: nil, index_in_batch: index}
      end
    end)
    |> Enum.reject(&is_nil/1)
    |> squash_token_transfers_in_batch()
  end

  defp squash_token_transfers_in_batch(token_transfers) do
    token_transfers
    |> Enum.group_by(fn tt -> {List.first(tt.token_ids), tt.from_address_hash, tt.to_address_hash} end)
    |> Enum.map(fn {_k, v} -> Enum.reduce(v, nil, &group_batch_reducer/2) end)
    |> Enum.sort_by(fn tt -> tt.index_in_batch end, :desc)
  end

  defp group_batch_reducer(transfer, nil) do
    transfer
  end

  defp group_batch_reducer(transfer, acc) do
    %TokenTransfer{acc | amount: Decimal.add(acc.amount, transfer.amount)}
  end

  @spec paginate_1155_batch_token_transfers([TokenTransfer.t()], [paging_options]) :: [TokenTransfer.t()]
  def paginate_1155_batch_token_transfers(token_transfers, options) do
    paging_options = options |> Keyword.get(:paging_options, nil)

    case paging_options do
      %PagingOptions{batch_key: batch_key} when not is_nil(batch_key) ->
        filter_previous_page_transfers(token_transfers, batch_key)

      _ ->
        token_transfers
    end
  end

  defp filter_previous_page_transfers(
         token_transfers,
         {batch_block_hash, batch_transaction_hash, batch_log_index, index_in_batch}
       ) do
    token_transfers
    |> Enum.reverse()
    |> Enum.reduce_while([], fn tt, acc ->
      if tt.block_hash == batch_block_hash and tt.transaction_hash == batch_transaction_hash and
           tt.log_index == batch_log_index and tt.index_in_batch == index_in_batch do
        {:halt, acc}
      else
        {:cont, [tt | acc]}
      end
    end)
  end

  def select_repo(options) do
    if Keyword.get(options, :api?, false) do
      Repo.replica()
    else
      Repo
    end
  end

  def select_watchlist_address_id(watchlist_id, address_hash)
      when not is_nil(watchlist_id) and not is_nil(address_hash) do
    WatchlistAddress
    |> where([wa], wa.watchlist_id == ^watchlist_id and wa.address_hash_hash == ^address_hash)
    |> select([wa], wa.id)
    |> Repo.account_repo().one()
  end

  def select_watchlist_address_id(_watchlist_id, _address_hash), do: nil

  def fetch_watchlist_transactions(watchlist_id, options) do
    watchlist_addresses =
      watchlist_id
      |> WatchlistAddress.watchlist_addresses_by_watchlist_id_query()
      |> Repo.account_repo().all()

    address_hashes = Enum.map(watchlist_addresses, fn wa -> wa.address_hash end)

    watchlist_names =
      Enum.reduce(watchlist_addresses, %{}, fn wa, acc ->
        Map.put(acc, wa.address_hash, %{label: wa.name, display_name: wa.name})
      end)

    {watchlist_names, address_hashes_to_mined_transactions_without_rewards(address_hashes, options)}
  end

  def list_withdrawals(options \\ []) do
    paging_options = Keyword.get(options, :paging_options, @default_paging_options)
    necessity_by_association = Keyword.get(options, :necessity_by_association, %{})

    Withdrawal.list_withdrawals()
    |> join_associations(necessity_by_association)
    |> handle_withdrawals_paging_options(paging_options)
    |> select_repo(options).all()
  end

  def sum_withdrawals do
    Repo.aggregate(Withdrawal, :sum, :amount, timeout: :infinity)
  end

  def upsert_count_withdrawals(index) do
    upsert_last_fetched_counter(%{
      counter_type: "withdrawals_count",
      value: index
    })
  end

  def sum_withdrawals_from_cache(options \\ []) do
    WithdrawalsSum.fetch(options)
  end

  def count_withdrawals_from_cache(options \\ []) do
    "withdrawals_count" |> get_last_fetched_counter(options) |> Decimal.add(1)
  end

  def add_fetcher_limit(query, false), do: query

  def add_fetcher_limit(query, true) do
    fetcher_limit = Application.get_env(:indexer, :fetcher_init_limit)

    limit(query, ^fetcher_limit)
  end

  defp add_token_balances_fetcher_limit(query, false), do: query

  defp add_token_balances_fetcher_limit(query, true) do
    token_balances_fetcher_limit = Application.get_env(:indexer, :token_balances_fetcher_init_limit)

    limit(query, ^token_balances_fetcher_limit)
  end

  defp add_coin_balances_fetcher_limit(query, false), do: query

  defp add_coin_balances_fetcher_limit(query, true) do
    coin_balances_fetcher_limit = Application.get_env(:indexer, :coin_balances_fetcher_init_limit)

    limit(query, ^coin_balances_fetcher_limit)
  end

  @spec default_paging_options() :: map()
  def default_paging_options do
    @default_paging_options
  end
end<|MERGE_RESOLUTION|>--- conflicted
+++ resolved
@@ -1793,7 +1793,6 @@
   end
 
   @doc """
-<<<<<<< HEAD
   Lists `t:Explorer.Chain.OptimismTxnBatch.t/0`'s' in descending order based on l2_block_number.
 
   """
@@ -1984,47 +1983,6 @@
   end
 
   @doc """
-  Lists the top `t:Explorer.Chain.Token.t/0`'s'.
-
-  """
-  @spec list_top_tokens(String.t()) :: [{Token.t(), non_neg_integer()}]
-  def list_top_tokens(filter, options \\ []) do
-    paging_options = Keyword.get(options, :paging_options, @default_paging_options)
-    token_type = Keyword.get(options, :token_type, nil)
-    sorting = Keyword.get(options, :sorting, [])
-
-    fetch_top_tokens(filter, paging_options, token_type, sorting, options)
-  end
-
-  defp fetch_top_tokens(filter, paging_options, token_type, sorting, options) do
-    base_query = Token.base_token_query(token_type, sorting)
-
-    base_query_with_paging =
-      base_query
-      |> Token.page_tokens(paging_options, sorting)
-      |> limit(^paging_options.page_size)
-
-    query =
-      if filter && filter !== "" do
-        case Search.prepare_search_term(filter) do
-          {:some, filter_term} ->
-            base_query_with_paging
-            |> where(fragment("to_tsvector('english', symbol || ' ' || name) @@ to_tsquery(?)", ^filter_term))
-
-          _ ->
-            base_query_with_paging
-        end
-      else
-        base_query_with_paging
-      end
-
-    query
-    |> select_repo(options).all()
-  end
-
-  @doc """
-=======
->>>>>>> f35cf942
   Calls `reducer` on a stream of `t:Explorer.Chain.Block.t/0` without `t:Explorer.Chain.Block.Reward.t/0`.
   """
   def stream_blocks_without_rewards(initial, reducer, limited? \\ false) when is_function(reducer, 2) do
