defmodule Explorer.Chain do
  @moduledoc """
  The chain context.
  """

  import Ecto.Query,
    only: [
      dynamic: 1,
      dynamic: 2,
      from: 2,
      join: 4,
      join: 5,
      limit: 2,
      lock: 2,
      offset: 2,
      order_by: 2,
      order_by: 3,
      preload: 2,
      preload: 3,
      select: 2,
      select: 3,
      subquery: 1,
      union: 2,
      where: 2,
      where: 3
    ]

<<<<<<< HEAD
  import EthereumJSONRPC, only: [integer_to_quantity: 1, json_rpc: 2, fetch_block_internal_transactions: 2]
  import Explorer.Chain.SmartContract, only: [burn_address_hash_string: 0]
=======
  import EthereumJSONRPC, only: [integer_to_quantity: 1, fetch_block_internal_transactions: 2]
>>>>>>> d26e6ef4

  require Logger

  alias ABI.{TypeDecoder, TypeEncoder}
  alias Ecto.{Changeset, Multi}

  alias EthereumJSONRPC.Contract
  alias EthereumJSONRPC.Transaction, as: EthereumJSONRPCTransaction

  alias Explorer.Account.WatchlistAddress

  alias Explorer.Counters.{LastFetchedCounter, TokenHoldersCounter, TokenTransfersCounter}

  alias Explorer.Chain

  alias Explorer.Chain.{
    Address,
    Address.CoinBalance,
    Address.CoinBalanceDaily,
    Address.CurrentTokenBalance,
    Address.TokenBalance,
    Block,
    BridgedToken,
    CurrencyHelper,
    Data,
    DecompiledSmartContract,
    Hash,
    Import,
    InternalTransaction,
    Log,
    PendingBlockOperation,
    Search,
    SmartContract,
<<<<<<< HEAD
    SmartContractAdditionalSource,
    StakingPool,
    StakingPoolsDelegator,
=======
>>>>>>> d26e6ef4
    Token,
    Token.Instance,
    TokenTransfer,
    Transaction,
    Wei,
    Withdrawal
  }

  alias Explorer.Chain.Block.{EmissionReward, Reward}

  alias Explorer.Chain.Cache.{
    BlockNumber,
    Blocks,
    ContractsCounter,
    NewContractsCounter,
    NewVerifiedContractsCounter,
    TokenExchangeRate,
    Transactions,
    Uncles,
    VerifiedContractsCounter,
    WithdrawalsSum
  }

  alias Explorer.Chain.Cache.Block, as: BlockCache
  alias Explorer.Chain.Cache.PendingBlockOperation, as: PendingBlockOperationCache
  alias Explorer.Chain.Fetcher.{CheckBytecodeMatchingOnDemand, LookUpSmartContractSourcesOnDemand}
  alias Explorer.Chain.Import.Runner
  alias Explorer.Chain.InternalTransaction.{CallType, Type}
  alias Explorer.Chain.SmartContract.Proxy.EIP1167

  alias Explorer.Market.MarketHistoryCache
  alias Explorer.{PagingOptions, Repo}
<<<<<<< HEAD
  alias Explorer.SmartContract.Helper
  alias Explorer.Staking.ContractState
  alias Explorer.SmartContract.Solidity.Verifier
=======
>>>>>>> d26e6ef4

  alias Dataloader.Ecto, as: DataloaderEcto

  @default_paging_options %PagingOptions{page_size: 50}

  @token_transfers_per_transaction_preview 10
  @token_transfers_necessity_by_association %{
    [from_address: :smart_contract] => :optional,
    [to_address: :smart_contract] => :optional,
    [from_address: :names] => :optional,
    [to_address: :names] => :optional,
    token: :optional
  }

  @method_name_to_id_map %{
    "approve" => "095ea7b3",
    "transfer" => "a9059cbb",
    "multicall" => "5ae401dc",
    "mint" => "40c10f19",
    "commit" => "f14fcbc8"
  }

  @revert_msg_prefix_1 "Revert: "
  @revert_msg_prefix_2 "revert: "
  @revert_msg_prefix_3 "reverted "
  @revert_msg_prefix_4 "Reverted "
  # Geth-like node
  @revert_msg_prefix_5 "execution reverted: "
  # keccak256("Error(string)")
  @revert_error_method_id "08c379a0"

  @limit_showing_transactions 10_000
  @default_page_size 50

  @typedoc """
  The name of an association on the `t:Ecto.Schema.t/0`
  """
  @type association :: atom()

  @typedoc """
  The max `t:Explorer.Chain.Block.block_number/0` for `consensus` `true` `t:Explorer.Chain.Block.t/0`s.
  """
  @type block_height :: Block.block_number()

  @typedoc """
  Event type where data is broadcasted whenever data is inserted from chain indexing.
  """
  @type chain_event ::
          :addresses
          | :address_coin_balances
          | :blocks
          | :block_rewards
          | :exchange_rate
          | :internal_transactions
          | :logs
          | :transactions
          | :token_transfers

  @type direction :: :from | :to

  @typedoc """
   * `:optional` - the association is optional and only needs to be loaded if available
   * `:required` - the association is required and MUST be loaded.  If it is not available, then the parent struct
     SHOULD NOT be returned.
  """
  @type necessity :: :optional | :required

  @typedoc """
  The `t:necessity/0` of each association that should be loaded
  """
  @type necessity_by_association :: %{association => necessity}

  @typep necessity_by_association_option :: {:necessity_by_association, necessity_by_association}
  @type paging_options :: {:paging_options, PagingOptions.t()}
  @typep balance_by_day :: %{date: String.t(), value: Wei.t()}
  @type api? :: {:api?, true | false}

  @doc """
  `t:Explorer.Chain.InternalTransaction/0`s from the address with the given `hash`.

  This function excludes any internal transactions in the results where the
  internal transaction has no siblings within the parent transaction.

  ## Options

    * `:direction` - if specified, will filter internal transactions by address type. If `:to` is specified, only
      internal transactions where the "to" address matches will be returned. Likewise, if `:from` is specified, only
      internal transactions where the "from" address matches will be returned. If `:direction` is omitted, internal
      transactions either to or from the address will be returned.
    * `:necessity_by_association` - use to load `t:association/0` as `:required` or `:optional`. If an association is
      `:required`, and the `t:Explorer.Chain.InternalTransaction.t/0` has no associated record for that association,
      then the `t:Explorer.Chain.InternalTransaction.t/0` will not be included in the page `entries`.
    * `:paging_options` - a `t:Explorer.PagingOptions.t/0` used to specify the `:page_size` and
      `:key` (a tuple of the lowest/oldest `{block_number, transaction_index, index}`) and. Results will be the internal
      transactions older than the `block_number`, `transaction index`, and `index` that are passed.

  """
  @spec address_to_internal_transactions(Hash.Address.t(), [paging_options | necessity_by_association_option]) :: [
          InternalTransaction.t()
        ]
  def address_to_internal_transactions(hash, options \\ []) do
    necessity_by_association = Keyword.get(options, :necessity_by_association, %{})
    direction = Keyword.get(options, :direction)

    from_block = from_block(options)
    to_block = to_block(options)

    paging_options = Keyword.get(options, :paging_options, @default_paging_options)

    if direction == nil || direction == "" do
      query_to_address_hash_wrapped =
        InternalTransaction
        |> InternalTransaction.where_nonpending_block()
        |> InternalTransaction.where_address_fields_match(hash, :to_address_hash)
        |> InternalTransaction.where_block_number_in_period(from_block, to_block)
        |> common_where_limit_order(paging_options)
        |> wrapped_union_subquery()

      query_from_address_hash_wrapped =
        InternalTransaction
        |> InternalTransaction.where_nonpending_block()
        |> InternalTransaction.where_address_fields_match(hash, :from_address_hash)
        |> InternalTransaction.where_block_number_in_period(from_block, to_block)
        |> common_where_limit_order(paging_options)
        |> wrapped_union_subquery()

      query_created_contract_address_hash_wrapped =
        InternalTransaction
        |> InternalTransaction.where_nonpending_block()
        |> InternalTransaction.where_address_fields_match(hash, :created_contract_address_hash)
        |> InternalTransaction.where_block_number_in_period(from_block, to_block)
        |> common_where_limit_order(paging_options)
        |> wrapped_union_subquery()

      query_to_address_hash_wrapped
      |> union(^query_from_address_hash_wrapped)
      |> union(^query_created_contract_address_hash_wrapped)
      |> wrapped_union_subquery()
      |> common_where_limit_order(paging_options)
      |> preload(:block)
      |> join_associations(necessity_by_association)
      |> select_repo(options).all()
    else
      InternalTransaction
      |> InternalTransaction.where_nonpending_block()
      |> InternalTransaction.where_address_fields_match(hash, direction)
      |> InternalTransaction.where_block_number_in_period(from_block, to_block)
      |> common_where_limit_order(paging_options)
      |> preload(:block)
      |> join_associations(necessity_by_association)
      |> select_repo(options).all()
    end
  end

  def wrapped_union_subquery(query) do
    from(
      q in subquery(query),
      select: q
    )
  end

  defp common_where_limit_order(query, paging_options) do
    query
    |> InternalTransaction.where_is_different_from_parent_transaction()
    |> page_internal_transaction(paging_options, %{index_int_tx_desc_order: true})
    |> limit(^paging_options.page_size)
    |> order_by(
      [it],
      desc: it.block_number,
      desc: it.transaction_index,
      desc: it.index
    )
  end

  @doc """
  Fetches the transactions related to the address with the given hash, including
  transactions that only have the address in the `token_transfers` related table
  and rewards for block validation.

  This query is divided into multiple subqueries intentionally in order to
  improve the listing performance.

  The `token_transfers` table tends to grow exponentially, and the query results
  with a `transactions` `join` statement takes too long.

  To solve this the `transaction_hashes` are fetched in a separate query, and
  paginated through the `block_number` already present in the `token_transfers`
  table.

  ## Options

    * `:necessity_by_association` - use to load `t:association/0` as `:required` or `:optional`.  If an association is
      `:required`, and the `t:Explorer.Chain.Transaction.t/0` has no associated record for that association, then the
      `t:Explorer.Chain.Transaction.t/0` will not be included in the page `entries`.
    * `:paging_options` - a `t:Explorer.PagingOptions.t/0` used to specify the `:page_size` and
      `:key` (a tuple of the lowest/oldest `{block_number, index}`) and. Results will be the transactions older than
      the `block_number` and `index` that are passed.

  """
  @spec address_to_transactions_with_rewards(Hash.Address.t(), [paging_options | necessity_by_association_option]) ::
          [
            Transaction.t()
          ]
  def address_to_transactions_with_rewards(address_hash, options \\ []) when is_list(options) do
    paging_options = Keyword.get(options, :paging_options, @default_paging_options)

    if Application.get_env(:block_scout_web, BlockScoutWeb.Chain)[:has_emission_funds] do
      cond do
        Keyword.get(options, :direction) == :from ->
          address_to_transactions_without_rewards(address_hash, options)

        address_has_rewards?(address_hash) ->
          address_with_rewards(address_hash, options, paging_options)

        true ->
          address_to_transactions_without_rewards(address_hash, options)
      end
    else
      address_to_transactions_without_rewards(address_hash, options)
    end
  end

  defp address_with_rewards(address_hash, options, paging_options) do
    %{payout_key: block_miner_payout_address} = Reward.get_validator_payout_key_by_mining_from_db(address_hash, options)

    if block_miner_payout_address && address_hash == block_miner_payout_address do
      transactions_with_rewards_results(address_hash, options, paging_options)
    else
      address_to_transactions_without_rewards(address_hash, options)
    end
  end

  defp transactions_with_rewards_results(address_hash, options, paging_options) do
    blocks_range = address_to_transactions_tasks_range_of_blocks(address_hash, options)

    rewards_task =
      Task.async(fn -> Reward.fetch_emission_rewards_tuples(address_hash, paging_options, blocks_range, options) end)

    [rewards_task | address_to_transactions_tasks(address_hash, options, true)]
    |> wait_for_address_transactions()
    |> Enum.sort_by(fn item ->
      case item do
        {%Reward{} = emission_reward, _} ->
          {-emission_reward.block.number, 1}

        item ->
          process_item(item)
      end
    end)
    |> Enum.dedup_by(fn item ->
      case item do
        {%Reward{} = emission_reward, _} ->
          {emission_reward.block_hash, emission_reward.address_hash, emission_reward.address_type}

        transaction ->
          transaction.hash
      end
    end)
    |> Enum.take(paging_options.page_size)
  end

  defp process_item(item) do
    block_number = if item.block_number, do: -item.block_number, else: 0
    index = if item.index, do: -item.index, else: 0
    {block_number, index}
  end

  def address_to_transactions_without_rewards(address_hash, options, old_ui? \\ true) do
    paging_options = Keyword.get(options, :paging_options, @default_paging_options)

    address_hash
    |> address_to_transactions_tasks(options, old_ui?)
    |> wait_for_address_transactions()
    |> Enum.sort_by(&{&1.block_number, &1.index}, &>=/2)
    |> Enum.dedup_by(& &1.hash)
    |> Enum.take(paging_options.page_size)
  end

  def address_hashes_to_mined_transactions_without_rewards(address_hashes, options) do
    paging_options = Keyword.get(options, :paging_options, @default_paging_options)

    address_hashes
    |> address_hashes_to_mined_transactions_tasks(options)
    |> wait_for_address_transactions()
    |> Enum.sort_by(&{&1.block_number, &1.index}, &>=/2)
    |> Enum.dedup_by(& &1.hash)
    |> Enum.take(paging_options.page_size)
  end

  defp address_to_transactions_tasks_query(options, only_mined? \\ false) do
    from_block = from_block(options)
    to_block = to_block(options)

    options
    |> Keyword.get(:paging_options, @default_paging_options)
    |> fetch_transactions(from_block, to_block, !only_mined?)
  end

  defp transactions_block_numbers_at_address(address_hash, options) do
    direction = Keyword.get(options, :direction)

    options
    |> address_to_transactions_tasks_query()
    |> Transaction.not_pending_transactions()
    |> select([t], t.block_number)
    |> Transaction.matching_address_queries_list(direction, address_hash)
  end

  defp address_to_transactions_tasks(address_hash, options, old_ui?) do
    direction = Keyword.get(options, :direction)
    necessity_by_association = Keyword.get(options, :necessity_by_association, %{})

    options
    |> address_to_transactions_tasks_query()
    |> Transaction.not_dropped_or_replaced_transactions()
    |> join_associations(necessity_by_association)
    |> put_has_token_transfers_to_tx(old_ui?)
    |> Transaction.matching_address_queries_list(direction, address_hash)
    |> Enum.map(fn query -> Task.async(fn -> select_repo(options).all(query) end) end)
  end

  defp address_hashes_to_mined_transactions_tasks(address_hashes, options) do
    direction = Keyword.get(options, :direction)
    necessity_by_association = Keyword.get(options, :necessity_by_association, %{})

    options
    |> address_to_transactions_tasks_query(true)
    |> Transaction.not_pending_transactions()
    |> join_associations(necessity_by_association)
    |> put_has_token_transfers_to_tx(false)
    |> Transaction.matching_address_queries_list(direction, address_hashes)
    |> Enum.map(fn query -> Task.async(fn -> select_repo(options).all(query) end) end)
  end

  def address_to_transactions_tasks_range_of_blocks(address_hash, options) do
    extremums_list =
      address_hash
      |> transactions_block_numbers_at_address(options)
      |> Enum.map(fn query ->
        extremum_query =
          from(
            q in subquery(query),
            select: %{min_block_number: min(q.block_number), max_block_number: max(q.block_number)}
          )

        extremum_query
        |> Repo.one!()
      end)

    extremums_list
    |> Enum.reduce(%{min_block_number: nil, max_block_number: 0}, fn %{
                                                                       min_block_number: min_number,
                                                                       max_block_number: max_number
                                                                     },
                                                                     extremums_result ->
      current_min_number = Map.get(extremums_result, :min_block_number)
      current_max_number = Map.get(extremums_result, :max_block_number)

      extremums_result
      |> process_extremums_result_against_min_number(current_min_number, min_number)
      |> process_extremums_result_against_max_number(current_max_number, max_number)
    end)
  end

  defp process_extremums_result_against_min_number(extremums_result, current_min_number, min_number)
       when is_number(current_min_number) and
              not (is_number(min_number) and min_number > 0 and min_number < current_min_number) do
    extremums_result
  end

  defp process_extremums_result_against_min_number(extremums_result, _current_min_number, min_number) do
    extremums_result
    |> Map.put(:min_block_number, min_number)
  end

  defp process_extremums_result_against_max_number(extremums_result, current_max_number, max_number)
       when is_number(max_number) and max_number > 0 and max_number > current_max_number do
    extremums_result
    |> Map.put(:max_block_number, max_number)
  end

  defp process_extremums_result_against_max_number(extremums_result, _current_max_number, _max_number) do
    extremums_result
  end

  defp wait_for_address_transactions(tasks) do
    tasks
    |> Task.yield_many(:timer.seconds(20))
    |> Enum.flat_map(fn {_task, res} ->
      case res do
        {:ok, result} ->
          result

        {:exit, reason} ->
          raise "Query fetching address transactions terminated: #{inspect(reason)}"

        nil ->
          raise "Query fetching address transactions timed out."
      end
    end)
  end

  @spec address_hash_to_token_transfers(Hash.Address.t(), Keyword.t()) :: [Transaction.t()]
  def address_hash_to_token_transfers(address_hash, options \\ []) do
    paging_options = Keyword.get(options, :paging_options, @default_paging_options)
    direction = Keyword.get(options, :direction)

    direction
    |> Transaction.transactions_with_token_transfers_direction(address_hash)
    |> Transaction.preload_token_transfers(address_hash)
    |> handle_paging_options(paging_options)
    |> Repo.all()
  end

  @spec address_hash_to_token_transfers_new(Hash.Address.t() | String.t(), Keyword.t()) :: [TokenTransfer.t()]
  def address_hash_to_token_transfers_new(address_hash, options \\ []) do
    paging_options = Keyword.get(options, :paging_options, @default_paging_options)
    direction = Keyword.get(options, :direction)
    filters = Keyword.get(options, :token_type)
    necessity_by_association = Keyword.get(options, :necessity_by_association)

    direction
    |> TokenTransfer.token_transfers_by_address_hash(address_hash, filters)
    |> join_associations(necessity_by_association)
    |> TokenTransfer.handle_paging_options(paging_options)
    |> select_repo(options).all()
  end

  @spec address_hash_to_token_transfers_by_token_address_hash(
          Hash.Address.t() | String.t(),
          Hash.Address.t() | String.t(),
          Keyword.t()
        ) :: [TokenTransfer.t()]
  def address_hash_to_token_transfers_by_token_address_hash(address_hash, token_address_hash, options \\ []) do
    paging_options = Keyword.get(options, :paging_options, @default_paging_options)

    necessity_by_association = Keyword.get(options, :necessity_by_association)

    address_hash
    |> TokenTransfer.token_transfers_by_address_hash_and_token_address_hash(token_address_hash)
    |> join_associations(necessity_by_association)
    |> TokenTransfer.handle_paging_options(paging_options)
    |> select_repo(options).all()
  end

  @spec address_hash_to_withdrawals(
          Hash.Address.t(),
          [paging_options | necessity_by_association_option]
        ) :: [Withdrawal.t()]
  def address_hash_to_withdrawals(address_hash, options \\ []) when is_list(options) do
    paging_options = Keyword.get(options, :paging_options, @default_paging_options)
    necessity_by_association = Keyword.get(options, :necessity_by_association, %{})

    address_hash
    |> Withdrawal.address_hash_to_withdrawals_query()
    |> join_associations(necessity_by_association)
    |> handle_withdrawals_paging_options(paging_options)
    |> select_repo(options).all()
  end

  @spec address_to_logs(Hash.Address.t(), Keyword.t()) :: [Log.t()]
  def address_to_logs(address_hash, csv_export?, options \\ []) when is_list(options) do
    paging_options = Keyword.get(options, :paging_options) || %PagingOptions{page_size: 50}

    from_block = from_block(options)
    to_block = to_block(options)

    base =
      from(log in Log,
        order_by: [desc: log.block_number, desc: log.index],
        where: log.address_hash == ^address_hash,
        limit: ^paging_options.page_size,
        select: log,
        inner_join: block in Block,
        on: block.hash == log.block_hash,
        where: block.consensus == true
      )

    preloaded_query =
      if csv_export? do
        base
      else
        base
        |> preload(transaction: [:to_address, :from_address])
      end

    preloaded_query
    |> page_logs(paging_options)
    |> filter_topic(Keyword.get(options, :topic))
    |> where_block_number_in_period(from_block, to_block)
    |> select_repo(options).all()
    |> Enum.take(paging_options.page_size)
  end

  defp filter_topic(base_query, nil), do: base_query

  defp filter_topic(base_query, ""), do: base_query

  defp filter_topic(base_query, topic) do
    from(log in base_query,
      where:
        log.first_topic == ^topic or log.second_topic == ^topic or log.third_topic == ^topic or
          log.fourth_topic == ^topic
    )
  end

  def where_block_number_in_period(base_query, from_block, to_block) when is_nil(from_block) and not is_nil(to_block) do
    from(q in base_query,
      where: q.block_number <= ^to_block
    )
  end

  def where_block_number_in_period(base_query, from_block, to_block) when not is_nil(from_block) and is_nil(to_block) do
    from(q in base_query,
      where: q.block_number > ^from_block
    )
  end

  def where_block_number_in_period(base_query, from_block, to_block) when is_nil(from_block) and is_nil(to_block) do
    base_query
  end

  def where_block_number_in_period(base_query, from_block, to_block) do
    from(q in base_query,
      where: q.block_number > ^from_block and q.block_number <= ^to_block
    )
  end

  @doc """
  Finds all `t:Explorer.Chain.Transaction.t/0`s given the address_hash and the token contract
  address hash.

  ## Options

    * `:paging_options` - a `t:Explorer.PagingOptions.t/0` used to specify the `:page_size` and
      `:key` (in the form of `%{"inserted_at" => inserted_at}`). Results will be the transactions
      older than the `index` that are passed.
  """
  @spec address_to_transactions_with_token_transfers(Hash.t(), Hash.t(), [paging_options]) :: [Transaction.t()]
  def address_to_transactions_with_token_transfers(address_hash, token_hash, options \\ []) do
    paging_options = Keyword.get(options, :paging_options, @default_paging_options)

    address_hash
    |> Transaction.transactions_with_token_transfers(token_hash)
    |> Transaction.preload_token_transfers(address_hash)
    |> handle_paging_options(paging_options)
    |> Repo.all()
  end

  @doc """
  The `t:Explorer.Chain.Address.t/0` `balance` in `unit`.
  """
  @spec balance(Address.t(), :wei) :: Wei.wei() | nil
  @spec balance(Address.t(), :gwei) :: Wei.gwei() | nil
  @spec balance(Address.t(), :ether) :: Wei.ether() | nil
  def balance(%Address{fetched_coin_balance: balance}, unit) do
    case balance do
      nil -> nil
      _ -> Wei.to(balance, unit)
    end
  end

  @doc """
  The number of `t:Explorer.Chain.Block.t/0`.

      iex> insert_list(2, :block)
      iex> Explorer.Chain.block_count()
      2

  When there are no `t:Explorer.Chain.Block.t/0`.

      iex> Explorer.Chain.block_count()
      0

  """
  def block_count do
    Repo.aggregate(Block, :count, :hash)
  end

  @doc """
  Reward for mining a block.

  The block reward is the sum of the following:

  * Sum of the transaction fees (gas_used * gas_price) for the block
  * A static reward for miner (this value may change during the life of the chain)
  * The reward for uncle blocks (1/32 * static_reward * number_of_uncles)

  *NOTE*

  Uncles are not currently accounted for.
  """
  @spec block_reward(Block.block_number()) :: Wei.t()
  def block_reward(block_number) do
    block_hash =
      Block
      |> where([block], block.number == ^block_number and block.consensus == true)
      |> select([block], block.hash)
      |> Repo.one!()

    case Repo.one!(
           from(reward in Reward,
             where: reward.block_hash == ^block_hash,
             select: %Wei{
               value: coalesce(sum(reward.reward), 0)
             }
           )
         ) do
      %Wei{
        value: %Decimal{coef: 0}
      } ->
        Repo.one!(
          from(block in Block,
            left_join: transaction in assoc(block, :transactions),
            inner_join: emission_reward in EmissionReward,
            on: fragment("? <@ ?", block.number, emission_reward.block_range),
            where: block.number == ^block_number and block.consensus == true,
            group_by: [emission_reward.reward, block.hash],
            select: %Wei{
              value: coalesce(sum(transaction.gas_used * transaction.gas_price), 0) + emission_reward.reward
            }
          )
        )

      other_value ->
        other_value
    end
  end

  def txn_fees(transactions) do
    Enum.reduce(transactions, Decimal.new(0), fn %{gas_used: gas_used, gas_price: gas_price}, acc ->
      gas_used
      |> Decimal.new()
      |> Decimal.mult(gas_price_to_decimal(gas_price))
      |> Decimal.add(acc)
    end)
  end

  defp gas_price_to_decimal(%Wei{} = wei), do: wei.value
  defp gas_price_to_decimal(gas_price), do: Decimal.new(gas_price)

  def burned_fees(transactions, base_fee_per_gas) do
    burned_fee_counter =
      transactions
      |> Enum.reduce(Decimal.new(0), fn %{gas_used: gas_used}, acc ->
        gas_used
        |> Decimal.new()
        |> Decimal.add(acc)
      end)

    base_fee_per_gas && Wei.mult(base_fee_per_gas_to_wei(base_fee_per_gas), burned_fee_counter)
  end

  defp base_fee_per_gas_to_wei(%Wei{} = wei), do: wei
  defp base_fee_per_gas_to_wei(base_fee_per_gas), do: %Wei{value: Decimal.new(base_fee_per_gas)}

  @uncle_reward_coef 1 / 32
  def block_reward_by_parts(block, transactions) do
    %{hash: block_hash, number: block_number} = block
    base_fee_per_gas = Map.get(block, :base_fee_per_gas)

    txn_fees = txn_fees(transactions)

    static_reward =
      Repo.one(
        from(
          er in EmissionReward,
          where: fragment("int8range(?, ?) <@ ?", ^block_number, ^(block_number + 1), er.block_range),
          select: er.reward
        )
      ) || %Wei{value: Decimal.new(0)}

    has_uncles? = is_list(block.uncles) and not Enum.empty?(block.uncles)

    burned_fees = burned_fees(transactions, base_fee_per_gas)
    uncle_reward = (has_uncles? && Wei.mult(static_reward, Decimal.from_float(@uncle_reward_coef))) || nil

    %{
      block_number: block_number,
      block_hash: block_hash,
      miner_hash: block.miner_hash,
      static_reward: static_reward,
      txn_fees: %Wei{value: txn_fees},
      burned_fees: burned_fees || %Wei{value: Decimal.new(0)},
      uncle_reward: uncle_reward || %Wei{value: Decimal.new(0)}
    }
  end

  @doc """
  The `t:Explorer.Chain.Wei.t/0` paid to the miners of the `t:Explorer.Chain.Block.t/0`s with `hash`
  `Explorer.Chain.Hash.Full.t/0` by the signers of the transactions in those blocks to cover the gas fee
  (`gas_used * gas_price`).
  """
  @spec gas_payment_by_block_hash([Hash.Full.t()]) :: %{Hash.Full.t() => Wei.t()}
  def gas_payment_by_block_hash(block_hashes) when is_list(block_hashes) do
    query =
      from(
        block in Block,
        left_join: transaction in assoc(block, :transactions),
        where: block.hash in ^block_hashes and block.consensus == true,
        group_by: block.hash,
        select: {block.hash, %Wei{value: coalesce(sum(transaction.gas_used * transaction.gas_price), 0)}}
      )

    query
    |> Repo.all()
    |> Enum.into(%{})
  end

  def timestamp_by_block_hash(block_hashes) when is_list(block_hashes) do
    query =
      from(
        block in Block,
        where: block.hash in ^block_hashes and block.consensus == true,
        group_by: block.hash,
        select: {block.hash, block.timestamp}
      )

    query
    |> Repo.all()
    |> Enum.into(%{})
  end

  @doc """
  Finds all `t:Explorer.Chain.Transaction.t/0`s in the `t:Explorer.Chain.Block.t/0`.

  ## Options

    * `:necessity_by_association` - use to load `t:association/0` as `:required` or `:optional`.  If an association is
      `:required`, and the `t:Explorer.Chain.Transaction.t/0` has no associated record for that association, then the
      `t:Explorer.Chain.Transaction.t/0` will not be included in the page `entries`.
    * `:paging_options` - a `t:Explorer.PagingOptions.t/0` used to specify the `:page_size` and
      `:key` (a tuple of the lowest/oldest `{index}`) and. Results will be the transactions older than
      the `index` that are passed.
  """
  @spec block_to_transactions(Hash.Full.t(), [paging_options | necessity_by_association_option | api?()], true | false) ::
          [
            Transaction.t()
          ]
  def block_to_transactions(block_hash, options \\ [], old_ui? \\ true) when is_list(options) do
    necessity_by_association = Keyword.get(options, :necessity_by_association, %{})

    options
    |> Keyword.get(:paging_options, @default_paging_options)
    |> fetch_transactions_in_ascending_order_by_index()
    |> join(:inner, [transaction], block in assoc(transaction, :block))
    |> where([_, block], block.hash == ^block_hash)
    |> join_associations(necessity_by_association)
    |> put_has_token_transfers_to_tx(old_ui?)
    |> (&if(old_ui?, do: preload(&1, [{:token_transfers, [:token, :from_address, :to_address]}]), else: &1)).()
    |> select_repo(options).all()
    |> (&if(old_ui?,
          do: &1,
          else:
            Enum.map(&1, fn tx -> preload_token_transfers(tx, @token_transfers_necessity_by_association, options) end)
        )).()
  end

  @spec execution_node_to_transactions(Hash.Address.t(), [paging_options | necessity_by_association_option | api?()]) ::
          [Transaction.t()]
  def execution_node_to_transactions(execution_node_hash, options \\ []) when is_list(options) do
    necessity_by_association = Keyword.get(options, :necessity_by_association, %{})

    options
    |> Keyword.get(:paging_options, @default_paging_options)
    |> fetch_transactions_in_descending_order_by_block_and_index()
    |> where(execution_node_hash: ^execution_node_hash)
    |> join_associations(necessity_by_association)
    |> put_has_token_transfers_to_tx(false)
    |> (& &1).()
    |> select_repo(options).all()
    |> (&Enum.map(&1, fn tx -> preload_token_transfers(tx, @token_transfers_necessity_by_association, options) end)).()
  end

  @spec block_to_withdrawals(
          Hash.Full.t(),
          [paging_options | necessity_by_association_option]
        ) :: [Withdrawal.t()]
  def block_to_withdrawals(block_hash, options \\ []) when is_list(options) do
    paging_options = Keyword.get(options, :paging_options, @default_paging_options)
    necessity_by_association = Keyword.get(options, :necessity_by_association, %{})

    block_hash
    |> Withdrawal.block_hash_to_withdrawals_query()
    |> join_associations(necessity_by_association)
    |> handle_withdrawals_paging_options(paging_options)
    |> select_repo(options).all()
  end

  @doc """
  Finds sum of gas_used for new (EIP-1559) txs belongs to block
  """
  @spec block_to_gas_used_by_1559_txs(Hash.Full.t()) :: non_neg_integer()
  def block_to_gas_used_by_1559_txs(block_hash) do
    query =
      from(
        tx in Transaction,
        where: tx.block_hash == ^block_hash,
        select: sum(tx.gas_used)
      )

    result = Repo.one(query)
    if result, do: result, else: 0
  end

  @doc """
  Finds sum of priority fee for new (EIP-1559) txs belongs to block
  """
  @spec block_to_priority_fee_of_1559_txs(Hash.Full.t()) :: Decimal.t()
  def block_to_priority_fee_of_1559_txs(block_hash) do
    block = Repo.get_by(Block, hash: block_hash)

    case block.base_fee_per_gas do
      %Wei{value: base_fee_per_gas} ->
        query =
          from(
            tx in Transaction,
            where: tx.block_hash == ^block_hash,
            select:
              sum(
                fragment(
                  "CASE
                    WHEN COALESCE(?,?) = 0 THEN 0
                    WHEN COALESCE(?,?) - ? < COALESCE(?,?) THEN (COALESCE(?,?) - ?) * ?
                    ELSE COALESCE(?,?) * ? END",
                  tx.max_fee_per_gas,
                  tx.gas_price,
                  tx.max_fee_per_gas,
                  tx.gas_price,
                  ^base_fee_per_gas,
                  tx.max_priority_fee_per_gas,
                  tx.gas_price,
                  tx.max_fee_per_gas,
                  tx.gas_price,
                  ^base_fee_per_gas,
                  tx.gas_used,
                  tx.max_priority_fee_per_gas,
                  tx.gas_price,
                  tx.gas_used
                )
              )
          )

        result = Repo.one(query)
        if result, do: result, else: 0

      _ ->
        0
    end
  end

  @doc """
  Counts the number of `t:Explorer.Chain.Transaction.t/0` in the `block`.
  """
  @spec block_to_transaction_count(Hash.Full.t()) :: non_neg_integer()
  def block_to_transaction_count(block_hash) do
    query =
      from(
        transaction in Transaction,
        where: transaction.block_hash == ^block_hash
      )

    Repo.aggregate(query, :count, :hash)
  end

  @spec check_if_withdrawals_in_block(Hash.Full.t()) :: boolean()
  def check_if_withdrawals_in_block(block_hash, options \\ []) do
    block_hash
    |> Withdrawal.block_hash_to_withdrawals_unordered_query()
    |> select_repo(options).exists?()
  end

  @doc """
  How many blocks have confirmed `block` based on the current `max_block_number`

  A consensus block's number of confirmations is the difference between its number and the current block height + 1.

      iex> block = insert(:block, number: 1)
      iex> Explorer.Chain.confirmations(block, block_height: 2)
      {:ok, 2}

  The newest block at the block height has 1 confirmation.

      iex> block = insert(:block, number: 1)
      iex> Explorer.Chain.confirmations(block, block_height: 1)
      {:ok, 1}

  A non-consensus block has no confirmations and is orphaned even if there are child blocks of it on an orphaned chain.

      iex> parent_block = insert(:block, consensus: false, number: 1)
      iex> insert(
      ...>   :block,
      ...>   parent_hash: parent_block.hash,
      ...>   consensus: false,
      ...>   number: parent_block.number + 1
      ...> )
      iex> Explorer.Chain.confirmations(parent_block, block_height: 3)
      {:error, :non_consensus}

  If you calculate the block height and then get a newer block, the confirmations will be `0` instead of negative.

      iex> block = insert(:block, number: 1)
      iex> Explorer.Chain.confirmations(block, block_height: 0)
      {:ok, 1}
  """
  @spec confirmations(Block.t() | nil, [{:block_height, block_height()}]) ::
          {:ok, non_neg_integer()} | {:error, :non_consensus | :pending}

  def confirmations(%Block{consensus: true, number: number}, named_arguments) when is_list(named_arguments) do
    max_consensus_block_number = Keyword.fetch!(named_arguments, :block_height)

    {:ok, max(1 + max_consensus_block_number - number, 1)}
  end

  def confirmations(%Block{consensus: false}, _), do: {:error, :non_consensus}

  def confirmations(nil, _), do: {:error, :pending}

  @doc """
  Creates an address.

      iex> {:ok, %Explorer.Chain.Address{hash: hash}} = Explorer.Chain.create_address(
      ...>   %{hash: "0xa94f5374fce5edbc8e2a8697c15331677e6ebf0b"}
      ...> )
      ...> to_string(hash)
      "0xa94f5374fce5edbc8e2a8697c15331677e6ebf0b"

  A `String.t/0` value for `Explorer.Chain.Address.t/0` `hash` must have 40 hexadecimal characters after the `0x` prefix
  to prevent short- and long-hash transcription errors.

      iex> {:error, %Ecto.Changeset{errors: errors}} = Explorer.Chain.create_address(
      ...>   %{hash: "0xa94f5374fce5edbc8e2a8697c15331677e6ebf0"}
      ...> )
      ...> errors
      [hash: {"is invalid", [type: Explorer.Chain.Hash.Address, validation: :cast]}]
      iex> {:error, %Ecto.Changeset{errors: errors}} = Explorer.Chain.create_address(
      ...>   %{hash: "0xa94f5374fce5edbc8e2a8697c15331677e6ebf0ba"}
      ...> )
      ...> errors
      [hash: {"is invalid", [type: Explorer.Chain.Hash.Address, validation: :cast]}]

  """
  @spec create_address(map()) :: {:ok, Address.t()} | {:error, Ecto.Changeset.t()}
  def create_address(attrs \\ %{}) do
    %Address{}
    |> Address.changeset(attrs)
    |> Repo.insert()
  end

  @doc """
  Creates a decompiled smart contract.
  """

  @spec create_decompiled_smart_contract(map()) :: {:ok, Address.t()} | {:error, Ecto.Changeset.t()}
  def create_decompiled_smart_contract(attrs) do
    changeset = DecompiledSmartContract.changeset(%DecompiledSmartContract{}, attrs)

    # Enforce ShareLocks tables order (see docs: sharelocks.md)
    Multi.new()
    |> Multi.run(:set_address_decompiled, fn repo, _ ->
      set_address_decompiled(repo, Changeset.get_field(changeset, :address_hash))
    end)
    |> Multi.insert(:decompiled_smart_contract, changeset,
      on_conflict: :replace_all,
      conflict_target: [:decompiler_version, :address_hash]
    )
    |> Repo.transaction()
    |> case do
      {:ok, %{decompiled_smart_contract: decompiled_smart_contract}} -> {:ok, decompiled_smart_contract}
      {:error, _, error_value, _} -> {:error, error_value}
    end
  end

  defp set_address_decompiled(repo, address_hash) do
    query =
      from(
        address in Address,
        where: address.hash == ^address_hash
      )

    case repo.update_all(query, set: [decompiled: true]) do
      {1, _} -> {:ok, []}
      _ -> {:error, "There was an error annotating that the address has been decompiled."}
    end
  end

  @spec verified_contracts_top(non_neg_integer()) :: [Hash.Address.t()]
  def verified_contracts_top(limit) do
    query =
      from(contract in SmartContract,
        inner_join: address in Address,
        on: contract.address_hash == address.hash,
        order_by: [desc: address.transactions_count],
        limit: ^limit,
        select: contract.address_hash
      )

    Repo.all(query)
  end

  @doc """
  Converts the `Explorer.Chain.Data.t:t/0` to `iodata` representation that can be written to users efficiently.

      iex> %Explorer.Chain.Data{
      ...>   bytes: <<>>
      ...> } |>
      ...> Explorer.Chain.data_to_iodata() |>
      ...> IO.iodata_to_binary()
      "0x"
      iex> %Explorer.Chain.Data{
      ...>   bytes: <<0, 0, 0, 0, 0, 0, 0, 0, 0, 0, 0, 0, 134, 45, 103, 203, 7,
      ...>     115, 238, 63, 140, 231, 234, 137, 179, 40, 255, 234, 134, 26,
      ...>     179, 239>>
      ...> } |>
      ...> Explorer.Chain.data_to_iodata() |>
      ...> IO.iodata_to_binary()
      "0x000000000000000000000000862d67cb0773ee3f8ce7ea89b328ffea861ab3ef"

  """
  @spec data_to_iodata(Data.t()) :: iodata()
  def data_to_iodata(data) do
    Data.to_iodata(data)
  end

  @doc """
  The fee a `transaction` paid for the `t:Explorer.Transaction.t/0` `gas`

  If the transaction is pending, then the fee will be a range of `unit`

      iex> Explorer.Chain.fee(
      ...>   %Explorer.Chain.Transaction{
      ...>     gas: Decimal.new(3),
      ...>     gas_price: %Explorer.Chain.Wei{value: Decimal.new(2)},
      ...>     gas_used: nil
      ...>   },
      ...>   :wei
      ...> )
      {:maximum, Decimal.new(6)}

  If the transaction has been confirmed in block, then the fee will be the actual fee paid in `unit` for the `gas_used`
  in the `transaction`.

      iex> Explorer.Chain.fee(
      ...>   %Explorer.Chain.Transaction{
      ...>     gas: Decimal.new(3),
      ...>     gas_price: %Explorer.Chain.Wei{value: Decimal.new(2)},
      ...>     gas_used: Decimal.new(2)
      ...>   },
      ...>   :wei
      ...> )
      {:actual, Decimal.new(4)}

  """
  @spec fee(Transaction.t(), :ether | :gwei | :wei) :: {:maximum, Decimal.t()} | {:actual, Decimal.t()}
  def fee(%Transaction{gas: gas, gas_price: gas_price, gas_used: nil}, unit) do
    fee =
      gas_price
      |> Wei.to(unit)
      |> Decimal.mult(gas)

    {:maximum, fee}
  end

  def fee(%Transaction{gas_price: gas_price, gas_used: gas_used}, unit) do
    fee =
      gas_price
      |> Wei.to(unit)
      |> Decimal.mult(gas_used)

    {:actual, fee}
  end

  @doc """
  Checks to see if the chain is down indexing based on the transaction from the
  oldest block and the pending operation
  """
  @spec finished_indexing_internal_transactions?([api?]) :: boolean()
  def finished_indexing_internal_transactions?(options \\ []) do
    internal_transactions_disabled? =
      Application.get_env(:indexer, Indexer.Fetcher.InternalTransaction.Supervisor)[:disabled?] or
        not Application.get_env(:indexer, Indexer.Supervisor)[:enabled]

    if internal_transactions_disabled? do
      true
    else
      json_rpc_named_arguments = Application.fetch_env!(:indexer, :json_rpc_named_arguments)
      variant = Keyword.fetch!(json_rpc_named_arguments, :variant)

      if variant == EthereumJSONRPC.Ganache || variant == EthereumJSONRPC.Arbitrum do
        true
      else
        check_left_blocks_to_index_internal_transactions(options)
      end
    end
  end

  defp check_left_blocks_to_index_internal_transactions(options) do
    with {:transactions_exist, true} <- {:transactions_exist, select_repo(options).exists?(Transaction)},
         min_block_number when not is_nil(min_block_number) <-
           select_repo(options).aggregate(Transaction, :min, :block_number) do
      min_block_number =
        min_block_number
        |> Decimal.max(Application.get_env(:indexer, :trace_first_block))
        |> Decimal.to_integer()

      query =
        from(
          block in Block,
          join: pending_ops in assoc(block, :pending_operations),
          where: block.consensus and block.number == ^min_block_number
        )

      if select_repo(options).exists?(query) do
        false
      else
        check_indexing_internal_transactions_threshold()
      end
    else
      {:transactions_exist, false} -> true
      nil -> false
    end
  end

  defp check_indexing_internal_transactions_threshold do
    pbo_count = PendingBlockOperationCache.estimated_count()

    if pbo_count <
         Application.get_env(:indexer, Indexer.Fetcher.InternalTransaction)[:indexing_finished_threshold] do
      true
    else
      false
    end
  end

  def finished_indexing_from_ratio?(ratio) do
    Decimal.compare(ratio, 1) !== :lt
  end

  @doc """
  Checks if indexing of blocks and internal transactions finished aka full indexing
  """
  @spec finished_indexing?([api?]) :: boolean()
  def finished_indexing?(options \\ []) do
    if Application.get_env(:indexer, Indexer.Supervisor)[:enabled] do
      indexed_ratio = indexed_ratio_blocks()

      case finished_indexing_from_ratio?(indexed_ratio) do
        false -> false
        _ -> finished_indexing_internal_transactions?(options)
      end
    else
      true
    end
  end

  @doc """
  The `t:Explorer.Chain.Transaction.t/0` `gas_price` of the `transaction` in `unit`.
  """
  def gas_price(%Transaction{gas_price: gas_price}, unit) do
    Wei.to(gas_price, unit)
  end

  @doc """
  Converts `t:Explorer.Chain.Address.t/0` `hash` to the `t:Explorer.Chain.Address.t/0` with that `hash`.

  Returns `{:ok, %Explorer.Chain.Address{}}` if found

      iex> {:ok, %Explorer.Chain.Address{hash: hash}} = Explorer.Chain.create_address(
      ...>   %{hash: "0x5aaeb6053f3e94c9b9a09f33669435e7ef1beaed"}
      ...> )
      iex> {:ok, %Explorer.Chain.Address{hash: found_hash}} = Explorer.Chain.hash_to_address(hash)
      iex> found_hash == hash
      true

  Returns `{:error, :not_found}` if not found

      iex> {:ok, hash} = Explorer.Chain.string_to_address_hash("0x5aaeb6053f3e94c9b9a09f33669435e7ef1beaed")
      iex> Explorer.Chain.hash_to_address(hash)
      {:error, :not_found}

  ## Options

    * `:necessity_by_association` - use to load `t:association/0` as `:required` or `:optional`.  If an association is
      `:required`, and the `t:Explorer.Chain.Address.t/0` has no associated record for that association,
      then the `t:Explorer.Chain.Address.t/0` will not be included in the list.

  Optionally it also accepts a boolean to fetch the `has_decompiled_code?` virtual field or not

  """
  @spec hash_to_address(Hash.Address.t(), [necessity_by_association_option | api?], boolean()) ::
          {:ok, Address.t()} | {:error, :not_found}
  def hash_to_address(
        %Hash{byte_count: unquote(Hash.Address.byte_count())} = hash,
        options \\ [
          necessity_by_association: %{
            :contracts_creation_internal_transaction => :optional,
            :names => :optional,
            :smart_contract => :optional,
            :token => :optional,
            :contracts_creation_transaction => :optional
          }
        ],
        query_decompiled_code_flag \\ true
      ) do
    necessity_by_association = Keyword.get(options, :necessity_by_association, %{})

    query =
      from(
        address in Address,
        where: address.hash == ^hash
      )

    address_result =
      query
      |> join_associations(necessity_by_association)
      |> with_decompiled_code_flag(hash, query_decompiled_code_flag)
      |> select_repo(options).one()

    address_updated_result =
      case address_result do
        %{smart_contract: smart_contract} ->
          if smart_contract do
            address_result
          else
            SmartContract.compose_smart_contract(address_result, hash, options)
          end

        _ ->
          address_result
      end

    address_updated_result
    |> case do
      nil -> {:error, :not_found}
      address -> {:ok, address}
    end
  end

  def decompiled_code(address_hash, version) do
    query =
      from(contract in DecompiledSmartContract,
        where: contract.address_hash == ^address_hash and contract.decompiler_version == ^version
      )

    query
    |> Repo.one()
    |> case do
      nil -> {:error, :not_found}
      contract -> {:ok, contract.decompiled_source_code}
    end
  end

  @spec token_contract_address_from_token_name(String.t()) :: {:ok, Hash.Address.t()} | {:error, :not_found}
  def token_contract_address_from_token_name(name) when is_binary(name) do
    query =
      from(token in Token,
        where: ilike(token.symbol, ^name),
        or_where: ilike(token.name, ^name),
        select: token.contract_address_hash
      )

    query
    |> Repo.all()
    |> case do
      [] ->
        {:error, :not_found}

      hashes ->
        if Enum.count(hashes) == 1 do
          {:ok, List.first(hashes)}
        else
          {:error, :not_found}
        end
    end
  end

  @doc """
  Converts `t:Explorer.Chain.Address.t/0` `hash` to the `t:Explorer.Chain.Address.t/0` with that `hash`.

  Returns `{:ok, %Explorer.Chain.Address{}}` if found

      iex> {:ok, %Explorer.Chain.Address{hash: hash}} = Explorer.Chain.create_address(
      ...>   %{hash: "0x5aaeb6053f3e94c9b9a09f33669435e7ef1beaed"}
      ...> )
      iex> {:ok, %Explorer.Chain.Address{hash: found_hash}} = Explorer.Chain.hash_to_address(hash)
      iex> found_hash == hash
      true

  Returns `{:error, address}` if not found but created an address

      iex> {:ok, %Explorer.Chain.Address{hash: hash}} = Explorer.Chain.create_address(
      ...>   %{hash: "0x5aaeb6053f3e94c9b9a09f33669435e7ef1beaed"}
      ...> )
      iex> {:ok, %Explorer.Chain.Address{hash: found_hash}} = Explorer.Chain.hash_to_address(hash)
      iex> found_hash == hash
      true


  ## Options

    * `:necessity_by_association` - use to load `t:association/0` as `:required` or `:optional`.  If an association is
      `:required`, and the `t:Explorer.Chain.Address.t/0` has no associated record for that association,
      then the `t:Explorer.Chain.Address.t/0` will not be included in the list.

  Optionally it also accepts a boolean to fetch the `has_decompiled_code?` virtual field or not

  """
  @spec find_or_insert_address_from_hash(Hash.Address.t(), [necessity_by_association_option], boolean()) ::
          {:ok, Address.t()}
  def find_or_insert_address_from_hash(
        %Hash{byte_count: unquote(Hash.Address.byte_count())} = hash,
        options \\ [
          necessity_by_association: %{
            :contracts_creation_internal_transaction => :optional,
            :names => :optional,
            :smart_contract => :optional,
            :token => :optional,
            :contracts_creation_transaction => :optional
          }
        ],
        query_decompiled_code_flag \\ true
      ) do
    case hash_to_address(hash, options, query_decompiled_code_flag) do
      {:ok, address} ->
        {:ok, address}

      {:error, :not_found} ->
        create_address(%{hash: to_string(hash)})
        hash_to_address(hash, options, query_decompiled_code_flag)
    end
  end

  @doc """
  Converts list of `t:Explorer.Chain.Address.t/0` `hash` to the `t:Explorer.Chain.Address.t/0` with that `hash`.

  Returns `[%Explorer.Chain.Address{}]}` if found

  """
  @spec hashes_to_addresses([Hash.Address.t()]) :: [Address.t()]
  def hashes_to_addresses(hashes) when is_list(hashes) do
    query =
      from(
        address in Address,
        where: address.hash in ^hashes,
        # https://stackoverflow.com/a/29598910/470451
        order_by: fragment("array_position(?, ?)", type(^hashes, {:array, Hash.Address}), address.hash)
      )

    Repo.all(query)
  end

  @doc """
  Finds an `t:Explorer.Chain.Address.t/0` that has the provided `t:Explorer.Chain.Address.t/0` `hash` and a contract.

  ## Options

    * `:necessity_by_association` - use to load `t:association/0` as `:required` or `:optional`.  If an association is
      `:required`, and the `t:Explorer.Chain.Address.t/0` has no associated record for that association,
      then the `t:Explorer.Chain.Address.t/0` will not be included in the list.

  Optionally it also accepts a boolean to fetch the `has_decompiled_code?` virtual field or not

  """
  @spec find_contract_address(Hash.Address.t(), [necessity_by_association_option], boolean()) ::
          {:ok, Address.t()} | {:error, :not_found}
  def find_contract_address(
        %Hash{byte_count: unquote(Hash.Address.byte_count())} = hash,
        options \\ [],
        query_decompiled_code_flag \\ false
      ) do
    necessity_by_association =
      options
      |> Keyword.get(:necessity_by_association, %{})
      |> Map.merge(%{
        smart_contract_additional_sources: :optional
      })

    query =
      from(
        address in Address,
        where: address.hash == ^hash and not is_nil(address.contract_code)
      )

    address_result =
      query
      |> join_associations(necessity_by_association)
      |> with_decompiled_code_flag(hash, query_decompiled_code_flag)
      |> select_repo(options).one()

    address_updated_result =
      case address_result do
        %{smart_contract: smart_contract} ->
          if smart_contract do
            CheckBytecodeMatchingOnDemand.trigger_check(address_result, smart_contract)
            LookUpSmartContractSourcesOnDemand.trigger_fetch(address_result, smart_contract)
            SmartContract.check_and_update_constructor_args(address_result)
          else
            LookUpSmartContractSourcesOnDemand.trigger_fetch(address_result, nil)

            address_verified_twin_contract =
              EIP1167.get_implementation_address(hash, options) ||
                SmartContract.get_address_verified_twin_contract(hash, options).verified_contract

            SmartContract.add_twin_info_to_contract(address_result, address_verified_twin_contract, hash)
          end

        _ ->
          LookUpSmartContractSourcesOnDemand.trigger_fetch(address_result, nil)
          address_result
      end

    address_updated_result
    |> case do
      nil -> {:error, :not_found}
      address -> {:ok, address}
    end
  end

  @spec find_decompiled_contract_address(Hash.Address.t()) :: {:ok, Address.t()} | {:error, :not_found}
  def find_decompiled_contract_address(%Hash{byte_count: unquote(Hash.Address.byte_count())} = hash) do
    query =
      from(
        address in Address,
        preload: [
          :contracts_creation_internal_transaction,
          :names,
          :smart_contract,
          :token,
          :contracts_creation_transaction,
          :decompiled_smart_contracts
        ],
        where: address.hash == ^hash
      )

    address = Repo.one(query)

    if address do
      {:ok, address}
    else
      {:error, :not_found}
    end
  end

  @doc """
  Converts `t:Explorer.Chain.Block.t/0` `hash` to the `t:Explorer.Chain.Block.t/0` with that `hash`.

  Unlike `number_to_block/1`, both consensus and non-consensus blocks can be returned when looked up by `hash`.

  Returns `{:ok, %Explorer.Chain.Block{}}` if found

      iex> %Block{hash: hash} = insert(:block, consensus: false)
      iex> {:ok, %Explorer.Chain.Block{hash: found_hash}} = Explorer.Chain.hash_to_block(hash)
      iex> found_hash == hash
      true

  Returns `{:error, :not_found}` if not found

      iex> {:ok, hash} = Explorer.Chain.string_to_block_hash(
      ...>   "0x9fc76417374aa880d4449a1f7f31ec597f00b1f6f3dd2d66f4c9c6c445836d8b"
      ...> )
      iex> Explorer.Chain.hash_to_block(hash)
      {:error, :not_found}

  ## Options

    * `:necessity_by_association` - use to load `t:association/0` as `:required` or `:optional`.  If an association is
      `:required`, and the `t:Explorer.Chain.Block.t/0` has no associated record for that association, then the
      `t:Explorer.Chain.Block.t/0` will not be included in the page `entries`.

  """
  @spec hash_to_block(Hash.Full.t(), [necessity_by_association_option | api?]) ::
          {:ok, Block.t()} | {:error, :not_found}
  def hash_to_block(%Hash{byte_count: unquote(Hash.Full.byte_count())} = hash, options \\ []) when is_list(options) do
    necessity_by_association = Keyword.get(options, :necessity_by_association, %{})

    Block
    |> where(hash: ^hash)
    |> join_associations(necessity_by_association)
    |> select_repo(options).one()
    |> case do
      nil ->
        {:error, :not_found}

      block ->
        {:ok, block}
    end
  end

  @doc """
  Converts the `Explorer.Chain.Hash.t:t/0` to `iodata` representation that can be written efficiently to users.

      iex> %Explorer.Chain.Hash{
      ...>   byte_count: 32,
      ...>   bytes: <<0x9fc76417374aa880d4449a1f7f31ec597f00b1f6f3dd2d66f4c9c6c445836d8b ::
      ...>            big-integer-size(32)-unit(8)>>
      ...> } |>
      ...> Explorer.Chain.hash_to_iodata() |>
      ...> IO.iodata_to_binary()
      "0x9fc76417374aa880d4449a1f7f31ec597f00b1f6f3dd2d66f4c9c6c445836d8b"

  Always pads number, so that it is a valid format for casting.

      iex> %Explorer.Chain.Hash{
      ...>   byte_count: 32,
      ...>   bytes: <<0x1234567890abcdef :: big-integer-size(32)-unit(8)>>
      ...> } |>
      ...> Explorer.Chain.hash_to_iodata() |>
      ...> IO.iodata_to_binary()
      "0x0000000000000000000000000000000000000000000000001234567890abcdef"

  """
  @spec hash_to_iodata(Hash.t()) :: iodata()
  def hash_to_iodata(hash) do
    Hash.to_iodata(hash)
  end

  @doc """
  Converts `t:Explorer.Chain.Transaction.t/0` `hash` to the `t:Explorer.Chain.Transaction.t/0` with that `hash`.

  Returns `{:ok, %Explorer.Chain.Transaction{}}` if found

      iex> %Transaction{hash: hash} = insert(:transaction)
      iex> {:ok, %Explorer.Chain.Transaction{hash: found_hash}} = Explorer.Chain.hash_to_transaction(hash)
      iex> found_hash == hash
      true

  Returns `{:error, :not_found}` if not found

      iex> {:ok, hash} = Explorer.Chain.string_to_transaction_hash(
      ...>   "0x9fc76417374aa880d4449a1f7f31ec597f00b1f6f3dd2d66f4c9c6c445836d8b"
      ...> )
      iex> Explorer.Chain.hash_to_transaction(hash)
      {:error, :not_found}

  ## Options

    * `:necessity_by_association` - use to load `t:association/0` as `:required` or `:optional`.  If an association is
      `:required`, and the `t:Explorer.Chain.Transaction.t/0` has no associated record for that association, then the
      `t:Explorer.Chain.Transaction.t/0` will not be included in the page `entries`.
  """
  @spec hash_to_transaction(Hash.Full.t(), [necessity_by_association_option | api?]) ::
          {:ok, Transaction.t()} | {:error, :not_found}
  def hash_to_transaction(
        %Hash{byte_count: unquote(Hash.Full.byte_count())} = hash,
        options \\ []
      )
      when is_list(options) do
    necessity_by_association = Keyword.get(options, :necessity_by_association, %{})

    Transaction
    |> where(hash: ^hash)
    |> join_associations(necessity_by_association)
    |> select_repo(options).one()
    |> case do
      nil ->
        {:error, :not_found}

      transaction ->
        {:ok, transaction}
    end
  end

  # preload_to_detect_tt?: we don't need to preload more than one token transfer in case the tx inside the list (we don't show any token transfers on tx tile in new UI)
  def preload_token_transfers(
        %Transaction{hash: tx_hash, block_hash: block_hash} = transaction,
        necessity_by_association,
        options,
        preload_to_detect_tt? \\ true
      ) do
    if preload_to_detect_tt? do
      transaction
    else
      limit = if(preload_to_detect_tt?, do: 1, else: @token_transfers_per_transaction_preview + 1)

      token_transfers =
        TokenTransfer
        |> (&if(is_nil(block_hash),
              do: where(&1, [token_transfer], token_transfer.transaction_hash == ^tx_hash),
              else:
                where(
                  &1,
                  [token_transfer],
                  token_transfer.transaction_hash == ^tx_hash and token_transfer.block_hash == ^block_hash
                )
            )).()
        |> limit(^limit)
        |> order_by([token_transfer], asc: token_transfer.log_index)
        |> (&if(preload_to_detect_tt?, do: &1, else: join_associations(&1, necessity_by_association))).()
        |> select_repo(options).all()
        |> flat_1155_batch_token_transfers()
        |> Enum.take(limit)

      %Transaction{transaction | token_transfers: token_transfers}
    end
  end

  def get_token_transfers_per_transaction_preview_count, do: @token_transfers_per_transaction_preview

  @doc """
  Converts list of `t:Explorer.Chain.Transaction.t/0` `hashes` to the list of `t:Explorer.Chain.Transaction.t/0`s for
  those `hashes`.

  Returns list of `%Explorer.Chain.Transaction{}`s if found

      iex> [%Transaction{hash: hash1}, %Transaction{hash: hash2}] = insert_list(2, :transaction)
      iex> [%Explorer.Chain.Transaction{hash: found_hash1}, %Explorer.Chain.Transaction{hash: found_hash2}] =
      ...>   Explorer.Chain.hashes_to_transactions([hash1, hash2])
      iex> found_hash1 in [hash1, hash2]
      true
      iex> found_hash2 in [hash1, hash2]
      true

  Returns `[]` if not found

      iex> {:ok, hash} = Explorer.Chain.string_to_transaction_hash(
      ...>   "0x9fc76417374aa880d4449a1f7f31ec597f00b1f6f3dd2d66f4c9c6c445836d8b"
      ...> )
      iex> Explorer.Chain.hashes_to_transactions([hash])
      []

  ## Options

    * `:necessity_by_association` - use to load `t:association/0` as `:required` or `:optional`.  If an association is
      `:required`, and the `t:Explorer.Chain.Transaction.t/0` has no associated record for that association, then the
      `t:Explorer.Chain.Transaction.t/0` will not be included in the page `entries`.
  """
  @spec hashes_to_transactions([Hash.Full.t()], [necessity_by_association_option | api?]) :: [Transaction.t()] | []
  def hashes_to_transactions(hashes, options \\ []) when is_list(hashes) and is_list(options) do
    necessity_by_association = Keyword.get(options, :necessity_by_association, %{})

    fetch_transactions()
    |> where([transaction], transaction.hash in ^hashes)
    |> join_associations(necessity_by_association)
    |> preload([{:token_transfers, [:token, :from_address, :to_address]}])
    |> select_repo(options).all()
  end

  @doc """
  Bulk insert all data stored in the `Explorer`.

  See `Explorer.Chain.Import.all/1` for options and returns.
  """
  @spec import(Import.all_options()) :: Import.all_result()
  def import(options) do
    Import.all(options)
  end

  @doc """
  The percentage of indexed blocks on the chain.

  If there are no blocks, the percentage is 0.

      iex> Explorer.Chain.indexed_ratio_blocks()
      Decimal.new(0)

  """
  @spec indexed_ratio_blocks() :: Decimal.t()
  def indexed_ratio_blocks do
    if Application.get_env(:indexer, Indexer.Supervisor)[:enabled] do
      %{min: min_saved_block_number, max: max_saved_block_number} = BlockNumber.get_all()

      min_blockchain_block_number = Application.get_env(:indexer, :first_block)

      case {min_saved_block_number, max_saved_block_number} do
        {0, 0} ->
          Decimal.new(0)

        _ ->
          divisor = max_saved_block_number - min_blockchain_block_number + 1

          ratio = get_ratio(BlockCache.estimated_count(), divisor)

          ratio
          |> (&if(
                greater_or_equal_0_99(&1) &&
                  min_saved_block_number <= min_blockchain_block_number,
                do: Decimal.new(1),
                else: &1
              )).()
          |> format_indexed_ratio()
      end
    else
      Decimal.new(1)
    end
  end

  @spec indexed_ratio_internal_transactions() :: Decimal.t()
  def indexed_ratio_internal_transactions do
    if Application.get_env(:indexer, Indexer.Supervisor)[:enabled] &&
         not Application.get_env(:indexer, Indexer.Fetcher.InternalTransaction.Supervisor)[:disabled?] do
      %{max: max_saved_block_number} = BlockNumber.get_all()
      pbo_count = PendingBlockOperationCache.estimated_count()

      min_blockchain_trace_block_number = Application.get_env(:indexer, :trace_first_block)

      case max_saved_block_number do
        0 ->
          Decimal.new(0)

        _ ->
          full_blocks_range = max_saved_block_number - min_blockchain_trace_block_number + 1
          processed_int_txs_for_blocks_count = max(0, full_blocks_range - pbo_count)

          ratio = get_ratio(processed_int_txs_for_blocks_count, full_blocks_range)

          ratio
          |> (&if(
                greater_or_equal_0_99(&1),
                do: Decimal.new(1),
                else: &1
              )).()
          |> format_indexed_ratio()
      end
    else
      Decimal.new(1)
    end
  end

  @spec get_ratio(non_neg_integer(), non_neg_integer()) :: Decimal.t()
  defp get_ratio(dividend, divisor) do
    if divisor > 0,
      do: dividend |> Decimal.div(divisor),
      else: Decimal.new(1)
  end

  @spec greater_or_equal_0_99(Decimal.t()) :: boolean()
  defp greater_or_equal_0_99(value) do
    Decimal.compare(value, Decimal.from_float(0.99)) == :gt ||
      Decimal.compare(value, Decimal.from_float(0.99)) == :eq
  end

  @spec format_indexed_ratio(Decimal.t()) :: Decimal.t()
  defp format_indexed_ratio(raw_ratio) do
    raw_ratio
    |> Decimal.round(2, :down)
    |> Decimal.min(Decimal.new(1))
  end

  @spec fetch_min_block_number() :: non_neg_integer
  def fetch_min_block_number do
    query =
      from(block in Block,
        select: block.number,
        where: block.consensus == true,
        order_by: [asc: block.number],
        limit: 1
      )

    Repo.one(query) || 0
  rescue
    _ ->
      0
  end

  @spec fetch_max_block_number() :: non_neg_integer
  def fetch_max_block_number do
    query =
      from(block in Block,
        select: block.number,
        where: block.consensus == true,
        order_by: [desc: block.number],
        limit: 1
      )

    Repo.one(query) || 0
  rescue
    _ ->
      0
  end

  def fetch_block_by_hash(block_hash) do
    Repo.get(Block, block_hash)
  end

  def filter_consensus_block_numbers(block_numbers) do
    query =
      from(
        block in Block,
        where: block.number in ^block_numbers,
        where: block.consensus == true,
        select: block.number
      )

    Repo.all(query)
  end

  @doc """
  The number of `t:Explorer.Chain.InternalTransaction.t/0`.

      iex> transaction = :transaction |> insert() |> with_block()
      iex> insert(:internal_transaction, index: 0, transaction: transaction, block_hash: transaction.block_hash, block_index: 0)
      iex> Explorer.Chain.internal_transaction_count()
      1

  If there are none, the count is `0`.

      iex> Explorer.Chain.internal_transaction_count()
      0

  """
  def internal_transaction_count do
    Repo.aggregate(InternalTransaction.where_nonpending_block(), :count, :transaction_hash)
  end

  @doc """
  Finds all `t:Explorer.Chain.Transaction.t/0` in the `t:Explorer.Chain.Block.t/0`.

  ## Options

    * `:necessity_by_association` - use to load `t:association/0` as `:required` or `:optional`.  If an association is
        `:required`, and the `t:Explorer.Chain.Block.t/0` has no associated record for that association, then the
        `t:Explorer.Chain.Block.t/0` will not be included in the page `entries`.
    * `:paging_options` - a `t:Explorer.PagingOptions.t/0` used to specify the `:page_size` and
      `:key` (a tuple of the lowest/oldest `{block_number}`). Results will be the internal
      transactions older than the `block_number` that are passed.
    * ':block_type' - use to filter by type of block; Uncle`, `Reorg`, or `Block` (default).

  """
  @spec list_blocks([paging_options | necessity_by_association_option | api?]) :: [Block.t()]
  def list_blocks(options \\ []) when is_list(options) do
    necessity_by_association = Keyword.get(options, :necessity_by_association, %{})
    paging_options = Keyword.get(options, :paging_options) || @default_paging_options
    block_type = Keyword.get(options, :block_type, "Block")

    cond do
      block_type == "Block" && !paging_options.key ->
        block_from_cache(block_type, paging_options, necessity_by_association, options)

      block_type == "Uncle" && !paging_options.key ->
        uncles_from_cache(block_type, paging_options, necessity_by_association, options)

      true ->
        fetch_blocks(block_type, paging_options, necessity_by_association, options)
    end
  end

  defp block_from_cache(block_type, paging_options, necessity_by_association, options) do
    case Blocks.take_enough(paging_options.page_size) do
      nil ->
        elements = fetch_blocks(block_type, paging_options, necessity_by_association, options)

        Blocks.update(elements)

        elements

      blocks ->
        blocks
    end
  end

  def uncles_from_cache(block_type, paging_options, necessity_by_association, options) do
    case Uncles.take_enough(paging_options.page_size) do
      nil ->
        elements = fetch_blocks(block_type, paging_options, necessity_by_association, options)

        Uncles.update(elements)

        elements

      blocks ->
        blocks
    end
  end

  defp fetch_blocks(block_type, paging_options, necessity_by_association, options) do
    Block
    |> Block.block_type_filter(block_type)
    |> page_blocks(paging_options)
    |> limit(^paging_options.page_size)
    |> order_by(desc: :number)
    |> join_associations(necessity_by_association)
    |> select_repo(options).all()
  end

  @doc """
  Map `block_number`s to their `t:Explorer.Chain.Block.t/0` `hash` `t:Explorer.Chain.Hash.Full.t/0`.

  Does not include non-consensus blocks.

      iex> block = insert(:block, consensus: false)
      iex> Explorer.Chain.block_hash_by_number([block.number])
      %{}

  """
  @spec block_hash_by_number([Block.block_number()]) :: %{Block.block_number() => Hash.Full.t()}
  def block_hash_by_number(block_numbers) when is_list(block_numbers) do
    query =
      from(block in Block,
        where: block.consensus == true and block.number in ^block_numbers,
        select: {block.number, block.hash}
      )

    query
    |> Repo.all()
    |> Enum.into(%{})
  end

  @doc """
  Lists the top `t:Explorer.Chain.Token.t/0`'s'.

  """
  @spec list_top_tokens(String.t()) :: [{Token.t(), non_neg_integer()}]
  def list_top_tokens(filter, options \\ []) do
    paging_options = Keyword.get(options, :paging_options, @default_paging_options)
    token_type = Keyword.get(options, :token_type, nil)
    sorting = Keyword.get(options, :sorting, [])

    fetch_top_tokens(filter, paging_options, token_type, sorting, options)
  end

  @spec list_top_bridged_tokens(atom(), String.t() | nil, boolean(), [paging_options | necessity_by_association_option]) ::
          [
            {Token.t(), BridgedToken.t()}
          ]
  def list_top_bridged_tokens(destination, filter, from_api, options \\ []) do
    paging_options = Keyword.get(options, :paging_options, @default_paging_options)

    fetch_top_bridged_tokens(destination, paging_options, filter, from_api)
  end

  defp fetch_top_tokens(filter, paging_options, token_type, sorting, options) do
    base_query = Token.base_token_query(token_type, sorting)

    base_query_with_paging =
      base_query
      |> Token.page_tokens(paging_options, sorting)
      |> limit(^paging_options.page_size)

    query =
      if filter && filter !== "" do
        case Search.prepare_search_term(filter) do
          {:some, filter_term} ->
            base_query_with_paging
            |> where(fragment("to_tsvector('english', symbol || ' ' || name) @@ to_tsquery(?)", ^filter_term))

          _ ->
            base_query_with_paging
        end
      else
        base_query_with_paging
      end

    query
    |> select_repo(options).all()
  end

  defp fetch_top_bridged_tokens(destination, paging_options, filter, from_api) do
    offset = (max(paging_options.page_number, 1) - 1) * paging_options.page_size
    chain_id = translate_destination_to_chain_id(destination)

    if chain_id == :undefined do
      []
    else
      bridged_tokens_query =
        if chain_id do
          from(bt in BridgedToken,
            select: bt,
            where: bt.foreign_chain_id == ^chain_id
          )
        else
          from(bt in BridgedToken,
            select: bt
          )
        end

      base_query =
        from(t in Token,
          right_join: bt in subquery(bridged_tokens_query),
          on: t.contract_address_hash == bt.home_token_contract_address_hash,
          where: t.total_supply > ^0,
          where: t.bridged,
          order_by: [desc: t.holder_count, asc: t.name],
          select: [t, bt],
          preload: [:contract_address]
        )

      base_query_with_paging =
        base_query
        |> page_tokens(paging_options)
        |> limit(^paging_options.page_size)
        |> offset(^offset)

      query =
        if filter && filter !== "" do
          base_query_with_paging
          |> where(fragment("to_tsvector('english', symbol || ' ' || name ) @@ to_tsquery(?)", ^filter))
        else
          base_query_with_paging
        end

      if from_api do
        query
        |> Repo.replica().all()
      else
        query
        |> Repo.all()
      end
    end
  end

  @spec list_top_gas_consumers([DateTime.t()]) :: [map()]
  def list_top_gas_consumers(period, options \\ []) do
    paging_options = Keyword.get(options, :paging_options, @default_paging_options)

    list_top_gas_usage_query(period, :to, paging_options)
  end

  @spec list_top_gas_spenders([DateTime.t()]) :: [map()]
  def list_top_gas_spenders(period, options \\ []) do
    paging_options = Keyword.get(options, :paging_options, @default_paging_options)

    list_top_gas_usage_query(period, :from, paging_options)
  end

  defp list_top_gas_usage_query(duration, column, paging_options) do
    initial_query =
      if column == :to do
        from(t in Transaction,
          select: %{
            address_hash: t.to_address_hash,
            total_gas: sum(t.gas_used)
          },
          group_by: t.to_address_hash,
          where: not is_nil(t.to_address_hash)
        )
      else
        from(t in Transaction,
          select: %{
            address_hash: t.from_address_hash,
            total_gas: sum(t.gas_used)
          },
          group_by: t.from_address_hash,
          where: not is_nil(t.from_address_hash)
        )
      end

    base_query =
      initial_query
      |> where([t], t.inserted_at >= ^duration)
      |> order_by([t], desc: sum(t.gas_used))

    intermediate_query =
      from(t in subquery(base_query),
        select: t,
        where: t.total_gas > 0
      )

    intermediate_query
    |> limit(^paging_options.page_size)
    |> page_gas_usage(paging_options)
    |> Repo.all()
  end

  defp translate_destination_to_chain_id(destination) do
    case destination do
      :eth -> 1
      :kovan -> 42
      :bsc -> 56
      :poa -> 99
      nil -> nil
      _ -> :undefined
    end
  end

  @doc """
  Calls `reducer` on a stream of `t:Explorer.Chain.Block.t/0` without `t:Explorer.Chain.Block.Reward.t/0`.
  """
  def stream_blocks_without_rewards(initial, reducer, limited? \\ false) when is_function(reducer, 2) do
    Block.blocks_without_reward_query()
    |> add_fetcher_limit(limited?)
    |> Repo.stream_reduce(initial, reducer)
  end

  @doc """
  Finds all transactions of a certain block number
  """
  def get_transactions_of_block_number(block_number) do
    block_number
    |> Transaction.transactions_with_block_number()
    |> Repo.all()
  end

  @doc """
  Finds all Blocks validated by the address with the given hash.

    ## Options
      * `:necessity_by_association` - use to load `t:association/0` as `:required` or `:optional`.  If an association is
          `:required`, and the `t:Explorer.Chain.Block.t/0` has no associated record for that association, then the
          `t:Explorer.Chain.Block.t/0` will not be included in the page `entries`.
      * `:paging_options` - a `t:Explorer.PagingOptions.t/0` used to specify the `:page_size` and
        `:key` (a tuple of the lowest/oldest `{block_number}`) and. Results will be the internal
        transactions older than the `block_number` that are passed.

  Returns all blocks validated by the address given.
  """
  @spec get_blocks_validated_by_address(
          [paging_options | necessity_by_association_option],
          Hash.Address.t()
        ) :: [Block.t()]
  def get_blocks_validated_by_address(options \\ [], address_hash) when is_list(options) do
    necessity_by_association = Keyword.get(options, :necessity_by_association, %{})
    paging_options = Keyword.get(options, :paging_options, @default_paging_options)

    Block
    |> join_associations(necessity_by_association)
    |> where(miner_hash: ^address_hash)
    |> page_blocks(paging_options)
    |> limit(^paging_options.page_size)
    |> order_by(desc: :number)
    |> select_repo(options).all()
  end

  @doc """
  Counts all of the block validations and groups by the `miner_hash`.
  """
  def each_address_block_validation_count(fun) when is_function(fun, 1) do
    query =
      from(
        b in Block,
        join: addr in Address,
        on: b.miner_hash == addr.hash,
        select: {b.miner_hash, count(b.miner_hash)},
        group_by: b.miner_hash
      )

    Repo.stream_each(query, fun)
  end

  @doc """
  Return the balance in usd corresponding to this token. Return nil if the fiat_value of the token is not present.
  """
  def balance_in_fiat(%{fiat_value: fiat_value} = token_balance) when not is_nil(fiat_value) do
    token_balance.fiat_value
  end

  def balance_in_fiat(%{token: %{fiat_value: fiat_value, decimals: decimals}}) when nil in [fiat_value, decimals] do
    nil
  end

  def balance_in_fiat(%{token: %{fiat_value: fiat_value, decimals: decimals}} = token_balance) do
    tokens = CurrencyHelper.divide_decimals(token_balance.value, decimals)
    Decimal.mult(tokens, fiat_value)
  end

  def contract?(%{contract_code: nil}), do: false

  def contract?(%{contract_code: _}), do: true

  @doc """
  Returns a stream of unfetched `t:Explorer.Chain.Address.CoinBalance.t/0`.

  When there are addresses, the `reducer` is called for each `t:Explorer.Chain.Address.t/0` `hash` and all
  `t:Explorer.Chain.Block.t/0` `block_number` that address is mentioned.

  | Address Hash Schema                        | Address Hash Field              | Block Number Schema                | Block Number Field |
  |--------------------------------------------|---------------------------------|------------------------------------|--------------------|
  | `t:Explorer.Chain.Block.t/0`               | `miner_hash`                    | `t:Explorer.Chain.Block.t/0`       | `number`           |
  | `t:Explorer.Chain.Transaction.t/0`         | `from_address_hash`             | `t:Explorer.Chain.Transaction.t/0` | `block_number`     |
  | `t:Explorer.Chain.Transaction.t/0`         | `to_address_hash`               | `t:Explorer.Chain.Transaction.t/0` | `block_number`     |
  | `t:Explorer.Chain.Log.t/0`                 | `address_hash`                  | `t:Explorer.Chain.Transaction.t/0` | `block_number`     |
  | `t:Explorer.Chain.InternalTransaction.t/0` | `created_contract_address_hash` | `t:Explorer.Chain.Transaction.t/0` | `block_number`     |
  | `t:Explorer.Chain.InternalTransaction.t/0` | `from_address_hash`             | `t:Explorer.Chain.Transaction.t/0` | `block_number`     |
  | `t:Explorer.Chain.InternalTransaction.t/0` | `to_address_hash`               | `t:Explorer.Chain.Transaction.t/0` | `block_number`     |

  Pending `t:Explorer.Chain.Transaction.t/0` `from_address_hash` and `to_address_hash` aren't returned because they
  don't have an associated block number.

  When there are no addresses, the `reducer` is never called and the `initial` is returned in an `:ok` tuple.

  When an `t:Explorer.Chain.Address.t/0` `hash` is used multiple times, all unique `t:Explorer.Chain.Block.t/0` `number`
  will be returned.
  """
  @spec stream_unfetched_balances(
          initial :: accumulator,
          reducer ::
            (entry :: %{address_hash: Hash.Address.t(), block_number: Block.block_number()}, accumulator -> accumulator),
          limited? :: boolean()
        ) :: {:ok, accumulator}
        when accumulator: term()
  def stream_unfetched_balances(initial, reducer, limited? \\ false) when is_function(reducer, 2) do
    query =
      from(
        balance in CoinBalance,
        where: is_nil(balance.value_fetched_at),
        select: %{address_hash: balance.address_hash, block_number: balance.block_number}
      )

    query
    |> add_coin_balances_fetcher_limit(limited?)
    |> Repo.stream_reduce(initial, reducer)
  end

  @doc """
  Returns a stream of all token balances that weren't fetched values.
  """
  @spec stream_unfetched_token_balances(
          initial :: accumulator,
          reducer :: (entry :: TokenBalance.t(), accumulator -> accumulator),
          limited? :: boolean()
        ) :: {:ok, accumulator}
        when accumulator: term()
  def stream_unfetched_token_balances(initial, reducer, limited? \\ false) when is_function(reducer, 2) do
    TokenBalance.unfetched_token_balances()
    |> add_token_balances_fetcher_limit(limited?)
    |> Repo.stream_reduce(initial, reducer)
  end

  @doc """
  Returns a stream of all blocks with unfetched internal transactions, using
  the `pending_block_operation` table.

      iex> unfetched = insert(:block)
      iex> insert(:pending_block_operation, block: unfetched, block_number: unfetched.number)
      iex> {:ok, number_set} = Explorer.Chain.stream_blocks_with_unfetched_internal_transactions(
      ...>   MapSet.new(),
      ...>   fn number, acc ->
      ...>     MapSet.put(acc, number)
      ...>   end
      ...> )
      iex> unfetched.number in number_set
      true

  """
  @spec stream_blocks_with_unfetched_internal_transactions(
          initial :: accumulator,
          reducer :: (entry :: term(), accumulator -> accumulator),
          limited? :: boolean()
        ) :: {:ok, accumulator}
        when accumulator: term()
  def stream_blocks_with_unfetched_internal_transactions(initial, reducer, limited? \\ false)
      when is_function(reducer, 2) do
    query =
      from(
        po in PendingBlockOperation,
        where: not is_nil(po.block_number),
        select: po.block_number
      )

    query
    |> add_fetcher_limit(limited?)
    |> Repo.stream_reduce(initial, reducer)
  end

  def remove_nonconsensus_blocks_from_pending_ops(block_hashes) do
    query =
      from(
        po in PendingBlockOperation,
        where: po.block_hash in ^block_hashes
      )

    {_, _} = Repo.delete_all(query)

    :ok
  end

  def remove_nonconsensus_blocks_from_pending_ops do
    query =
      from(
        po in PendingBlockOperation,
        inner_join: block in Block,
        on: block.hash == po.block_hash,
        where: block.consensus == false
      )

    {_, _} = Repo.delete_all(query)

    :ok
  end

  @spec stream_transactions_with_unfetched_created_contract_codes(
          fields :: [
            :block_hash
            | :created_contract_code_indexed_at
            | :from_address_hash
            | :gas
            | :gas_price
            | :hash
            | :index
            | :input
            | :nonce
            | :r
            | :s
            | :to_address_hash
            | :v
            | :value
          ],
          initial :: accumulator,
          reducer :: (entry :: term(), accumulator -> accumulator),
          limited? :: boolean()
        ) :: {:ok, accumulator}
        when accumulator: term()
  def stream_transactions_with_unfetched_created_contract_codes(fields, initial, reducer, limited? \\ false)
      when is_function(reducer, 2) do
    query =
      from(t in Transaction,
        where:
          not is_nil(t.block_hash) and not is_nil(t.created_contract_address_hash) and
            is_nil(t.created_contract_code_indexed_at),
        select: ^fields
      )

    query
    |> add_fetcher_limit(limited?)
    |> Repo.stream_reduce(initial, reducer)
  end

  @spec stream_mined_transactions(
          fields :: [
            :block_hash
            | :created_contract_code_indexed_at
            | :from_address_hash
            | :gas
            | :gas_price
            | :hash
            | :index
            | :input
            | :nonce
            | :r
            | :s
            | :to_address_hash
            | :v
            | :value
          ],
          initial :: accumulator,
          reducer :: (entry :: term(), accumulator -> accumulator)
        ) :: {:ok, accumulator}
        when accumulator: term()
  def stream_mined_transactions(fields, initial, reducer) when is_function(reducer, 2) do
    query =
      from(t in Transaction,
        where: not is_nil(t.block_hash) and not is_nil(t.nonce) and not is_nil(t.from_address_hash),
        select: ^fields
      )

    Repo.stream_reduce(query, initial, reducer)
  end

  @spec stream_pending_transactions(
          fields :: [
            :block_hash
            | :created_contract_code_indexed_at
            | :from_address_hash
            | :gas
            | :gas_price
            | :hash
            | :index
            | :input
            | :nonce
            | :r
            | :s
            | :to_address_hash
            | :v
            | :value
          ],
          initial :: accumulator,
          reducer :: (entry :: term(), accumulator -> accumulator),
          limited? :: boolean()
        ) :: {:ok, accumulator}
        when accumulator: term()
  def stream_pending_transactions(fields, initial, reducer, limited? \\ false) when is_function(reducer, 2) do
    query =
      Transaction
      |> pending_transactions_query()
      |> select(^fields)
      |> add_fetcher_limit(limited?)

    Repo.stream_reduce(query, initial, reducer)
  end

  @doc """
  Returns a stream of all blocks that are marked as unfetched in `t:Explorer.Chain.Block.SecondDegreeRelation.t/0`.
  For each uncle block a `hash` of nephew block and an `index` of the block in it are returned.

  When a block is fetched, its uncles are transformed into `t:Explorer.Chain.Block.SecondDegreeRelation.t/0` and can be
  returned.  Once the uncle is imported its corresponding `t:Explorer.Chain.Block.SecondDegreeRelation.t/0`
  `uncle_fetched_at` will be set and it won't be returned anymore.
  """
  @spec stream_unfetched_uncles(
          initial :: accumulator,
          reducer :: (entry :: term(), accumulator -> accumulator),
          limited? :: boolean()
        ) :: {:ok, accumulator}
        when accumulator: term()
  def stream_unfetched_uncles(initial, reducer, limited? \\ false) when is_function(reducer, 2) do
    query =
      from(bsdr in Block.SecondDegreeRelation,
        where: is_nil(bsdr.uncle_fetched_at) and not is_nil(bsdr.index),
        select: [:nephew_hash, :index]
      )

    query
    |> add_fetcher_limit(limited?)
    |> Repo.stream_reduce(initial, reducer)
  end

  @doc """
  The number of `t:Explorer.Chain.Log.t/0`.

      iex> transaction = :transaction |> insert() |> with_block()
      iex> insert(:log, transaction: transaction, index: 0)
      iex> Explorer.Chain.log_count()
      1

  When there are no `t:Explorer.Chain.Log.t/0`.

      iex> Explorer.Chain.log_count()
      0

  """
  def log_count do
    Repo.one!(from(log in "logs", select: fragment("COUNT(*)")))
  end

  @doc """
  Max consensus block numbers.

  If blocks are skipped and inserted out of number order, the max number is still returned

      iex> insert(:block, number: 2)
      iex> insert(:block, number: 1)
      iex> Explorer.Chain.max_consensus_block_number()
      {:ok, 2}

  Non-consensus blocks are ignored

      iex> insert(:block, number: 3, consensus: false)
      iex> insert(:block, number: 2, consensus: true)
      iex> Explorer.Chain.max_consensus_block_number()
      {:ok, 2}

  If there are no blocks, `{:error, :not_found}` is returned

      iex> Explorer.Chain.max_consensus_block_number()
      {:error, :not_found}

  """
  @spec max_consensus_block_number() :: {:ok, Block.block_number()} | {:error, :not_found}
  def max_consensus_block_number do
    Block
    |> where(consensus: true)
    |> Repo.aggregate(:max, :number)
    |> case do
      nil -> {:error, :not_found}
      number -> {:ok, number}
    end
  end

  @spec block_height() :: block_height()
  def block_height(options \\ []) do
    query = from(block in Block, select: coalesce(max(block.number), 0), where: block.consensus == true)

    select_repo(options).one!(query)
  end

  def last_db_block_status do
    query =
      from(block in Block,
        select: {block.number, block.timestamp},
        where: block.consensus == true,
        order_by: [desc: block.number],
        limit: 1
      )

    query
    |> Repo.one()
    |> block_status()
  end

  def last_cache_block_status do
    [
      paging_options: %PagingOptions{page_size: 1}
    ]
    |> list_blocks()
    |> List.last()
    |> case do
      %{timestamp: timestamp, number: number} ->
        block_status({number, timestamp})

      _ ->
        block_status(nil)
    end
  end

  @spec upsert_last_fetched_counter(map()) :: {:ok, LastFetchedCounter.t()} | {:error, Ecto.Changeset.t()}
  def upsert_last_fetched_counter(params) do
    changeset = LastFetchedCounter.changeset(%LastFetchedCounter{}, params)

    Repo.insert(changeset,
      on_conflict: :replace_all,
      conflict_target: [:counter_type]
    )
  end

  def get_last_fetched_counter(type, options \\ []) do
    query =
      from(
        last_fetched_counter in LastFetchedCounter,
        where: last_fetched_counter.counter_type == ^type,
        select: last_fetched_counter.value
      )

    select_repo(options).one(query) || Decimal.new(0)
  end

  defp block_status({number, timestamp}) do
    now = DateTime.utc_now()
    last_block_period = DateTime.diff(now, timestamp, :millisecond)

    if last_block_period > Application.get_env(:explorer, :healthy_blocks_period) do
      {:error, number, timestamp}
    else
      {:ok, number, timestamp}
    end
  end

  defp block_status(nil), do: {:error, :no_blocks}

  def fetch_min_missing_block_cache(from \\ nil, to \\ nil) do
    from_block_number = from || 0
    to_block_number = to || BlockNumber.get_max()

    if to_block_number > 0 do
      query =
        from(b in Block,
          right_join:
            missing_range in fragment(
              """
                (SELECT b1.number
                FROM generate_series((?)::integer, (?)::integer) AS b1(number)
                WHERE NOT EXISTS
                  (SELECT 1 FROM blocks b2 WHERE b2.number=b1.number AND b2.consensus))
              """,
              ^from_block_number,
              ^to_block_number
            ),
          on: b.number == missing_range.number,
          select: min(missing_range.number)
        )

      Repo.one(query, timeout: :infinity)
    else
      nil
    end
  end

  @doc """
  Calculates the ranges of missing consensus blocks in `range`.

  When there are no blocks, the entire range is missing.

      iex> Explorer.Chain.missing_block_number_ranges(0..5)
      [0..5]

  If the block numbers from `0` to `max_block_number/0` are contiguous, then no block numbers are missing

      iex> insert(:block, number: 0)
      iex> insert(:block, number: 1)
      iex> Explorer.Chain.missing_block_number_ranges(0..1)
      []

  If there are gaps between the `first` and `last` of `range`, then the missing numbers are compacted into ranges.
  Single missing numbers become ranges with the single number as the start and end.

      iex> insert(:block, number: 0)
      iex> insert(:block, number: 2)
      iex> insert(:block, number: 5)
      iex> Explorer.Chain.missing_block_number_ranges(0..5)
      [1..1, 3..4]

  Flipping the order of `first` and `last` in the `range` flips the order that the missing ranges are returned.  This
  allows `missing_block_numbers` to be used to generate the sequence down or up from a starting block number.

      iex> insert(:block, number: 0)
      iex> insert(:block, number: 2)
      iex> insert(:block, number: 5)
      iex> Explorer.Chain.missing_block_number_ranges(5..0)
      [4..3, 1..1]

  If only non-consensus blocks exist for a number, the number still counts as missing.

      iex> insert(:block, number: 0)
      iex> insert(:block, number: 1, consensus: false)
      iex> insert(:block, number: 2)
      iex> Explorer.Chain.missing_block_number_ranges(2..0)
      [1..1]

  if range starts with non-consensus block in the middle of the chain, it returns missing numbers.

      iex> insert(:block, number: 12859383, consensus: true)
      iex> insert(:block, number: 12859384, consensus: false)
      iex> insert(:block, number: 12859386, consensus: true)
      iex> Explorer.Chain.missing_block_number_ranges(12859384..12859385)
      [12859384..12859385]

      if range starts with missing block in the middle of the chain, it returns missing numbers.

      iex> insert(:block, number: 12859383, consensus: true)
      iex> insert(:block, number: 12859386, consensus: true)
      iex> Explorer.Chain.missing_block_number_ranges(12859384..12859385)
      [12859384..12859385]

  """
  @spec missing_block_number_ranges(Range.t()) :: [Range.t()]
  def missing_block_number_ranges(range)

  def missing_block_number_ranges(range_start..range_end) do
    range_min = min(range_start, range_end)
    range_max = max(range_start, range_end)

    ordered_missing_query =
      from(b in Block,
        right_join:
          missing_range in fragment(
            """
            (
              SELECT distinct b1.number
              FROM generate_series((?)::integer, (?)::integer) AS b1(number)
              WHERE NOT EXISTS
                (SELECT 1 FROM blocks b2 WHERE b2.number=b1.number AND b2.consensus)
              ORDER BY b1.number DESC
            )
            """,
            ^range_min,
            ^range_max
          ),
        on: b.number == missing_range.number,
        select: missing_range.number,
        order_by: missing_range.number,
        distinct: missing_range.number
      )

    missing_blocks = Repo.all(ordered_missing_query, timeout: :infinity)

    [block_ranges, last_block_range_start, last_block_range_end] =
      missing_blocks
      |> Enum.reduce([[], nil, nil], fn block_number, [block_ranges, last_block_range_start, last_block_range_end] ->
        cond do
          !last_block_range_start ->
            [block_ranges, block_number, block_number]

          block_number == last_block_range_end + 1 ->
            [block_ranges, last_block_range_start, block_number]

          true ->
            block_ranges = block_ranges_extend(block_ranges, last_block_range_start, last_block_range_end)
            [block_ranges, block_number, block_number]
        end
      end)

    final_block_ranges =
      if last_block_range_start && last_block_range_end do
        block_ranges_extend(block_ranges, last_block_range_start, last_block_range_end)
      else
        block_ranges
      end

    ordered_block_ranges =
      final_block_ranges
      |> Enum.sort(fn %Range{first: first1, last: _}, %Range{first: first2, last: _} ->
        if range_start <= range_end, do: first1 <= first2, else: first1 >= first2
      end)
      |> Enum.map(fn %Range{first: first, last: last} = range ->
        if range_start <= range_end do
          range
        else
          set_new_range(last, first)
        end
      end)

    ordered_block_ranges
  end

  defp set_new_range(last, first) do
    if last > first, do: set_range(last, first, -1), else: set_range(last, first, 1)
  end

  defp set_range(last, first, step) do
    %Range{first: last, last: first, step: step}
  end

  defp block_ranges_extend(block_ranges, block_range_start, block_range_end) do
    # credo:disable-for-next-line
    block_ranges ++ [Range.new(block_range_start, block_range_end)]
  end

  @doc """
  Finds consensus `t:Explorer.Chain.Block.t/0` with `number`.

  ## Options

    * `:necessity_by_association` - use to load `t:association/0` as `:required` or `:optional`.  If an association is
      `:required`, and the `t:Explorer.Chain.Block.t/0` has no associated record for that association, then the
      `t:Explorer.Chain.Block.t/0` will not be included in the page `entries`.

  """
  @spec number_to_block(Block.block_number(), [necessity_by_association_option | api?]) ::
          {:ok, Block.t()} | {:error, :not_found}
  def number_to_block(number, options \\ []) when is_list(options) do
    necessity_by_association = Keyword.get(options, :necessity_by_association, %{})

    Block
    |> where(consensus: true, number: ^number)
    |> join_associations(necessity_by_association)
    |> select_repo(options).one()
    |> case do
      nil -> {:error, :not_found}
      block -> {:ok, block}
    end
  end

  @spec nonconsensus_block_by_number(Block.block_number(), [api?]) :: {:ok, Block.t()} | {:error, :not_found}
  def nonconsensus_block_by_number(number, options) do
    Block
    |> where(consensus: false, number: ^number)
    |> select_repo(options).one()
    |> case do
      nil -> {:error, :not_found}
      block -> {:ok, block}
    end
  end

  @spec timestamp_to_block_number(DateTime.t(), :before | :after, boolean()) ::
          {:ok, Block.block_number()} | {:error, :not_found}
  def timestamp_to_block_number(given_timestamp, closest, from_api) do
    {:ok, t} = Timex.format(given_timestamp, "%Y-%m-%d %H:%M:%S", :strftime)

    inner_query =
      from(
        block in Block,
        where: block.consensus == true,
        where:
          fragment("? <= TO_TIMESTAMP(?, 'YYYY-MM-DD HH24:MI:SS') + (1 * interval '1 minute')", block.timestamp, ^t),
        where:
          fragment("? >= TO_TIMESTAMP(?, 'YYYY-MM-DD HH24:MI:SS') - (1 * interval '1 minute')", block.timestamp, ^t)
      )

    query =
      from(
        block in subquery(inner_query),
        select: block,
        order_by:
          fragment("abs(extract(epoch from (? - TO_TIMESTAMP(?, 'YYYY-MM-DD HH24:MI:SS'))))", block.timestamp, ^t),
        limit: 1
      )

    repo = if from_api, do: Repo.replica(), else: Repo

    query
    |> repo.one(timeout: :infinity)
    |> case do
      nil ->
        {:error, :not_found}

      %{:number => number, :timestamp => timestamp} ->
        block_number = get_block_number_based_on_closest(closest, timestamp, given_timestamp, number)

        {:ok, block_number}
    end
  end

  defp get_block_number_based_on_closest(closest, timestamp, given_timestamp, number) do
    case closest do
      :before ->
        if DateTime.compare(timestamp, given_timestamp) == :lt ||
             DateTime.compare(timestamp, given_timestamp) == :eq do
          number
        else
          number - 1
        end

      :after ->
        if DateTime.compare(timestamp, given_timestamp) == :lt ||
             DateTime.compare(timestamp, given_timestamp) == :eq do
          number + 1
        else
          number
        end
    end
  end

  @doc """
  Count of pending `t:Explorer.Chain.Transaction.t/0`.

  A count of all pending transactions.

      iex> insert(:transaction)
      iex> :transaction |> insert() |> with_block()
      iex> Explorer.Chain.pending_transaction_count()
      1

  """
  @spec pending_transaction_count() :: non_neg_integer()
  def pending_transaction_count do
    Transaction
    |> pending_transactions_query()
    |> Repo.aggregate(:count, :hash)
  end

  @doc """
  Returns the paged list of collated transactions that occurred recently from newest to oldest using `block_number`
  and `index`.

      iex> newest_first_transactions = 50 |> insert_list(:transaction) |> with_block() |> Enum.reverse()
      iex> oldest_seen = Enum.at(newest_first_transactions, 9)
      iex> paging_options = %Explorer.PagingOptions{page_size: 10, key: {oldest_seen.block_number, oldest_seen.index}}
      iex> recent_collated_transactions = Explorer.Chain.recent_collated_transactions(true, paging_options: paging_options)
      iex> length(recent_collated_transactions)
      10
      iex> hd(recent_collated_transactions).hash == Enum.at(newest_first_transactions, 10).hash
      true

  ## Options

    * `:necessity_by_association` - use to load `t:association/0` as `:required` or `:optional`.  If an association is
      `:required`, and the `t:Explorer.Chain.Transaction.t/0` has no associated record for that association,
      then the `t:Explorer.Chain.Transaction.t/0` will not be included in the list.
    * `:paging_options` - a `t:Explorer.PagingOptions.t/0` used to specify the `:page_size` and
      `:key` (a tuple of the lowest/oldest `{block_number, index}`) and. Results will be the transactions older than
      the `block_number` and `index` that are passed.

  """
  @spec recent_collated_transactions(true | false, [paging_options | necessity_by_association_option | api?]) :: [
          Transaction.t()
        ]
  def recent_collated_transactions(old_ui?, options \\ [])
      when is_list(options) do
    necessity_by_association = Keyword.get(options, :necessity_by_association, %{})
    paging_options = Keyword.get(options, :paging_options, @default_paging_options)
    method_id_filter = Keyword.get(options, :method)
    type_filter = Keyword.get(options, :type)

    fetch_recent_collated_transactions(
      old_ui?,
      paging_options,
      necessity_by_association,
      method_id_filter,
      type_filter,
      options
    )
  end

  # RAP - random access pagination
  @spec recent_collated_transactions_for_rap([paging_options | necessity_by_association_option]) :: %{
          :total_transactions_count => non_neg_integer(),
          :transactions => [Transaction.t()]
        }
  def recent_collated_transactions_for_rap(options \\ []) when is_list(options) do
    necessity_by_association = Keyword.get(options, :necessity_by_association, %{})
    paging_options = Keyword.get(options, :paging_options, @default_paging_options)

    total_transactions_count = transactions_available_count()

    fetched_transactions =
      if is_nil(paging_options.key) or paging_options.page_number == 1 do
        paging_options.page_size
        |> Kernel.+(1)
        |> Transactions.take_enough()
        |> case do
          nil ->
            transactions = fetch_recent_collated_transactions_for_rap(paging_options, necessity_by_association)
            Transactions.update(transactions)
            transactions

          transactions ->
            transactions
        end
      else
        fetch_recent_collated_transactions_for_rap(paging_options, necessity_by_association)
      end

    %{total_transactions_count: total_transactions_count, transactions: fetched_transactions}
  end

  def default_page_size, do: @default_page_size

  def fetch_recent_collated_transactions_for_rap(paging_options, necessity_by_association) do
    fetch_transactions_for_rap()
    |> where([transaction], not is_nil(transaction.block_number) and not is_nil(transaction.index))
    |> handle_random_access_paging_options(paging_options)
    |> join_associations(necessity_by_association)
    |> preload([{:token_transfers, [:token, :from_address, :to_address]}])
    |> Repo.all()
  end

  defp fetch_transactions_for_rap do
    Transaction
    |> order_by([transaction], desc: transaction.block_number, desc: transaction.index)
  end

  def transactions_available_count do
    Transaction
    |> where([transaction], not is_nil(transaction.block_number) and not is_nil(transaction.index))
    |> limit(^@limit_showing_transactions)
    |> Repo.aggregate(:count, :hash)
  end

  def fetch_recent_collated_transactions(
        old_ui?,
        paging_options,
        necessity_by_association,
        method_id_filter,
        type_filter,
        options
      ) do
    paging_options
    |> fetch_transactions()
    |> where([transaction], not is_nil(transaction.block_number) and not is_nil(transaction.index))
    |> apply_filter_by_method_id_to_transactions(method_id_filter)
    |> apply_filter_by_tx_type_to_transactions(type_filter)
    |> join_associations(necessity_by_association)
    |> put_has_token_transfers_to_tx(old_ui?)
    |> (&if(old_ui?, do: preload(&1, [{:token_transfers, [:token, :from_address, :to_address]}]), else: &1)).()
    |> select_repo(options).all()
    |> (&if(old_ui?,
          do: &1,
          else:
            Enum.map(&1, fn tx -> preload_token_transfers(tx, @token_transfers_necessity_by_association, options) end)
        )).()
  end

  @doc """
  Return the list of pending transactions that occurred recently.

      iex> 2 |> insert_list(:transaction)
      iex> :transaction |> insert() |> with_block()
      iex> 8 |> insert_list(:transaction)
      iex> recent_pending_transactions = Explorer.Chain.recent_pending_transactions()
      iex> length(recent_pending_transactions)
      10
      iex> Enum.all?(recent_pending_transactions, fn %Explorer.Chain.Transaction{block_hash: block_hash} ->
      ...>   is_nil(block_hash)
      ...> end)
      true

  ## Options

    * `:necessity_by_association` - use to load `t:association/0` as `:required` or `:optional`.  If an association is
      `:required`, and the `t:Explorer.Chain.Transaction.t/0` has no associated record for that association,
      then the `t:Explorer.Chain.Transaction.t/0` will not be included in the list.
    * `:paging_options` - a `t:Explorer.PagingOptions.t/0` used to specify the `:page_size` (defaults to
      `#{@default_paging_options.page_size}`) and `:key` (a tuple of the lowest/oldest `{inserted_at, hash}`) and.
      Results will be the transactions older than the `inserted_at` and `hash` that are passed.

  """
  @spec recent_pending_transactions([paging_options | necessity_by_association_option], true | false) :: [
          Transaction.t()
        ]
  def recent_pending_transactions(options \\ [], old_ui? \\ true)
      when is_list(options) do
    necessity_by_association = Keyword.get(options, :necessity_by_association, %{})
    paging_options = Keyword.get(options, :paging_options, @default_paging_options)
    method_id_filter = Keyword.get(options, :method)
    type_filter = Keyword.get(options, :type)

    Transaction
    |> page_pending_transaction(paging_options)
    |> limit(^paging_options.page_size)
    |> pending_transactions_query()
    |> apply_filter_by_method_id_to_transactions(method_id_filter)
    |> apply_filter_by_tx_type_to_transactions(type_filter)
    |> order_by([transaction], desc: transaction.inserted_at, asc: transaction.hash)
    |> join_associations(necessity_by_association)
    |> (&if(old_ui?, do: preload(&1, [{:token_transfers, [:token, :from_address, :to_address]}]), else: &1)).()
    |> select_repo(options).all()
  end

  def pending_transactions_query(query) do
    from(transaction in query,
      where: is_nil(transaction.block_hash) and (is_nil(transaction.error) or transaction.error != "dropped/replaced")
    )
  end

  def pending_transactions_list do
    query =
      from(transaction in Transaction,
        where: is_nil(transaction.block_hash) and (is_nil(transaction.error) or transaction.error != "dropped/replaced")
      )

    query
    |> Repo.all(timeout: :infinity)
  end

  @doc """
  The `string` must start with `0x`, then is converted to an integer and then to `t:Explorer.Chain.Hash.Address.t/0`.

      iex> Explorer.Chain.string_to_address_hash("0x5aAeb6053F3E94C9b9A09f33669435E7Ef1BeAed")
      {
        :ok,
        %Explorer.Chain.Hash{
          byte_count: 20,
          bytes: <<90, 174, 182, 5, 63, 62, 148, 201, 185, 160, 159, 51, 102, 148, 53,
            231, 239, 27, 234, 237>>
        }
      }

      iex> Explorer.Chain.string_to_address_hash("0x5aaeb6053f3e94c9b9a09f33669435e7ef1beaed")
      {
        :ok,
        %Explorer.Chain.Hash{
          byte_count: 20,
          bytes: <<90, 174, 182, 5, 63, 62, 148, 201, 185, 160, 159, 51, 102, 148, 53,
            231, 239, 27, 234, 237>>
        }
      }

      iex> Base.encode16(<<90, 174, 182, 5, 63, 62, 148, 201, 185, 160, 159, 51, 102, 148, 53, 231, 239, 27, 234, 237>>, case: :lower)
      "5aaeb6053f3e94c9b9a09f33669435e7ef1beaed"

  `String.t` format must always have 40 hexadecimal digits after the `0x` base prefix.

      iex> Explorer.Chain.string_to_address_hash("0x0")
      :error

  """
  @spec string_to_address_hash(String.t()) :: {:ok, Hash.Address.t()} | :error
  def string_to_address_hash(string) when is_binary(string) do
    Hash.Address.cast(string)
  end

  def string_to_address_hash(_), do: :error

  @doc """
  The `string` must start with `0x`, then is converted to an integer and then to `t:Explorer.Chain.Hash.t/0`.

      iex> Explorer.Chain.string_to_block_hash(
      ...>   "0x9fc76417374aa880d4449a1f7f31ec597f00b1f6f3dd2d66f4c9c6c445836d8b"
      ...> )
      {
        :ok,
        %Explorer.Chain.Hash{
          byte_count: 32,
          bytes: <<0x9fc76417374aa880d4449a1f7f31ec597f00b1f6f3dd2d66f4c9c6c445836d8b :: big-integer-size(32)-unit(8)>>
        }
      }

  `String.t` format must always have 64 hexadecimal digits after the `0x` base prefix.

      iex> Explorer.Chain.string_to_block_hash("0x0")
      :error

  """
  @spec string_to_block_hash(String.t()) :: {:ok, Hash.t()} | :error
  def string_to_block_hash(string) when is_binary(string) do
    Hash.Full.cast(string)
  end

  def string_to_block_hash(_), do: :error

  @doc """
  The `string` must start with `0x`, then is converted to an integer and then to `t:Explorer.Chain.Hash.t/0`.

      iex> Explorer.Chain.string_to_transaction_hash(
      ...>  "0x9fc76417374aa880d4449a1f7f31ec597f00b1f6f3dd2d66f4c9c6c445836d8b"
      ...> )
      {
        :ok,
        %Explorer.Chain.Hash{
          byte_count: 32,
          bytes: <<0x9fc76417374aa880d4449a1f7f31ec597f00b1f6f3dd2d66f4c9c6c445836d8b :: big-integer-size(32)-unit(8)>>
        }
      }

  `String.t` format must always have 64 hexadecimal digits after the `0x` base prefix.

      iex> Explorer.Chain.string_to_transaction_hash("0x0")
      :error

  """
  @spec string_to_transaction_hash(String.t()) :: {:ok, Hash.t()} | :error
  def string_to_transaction_hash(string) when is_binary(string) do
    Hash.Full.cast(string)
  end

  def string_to_transaction_hash(_), do: :error

  @doc """
  `t:Explorer.Chain.InternalTransaction/0`s in `t:Explorer.Chain.Transaction.t/0` with `hash`.

  ## Options

    * `:necessity_by_association` - use to load `t:association/0` as `:required` or `:optional`.  If an association is
      `:required`, and the `t:Explorer.Chain.InternalTransaction.t/0` has no associated record for that association,
      then the `t:Explorer.Chain.InternalTransaction.t/0` will not be included in the list.
    * `:paging_options` - a `t:Explorer.PagingOptions.t/0` used to specify the `:page_size` and
      `:key` (a tuple of the lowest/oldest `{index}`). Results will be the internal transactions older than
      the `index` that is passed.

  """

  @spec all_transaction_to_internal_transactions(Hash.Full.t(), [
          paging_options | necessity_by_association_option | api?
        ]) :: [
          InternalTransaction.t()
        ]
  def all_transaction_to_internal_transactions(hash, options \\ []) when is_list(options) do
    necessity_by_association = Keyword.get(options, :necessity_by_association, %{})
    paging_options = Keyword.get(options, :paging_options, @default_paging_options)

    InternalTransaction
    |> for_parent_transaction(hash)
    |> join_associations(necessity_by_association)
    |> InternalTransaction.where_nonpending_block()
    |> page_internal_transaction(paging_options)
    |> limit(^paging_options.page_size)
    |> order_by([internal_transaction], asc: internal_transaction.index)
    |> select_repo(options).all()
  end

  @spec transaction_to_internal_transactions(Hash.Full.t(), [paging_options | necessity_by_association_option | api?]) ::
          [
            InternalTransaction.t()
          ]
  def transaction_to_internal_transactions(hash, options \\ []) when is_list(options) do
    necessity_by_association = Keyword.get(options, :necessity_by_association, %{})
    paging_options = Keyword.get(options, :paging_options, @default_paging_options)

    InternalTransaction
    |> for_parent_transaction(hash)
    |> join_associations(necessity_by_association)
    |> where_transaction_has_multiple_internal_transactions()
    |> InternalTransaction.where_is_different_from_parent_transaction()
    |> InternalTransaction.where_nonpending_block()
    |> page_internal_transaction(paging_options)
    |> limit(^paging_options.page_size)
    |> order_by([internal_transaction], asc: internal_transaction.index)
    |> preload(:block)
    |> select_repo(options).all()
  end

  @doc """
  Finds all `t:Explorer.Chain.Log.t/0`s for `t:Explorer.Chain.Transaction.t/0`.

  ## Options

    * `:necessity_by_association` - use to load `t:association/0` as `:required` or `:optional`.  If an association is
      `:required`, and the `t:Explorer.Chain.Log.t/0` has no associated record for that association, then the
      `t:Explorer.Chain.Log.t/0` will not be included in the page `entries`.
    * `:paging_options` - a `t:Explorer.PagingOptions.t/0` used to specify the `:page_size` and
      `:key` (a tuple of the lowest/oldest `{index}`). Results will be the transactions older than
      the `index` that are passed.

  """
  @spec transaction_to_logs(Hash.Full.t(), [paging_options | necessity_by_association_option | api?]) :: [Log.t()]
  def transaction_to_logs(transaction_hash, options \\ []) when is_list(options) do
    necessity_by_association = Keyword.get(options, :necessity_by_association, %{})
    paging_options = Keyword.get(options, :paging_options, @default_paging_options)

    log_with_transactions =
      from(log in Log,
        inner_join: transaction in Transaction,
        on:
          transaction.block_hash == log.block_hash and transaction.block_number == log.block_number and
            transaction.hash == log.transaction_hash
      )

    query =
      log_with_transactions
      |> where([_, transaction], transaction.hash == ^transaction_hash)
      |> page_transaction_logs(paging_options)
      |> limit(^paging_options.page_size)
      |> order_by([log], asc: log.index)
      |> join_associations(necessity_by_association)

    query
    |> select_repo(options).all()
  end

  @doc """
  Finds all `t:Explorer.Chain.TokenTransfer.t/0`s for `t:Explorer.Chain.Transaction.t/0`.

  ## Options

    * `:necessity_by_association` - use to load `t:association/0` as `:required` or `:optional`.  If an association is
      `:required`, and the `t:Explorer.Chain.TokenTransfer.t/0` has no associated record for that association, then the
      `t:Explorer.Chain.TokenTransfer.t/0` will not be included in the page `entries`.
    * `:paging_options` - a `t:Explorer.PagingOptions.t/0` used to specify the `:page_size` and
      `:key` (in the form of `%{"inserted_at" => inserted_at}`). Results will be the transactions older than
      the `index` that are passed.

  """
  @spec transaction_to_token_transfers(Hash.Full.t(), [paging_options | necessity_by_association_option | api?()]) :: [
          TokenTransfer.t()
        ]
  def transaction_to_token_transfers(transaction_hash, options \\ []) when is_list(options) do
    necessity_by_association = Keyword.get(options, :necessity_by_association, %{})
    paging_options = options |> Keyword.get(:paging_options, @default_paging_options) |> Map.put(:asc_order, true)
    token_type = Keyword.get(options, :token_type)

    TokenTransfer
    |> join(:inner, [token_transfer], transaction in assoc(token_transfer, :transaction))
    |> where(
      [token_transfer, transaction],
      transaction.hash == ^transaction_hash and token_transfer.block_hash == transaction.block_hash and
        token_transfer.block_number == transaction.block_number
    )
    |> join(:inner, [tt], token in assoc(tt, :token), as: :token)
    |> preload([token: token], [{:token, token}])
    |> TokenTransfer.filter_by_type(token_type)
    |> TokenTransfer.page_token_transfer(paging_options)
    |> limit(^paging_options.page_size)
    |> order_by([token_transfer], asc: token_transfer.log_index)
    |> join_associations(necessity_by_association)
    |> select_repo(options).all()
  end

  @doc """
  Converts `transaction` to the status of the `t:Explorer.Chain.Transaction.t/0` whether pending or collated.

  ## Returns

    * `:pending` - the transaction has not be confirmed in a block yet.
    * `:awaiting_internal_transactions` - the transaction happened in a pre-Byzantium block or on a chain like Ethereum
      Classic (ETC) that never adopted [EIP-658](https://github.com/Arachnid/EIPs/blob/master/EIPS/eip-658.md), which
      add transaction status to transaction receipts, so the status can only be derived whether the first internal
      transaction has an error.
    * `:success` - the transaction has been confirmed in a block
    * `{:error, :awaiting_internal_transactions}` - the transactions happened post-Byzantium, but the error message
       requires the internal transactions.
    * `{:error, reason}` - the transaction failed due to `reason` in its first internal transaction.

  """
  @spec transaction_to_status(Transaction.t()) ::
          :pending
          | :awaiting_internal_transactions
          | :success
          | {:error, :awaiting_internal_transactions}
          | {:error, reason :: String.t()}
  def transaction_to_status(%Transaction{error: "dropped/replaced"}), do: {:error, "dropped/replaced"}
  def transaction_to_status(%Transaction{block_hash: nil, status: nil}), do: :pending
  def transaction_to_status(%Transaction{status: nil}), do: :awaiting_internal_transactions
  def transaction_to_status(%Transaction{status: :ok}), do: :success

  def transaction_to_status(%Transaction{status: :error, error: nil}),
    do: {:error, :awaiting_internal_transactions}

  def transaction_to_status(%Transaction{status: :error, error: error}) when is_binary(error), do: {:error, error}

  def transaction_to_revert_reason(transaction) do
    %Transaction{revert_reason: revert_reason} = transaction

    if revert_reason == nil do
      fetch_tx_revert_reason(transaction)
    else
      revert_reason
    end
  end

  def fetch_tx_revert_reason(
        %Transaction{
          block_number: block_number,
          to_address_hash: to_address_hash,
          from_address_hash: from_address_hash,
          input: data,
          gas: gas,
          gas_price: gas_price,
          value: value
        } = transaction
      ) do
    json_rpc_named_arguments = Application.get_env(:explorer, :json_rpc_named_arguments)

    gas_hex =
      if gas do
        gas_hex_without_prefix =
          gas
          |> Decimal.to_integer()
          |> Integer.to_string(16)
          |> String.downcase()

        "0x" <> gas_hex_without_prefix
      else
        "0x0"
      end

    req =
      EthereumJSONRPCTransaction.eth_call_request(
        0,
        block_number,
        data,
        to_address_hash,
        from_address_hash,
        gas_hex,
        Wei.hex_format(gas_price),
        Wei.hex_format(value)
      )

    revert_reason =
      case EthereumJSONRPC.json_rpc(req, json_rpc_named_arguments) do
        {:error, %{data: data}} ->
          data

        {:error, %{message: message}} ->
          message

        _ ->
          ""
      end

    formatted_revert_reason =
      revert_reason |> format_revert_reason_message() |> (&if(String.valid?(&1), do: &1, else: revert_reason)).()

    if byte_size(formatted_revert_reason) > 0 do
      transaction
      |> Changeset.change(%{revert_reason: formatted_revert_reason})
      |> Repo.update()
    end

    formatted_revert_reason
  end

  def format_revert_reason_message(revert_reason) do
    case revert_reason do
      @revert_msg_prefix_1 <> rest ->
        rest

      @revert_msg_prefix_2 <> rest ->
        rest

      @revert_msg_prefix_3 <> rest ->
        extract_revert_reason_message_wrapper(rest)

      @revert_msg_prefix_4 <> rest ->
        extract_revert_reason_message_wrapper(rest)

      @revert_msg_prefix_5 <> rest ->
        extract_revert_reason_message_wrapper(rest)

      revert_reason_full ->
        revert_reason_full
    end
  end

  defp extract_revert_reason_message_wrapper(revert_reason_message) do
    case revert_reason_message do
      "0x" <> hex ->
        extract_revert_reason_message(hex)

      _ ->
        revert_reason_message
    end
  end

  defp extract_revert_reason_message(hex) do
    case hex do
      @revert_error_method_id <> msg_with_offset ->
        [msg] =
          msg_with_offset
          |> Base.decode16!(case: :mixed)
          |> TypeDecoder.decode_raw([:string])

        msg

      _ ->
        hex
    end
  end

  @doc """
  The `t:Explorer.Chain.Transaction.t/0` or `t:Explorer.Chain.InternalTransaction.t/0` `value` of the `transaction` in
  `unit`.
  """
  @spec value(InternalTransaction.t() | Transaction.t(), :wei | :gwei | :ether) :: Wei.wei() | Wei.gwei() | Wei.ether()
  def value(%type{value: value}, unit) when type in [InternalTransaction, Transaction] do
    Wei.to(value, unit)
  end

  def smart_contract_bytecode(address_hash) do
    query =
      from(
        address in Address,
        where: address.hash == ^address_hash,
        select: address.contract_code
      )

    query
    |> Repo.one()
    |> Data.to_string()
  end

  def smart_contract_creation_tx_bytecode(address_hash) do
    creation_tx_query =
      from(
        tx in Transaction,
        left_join: a in Address,
        on: tx.created_contract_address_hash == a.hash,
        where: tx.created_contract_address_hash == ^address_hash,
        where: tx.status == ^1,
        select: %{init: tx.input, created_contract_code: a.contract_code}
      )

    tx_input =
      creation_tx_query
      |> Repo.one()

    if tx_input do
      with %{init: input, created_contract_code: created_contract_code} <- tx_input do
        %{init: Data.to_string(input), created_contract_code: Data.to_string(created_contract_code)}
      end
    else
      creation_int_tx_query =
        from(
          itx in InternalTransaction,
          join: t in assoc(itx, :transaction),
          where: itx.created_contract_address_hash == ^address_hash,
          where: t.status == ^1,
          select: %{init: itx.init, created_contract_code: itx.created_contract_code}
        )

      res = creation_int_tx_query |> Repo.one()

      case res do
        %{init: init, created_contract_code: created_contract_code} ->
          init_str = Data.to_string(init)
          created_contract_code_str = Data.to_string(created_contract_code)
          %{init: init_str, created_contract_code: created_contract_code_str}

        _ ->
          nil
      end
    end
  end

  @doc """
  Checks if an address is a contract
  """
  @spec contract_address?(String.t(), non_neg_integer(), Keyword.t()) :: boolean() | :json_rpc_error
  def contract_address?(address_hash, block_number, json_rpc_named_arguments \\ []) do
    {:ok, binary_hash} = Explorer.Chain.Hash.Address.cast(address_hash)

    query =
      from(
        address in Address,
        where: address.hash == ^binary_hash
      )

    address = Repo.one(query)

    cond do
      is_nil(address) ->
        block_quantity = integer_to_quantity(block_number)

        case EthereumJSONRPC.fetch_codes(
               [%{block_quantity: block_quantity, address: address_hash}],
               json_rpc_named_arguments
             ) do
          {:ok, %EthereumJSONRPC.FetchedCodes{params_list: fetched_codes}} ->
            result = List.first(fetched_codes)

            result && !(is_nil(result[:code]) || result[:code] == "" || result[:code] == "0x")

          _ ->
            :json_rpc_error
        end

      is_nil(address.contract_code) ->
        false

      true ->
        true
    end
  end

  @doc """
  Fetches contract creation input data.
  """
  @spec contract_creation_input_data(String.t()) :: nil | String.t()
  def contract_creation_input_data(address_hash) do
    query =
      from(
        address in Address,
        where: address.hash == ^address_hash,
        preload: [:contracts_creation_internal_transaction, :contracts_creation_transaction]
      )

    contract_address = Repo.one(query)

    contract_creation_input_data_from_address(contract_address)
  end

  # credo:disable-for-next-line /Complexity/
  defp contract_creation_input_data_from_address(address) do
    internal_transaction = address && address.contracts_creation_internal_transaction
    transaction = address && address.contracts_creation_transaction

    cond do
      is_nil(address) ->
        ""

      internal_transaction && internal_transaction.input ->
        Data.to_string(internal_transaction.input)

      internal_transaction && internal_transaction.init ->
        Data.to_string(internal_transaction.init)

      transaction && transaction.input ->
        Data.to_string(transaction.input)

      is_nil(transaction) && is_nil(internal_transaction) &&
          not is_nil(address.contract_code) ->
        %Explorer.Chain.Data{bytes: bytes} = address.contract_code
        Base.encode16(bytes, case: :lower)

      true ->
        ""
    end
  end

  defp fetch_transactions(paging_options \\ nil, from_block \\ nil, to_block \\ nil, with_pending? \\ false) do
    Transaction
    |> order_for_transactions(with_pending?)
    |> where_block_number_in_period(from_block, to_block)
    |> handle_paging_options(paging_options)
  end

  defp order_for_transactions(query, true) do
    query
    |> order_by([transaction],
      desc: transaction.block_number,
      desc: transaction.index,
      desc: transaction.inserted_at,
      asc: transaction.hash
    )
  end

  defp order_for_transactions(query, _) do
    query
    |> order_by([transaction], desc: transaction.block_number, desc: transaction.index)
  end

  defp fetch_transactions_in_ascending_order_by_index(paging_options) do
    Transaction
    |> order_by([transaction], asc: transaction.index)
    |> handle_block_paging_options(paging_options)
  end

  defp fetch_transactions_in_descending_order_by_block_and_index(paging_options) do
    Transaction
    |> order_by([transaction], desc: transaction.block_number, asc: transaction.index)
    |> handle_block_paging_options(paging_options)
  end

  defp for_parent_transaction(query, %Hash{byte_count: unquote(Hash.Full.byte_count())} = hash) do
    from(
      child in query,
      inner_join: transaction in assoc(child, :transaction),
      where: transaction.hash == ^hash
    )
  end

  defp handle_block_paging_options(query, nil), do: query

  defp handle_block_paging_options(query, %PagingOptions{key: nil, page_size: nil}), do: query

  defp handle_block_paging_options(query, paging_options) do
    query
    |> page_block_transactions(paging_options)
    |> limit(^paging_options.page_size)
  end

  defp handle_paging_options(query, nil), do: query

  defp handle_paging_options(query, %PagingOptions{key: nil, page_size: nil}), do: query

  defp handle_paging_options(query, paging_options) do
    query
    |> page_transaction(paging_options)
    |> limit(^paging_options.page_size)
  end

  defp handle_verified_contracts_paging_options(query, nil), do: query

  defp handle_verified_contracts_paging_options(query, paging_options) do
    query
    |> page_verified_contracts(paging_options)
    |> limit(^paging_options.page_size)
  end

  defp handle_withdrawals_paging_options(query, nil), do: query

  defp handle_withdrawals_paging_options(query, paging_options) do
    query
    |> Withdrawal.page_withdrawals(paging_options)
    |> limit(^paging_options.page_size)
  end

  defp handle_random_access_paging_options(query, empty_options) when empty_options in [nil, [], %{}],
    do: limit(query, ^(@default_page_size + 1))

  defp handle_random_access_paging_options(query, paging_options) do
    query
    |> (&if(paging_options |> Map.get(:page_number, 1) |> process_page_number() == 1,
          do: &1,
          else: page_transaction(&1, paging_options)
        )).()
    |> handle_page(paging_options)
  end

  defp handle_page(query, paging_options) do
    page_number = paging_options |> Map.get(:page_number, 1) |> process_page_number()
    page_size = Map.get(paging_options, :page_size, @default_page_size)

    cond do
      page_in_bounds?(page_number, page_size) && page_number == 1 ->
        query
        |> limit(^(page_size + 1))

      page_in_bounds?(page_number, page_size) ->
        query
        |> limit(^page_size)
        |> offset(^((page_number - 2) * page_size))

      true ->
        query
        |> limit(^(@default_page_size + 1))
    end
  end

  defp process_page_number(number) when number < 1, do: 1

  defp process_page_number(number), do: number

  defp page_in_bounds?(page_number, page_size),
    do: page_size <= @limit_showing_transactions && @limit_showing_transactions - page_number * page_size >= 0

  def limit_showing_transactions, do: @limit_showing_transactions

  defp join_association(query, [{association, nested_preload}], necessity)
       when is_atom(association) and is_atom(nested_preload) do
    case necessity do
      :optional ->
        preload(query, [{^association, ^nested_preload}])

      :required ->
        from(q in query,
          inner_join: a in assoc(q, ^association),
          left_join: b in assoc(a, ^nested_preload),
          preload: [{^association, {a, [{^nested_preload, b}]}}]
        )
    end
  end

  defp join_association(query, association, necessity) when is_atom(association) do
    case necessity do
      :optional ->
        preload(query, ^association)

      :required ->
        from(q in query, inner_join: a in assoc(q, ^association), preload: [{^association, a}])
    end
  end

  defp join_association(query, association, necessity) do
    case necessity do
      :optional ->
        preload(query, ^association)

      :required ->
        from(q in query, inner_join: a in assoc(q, ^association), preload: [{^association, a}])
    end
  end

  @spec join_associations(atom() | Ecto.Query.t(), map) :: Ecto.Query.t()
  @doc """
    Function to preload entities associated with selected in provided query items
  """
  def join_associations(query, necessity_by_association) when is_map(necessity_by_association) do
    Enum.reduce(necessity_by_association, query, fn {association, join}, acc_query ->
      join_association(acc_query, association, join)
    end)
  end

<<<<<<< HEAD
  defp page_addresses(query, %PagingOptions{key: nil}), do: query

  defp page_addresses(query, %PagingOptions{key: {coin_balance, hash}}) do
    from(address in query,
      where:
        (address.fetched_coin_balance == ^coin_balance and address.hash > ^hash) or
          address.fetched_coin_balance < ^coin_balance
    )
  end

  defp page_gas_usage(query, %PagingOptions{key: nil}), do: query

  defp page_gas_usage(query, %PagingOptions{key: {total_gas, _}}) do
    from(tx in query,
      where: tx.total_gas < ^total_gas
    )
  end

  defp page_tokens(query, %PagingOptions{key: nil}), do: query

  defp page_tokens(query, %PagingOptions{key: {circulating_market_cap, holder_count, name, contract_address_hash}}) do
    from(token in query,
      where: ^page_tokens_circulating_market_cap(circulating_market_cap, holder_count, name, contract_address_hash)
    )
  end

  defp page_tokens_circulating_market_cap(nil, holder_count, name, contract_address_hash) do
    dynamic(
      [t],
      is_nil(t.circulating_market_cap) and ^page_tokens_holder_count(holder_count, name, contract_address_hash)
    )
  end

  defp page_tokens_circulating_market_cap(circulating_market_cap, holder_count, name, contract_address_hash) do
    dynamic(
      [t],
      is_nil(t.circulating_market_cap) or t.circulating_market_cap < ^circulating_market_cap or
        (t.circulating_market_cap == ^circulating_market_cap and
           ^page_tokens_holder_count(holder_count, name, contract_address_hash))
    )
  end

  defp page_tokens_holder_count(nil, name, contract_address_hash) do
    dynamic(
      [t],
      is_nil(t.holder_count) and ^page_tokens_name(name, contract_address_hash)
    )
  end

  defp page_tokens_holder_count(holder_count, name, contract_address_hash) do
    dynamic(
      [t],
      is_nil(t.holder_count) or t.holder_count < ^holder_count or
        (t.holder_count == ^holder_count and ^page_tokens_name(name, contract_address_hash))
    )
  end

  defp page_tokens_name(nil, contract_address_hash) do
    dynamic([t], is_nil(t.name) and ^page_tokens_contract_address_hash(contract_address_hash))
  end

  defp page_tokens_name(name, contract_address_hash) do
    dynamic(
      [t],
      is_nil(t.name) or
        (t.name > ^name or (t.name == ^name and ^page_tokens_contract_address_hash(contract_address_hash)))
    )
  end

  defp page_tokens_contract_address_hash(contract_address_hash) do
    dynamic([t], t.contract_address_hash > ^contract_address_hash)
  end

=======
>>>>>>> d26e6ef4
  defp page_blocks(query, %PagingOptions{key: nil}), do: query

  defp page_blocks(query, %PagingOptions{key: {block_number}}) do
    where(query, [block], block.number < ^block_number)
  end

  defp page_coin_balances(query, %PagingOptions{key: nil}), do: query

  defp page_coin_balances(query, %PagingOptions{key: {block_number}}) do
    where(query, [coin_balance], coin_balance.block_number < ^block_number)
  end

  defp page_internal_transaction(_, _, _ \\ %{index_int_tx_desc_order: false})

  defp page_internal_transaction(query, %PagingOptions{key: nil}, _), do: query

  defp page_internal_transaction(query, %PagingOptions{key: {block_number, transaction_index, index}}, %{
         index_int_tx_desc_order: desc
       }) do
    hardcoded_where_for_page_int_tx(query, block_number, transaction_index, index, desc)
  end

  defp page_internal_transaction(query, %PagingOptions{key: {index}}, %{index_int_tx_desc_order: desc}) do
    if desc do
      where(query, [internal_transaction], internal_transaction.index < ^index)
    else
      where(query, [internal_transaction], internal_transaction.index > ^index)
    end
  end

  defp hardcoded_where_for_page_int_tx(query, block_number, transaction_index, index, false),
    do:
      where(
        query,
        [internal_transaction],
        internal_transaction.block_number < ^block_number or
          (internal_transaction.block_number == ^block_number and
             internal_transaction.transaction_index < ^transaction_index) or
          (internal_transaction.block_number == ^block_number and
             internal_transaction.transaction_index == ^transaction_index and internal_transaction.index > ^index)
      )

  defp hardcoded_where_for_page_int_tx(query, block_number, transaction_index, index, true),
    do:
      where(
        query,
        [internal_transaction],
        internal_transaction.block_number < ^block_number or
          (internal_transaction.block_number == ^block_number and
             internal_transaction.transaction_index < ^transaction_index) or
          (internal_transaction.block_number == ^block_number and
             internal_transaction.transaction_index == ^transaction_index and internal_transaction.index < ^index)
      )

  defp page_logs(query, %PagingOptions{key: nil}), do: query

  defp page_logs(query, %PagingOptions{key: {index}}) do
    where(query, [log], log.index > ^index)
  end

  defp page_logs(query, %PagingOptions{key: {block_number, log_index}}) do
    where(
      query,
      [log],
      log.block_number < ^block_number or (log.block_number == ^block_number and log.index < ^log_index)
    )
  end

  defp page_transaction_logs(query, %PagingOptions{key: nil}), do: query

  defp page_transaction_logs(query, %PagingOptions{key: {index}}) do
    where(query, [log], log.index > ^index)
  end

  defp page_transaction_logs(query, %PagingOptions{key: {_block_number, index}}) do
    where(query, [log], log.index > ^index)
  end

  defp page_pending_transaction(query, %PagingOptions{key: nil}), do: query

  defp page_pending_transaction(query, %PagingOptions{key: {inserted_at, hash}}) do
    where(
      query,
      [transaction],
      (is_nil(transaction.block_number) and
         (transaction.inserted_at < ^inserted_at or
            (transaction.inserted_at == ^inserted_at and transaction.hash > ^hash))) or
        not is_nil(transaction.block_number)
    )
  end

  defp page_transaction(query, %PagingOptions{key: nil}), do: query

  defp page_transaction(query, %PagingOptions{is_pending_tx: true} = options),
    do: page_pending_transaction(query, options)

  defp page_transaction(query, %PagingOptions{key: {block_number, index}, is_index_in_asc_order: true}) do
    where(
      query,
      [transaction],
      transaction.block_number < ^block_number or
        (transaction.block_number == ^block_number and transaction.index > ^index)
    )
  end

  defp page_transaction(query, %PagingOptions{key: {block_number, index}}) do
    where(
      query,
      [transaction],
      transaction.block_number < ^block_number or
        (transaction.block_number == ^block_number and transaction.index < ^index)
    )
  end

  defp page_transaction(query, %PagingOptions{key: {index}}) do
    where(query, [transaction], transaction.index < ^index)
  end

  defp page_block_transactions(query, %PagingOptions{key: nil}), do: query

  defp page_block_transactions(query, %PagingOptions{key: {_block_number, index}, is_index_in_asc_order: true}) do
    where(query, [transaction], transaction.index > ^index)
  end

  defp page_block_transactions(query, %PagingOptions{key: {_block_number, index}}) do
    where(query, [transaction], transaction.index < ^index)
  end

  def page_token_balances(query, %PagingOptions{key: nil}), do: query

  def page_token_balances(query, %PagingOptions{key: {value, address_hash}}) do
    where(
      query,
      [tb],
      tb.value < ^value or (tb.value == ^value and tb.address_hash < ^address_hash)
    )
  end

  def page_current_token_balances(query, keyword) when is_list(keyword),
    do: page_current_token_balances(query, Keyword.get(keyword, :paging_options))

  def page_current_token_balances(query, %PagingOptions{key: nil}), do: query

  def page_current_token_balances(query, %PagingOptions{key: {nil, value, id}}) do
    fiat_balance = CurrentTokenBalance.fiat_value_query()

    condition =
      dynamic(
        [ctb, t],
        is_nil(^fiat_balance) and
          (ctb.value < ^value or
             (ctb.value == ^value and ctb.id < ^id))
      )

    where(
      query,
      [ctb, t],
      ^condition
    )
  end

  def page_current_token_balances(query, %PagingOptions{key: {fiat_value, value, id}}) do
    fiat_balance = CurrentTokenBalance.fiat_value_query()

    condition =
      dynamic(
        [ctb, t],
        ^fiat_balance < ^fiat_value or is_nil(^fiat_balance) or
          (^fiat_balance == ^fiat_value and
             (ctb.value < ^value or
                (ctb.value == ^value and ctb.id < ^id)))
      )

    where(
      query,
      [ctb, t],
      ^condition
    )
  end

  defp page_verified_contracts(query, %PagingOptions{key: nil}), do: query

  defp page_verified_contracts(query, %PagingOptions{key: {id}}) do
    where(query, [contract], contract.id < ^id)
  end

  @doc """
  Ensures the following conditions are true:

    * excludes internal transactions of type call with no siblings in the
      transaction
    * includes internal transactions of type create, reward, or selfdestruct
      even when they are alone in the parent transaction

  """
  @spec where_transaction_has_multiple_internal_transactions(Ecto.Query.t()) :: Ecto.Query.t()
  def where_transaction_has_multiple_internal_transactions(query) do
    where(
      query,
      [internal_transaction, transaction],
      internal_transaction.type != ^:call or
        fragment(
          """
          EXISTS (SELECT sibling.*
          FROM internal_transactions AS sibling
          WHERE sibling.transaction_hash = ? AND sibling.index != ?
          )
          """,
          transaction.hash,
          internal_transaction.index
        )
    )
  end

  @doc """
  The current total number of coins minted minus verifiably burned coins.
  """
  @spec total_supply :: non_neg_integer() | nil
  def total_supply do
    supply_module().total() || 0
  end

  @doc """
  The current number coins in the market for trading.
  """
  @spec circulating_supply :: non_neg_integer() | nil
  def circulating_supply do
    supply_module().circulating()
  end

  defp supply_module do
    Application.get_env(:explorer, :supply, Explorer.Chain.Supply.ExchangeRate)
  end

  @doc """
  Calls supply_for_days from the configured supply_module
  """
  def supply_for_days, do: supply_module().supply_for_days(MarketHistoryCache.recent_days_count())

  @doc """
  Streams a lists token contract addresses that haven't been cataloged.
  """
  @spec stream_uncataloged_token_contract_address_hashes(
          initial :: accumulator,
          reducer :: (entry :: Hash.Address.t(), accumulator -> accumulator),
          limited? :: boolean()
        ) :: {:ok, accumulator}
        when accumulator: term()
  def stream_uncataloged_token_contract_address_hashes(initial, reducer, limited? \\ false)
      when is_function(reducer, 2) do
    query =
      from(
        token in Token,
        where: token.cataloged == false,
        select: token.contract_address_hash
      )

    query
    |> add_fetcher_limit(limited?)
    |> Repo.stream_reduce(initial, reducer)
  end

  @doc """
    Finds all token instances (pairs of contract_address_hash and token_id) which was met in token transfers but has no corresponding entry in token_instances table
  """
  @spec stream_not_inserted_token_instances(
          initial :: accumulator,
          reducer :: (entry :: map(), accumulator -> accumulator)
        ) :: {:ok, accumulator}
        when accumulator: term()
  def stream_not_inserted_token_instances(initial, reducer) when is_function(reducer, 2) do
    nft_tokens =
      from(
        token in Token,
        where: token.type == ^"ERC-721" or token.type == ^"ERC-1155",
        select: token.contract_address_hash
      )

    token_ids_query =
      from(
        token_transfer in TokenTransfer,
        select: %{
          token_contract_address_hash: token_transfer.token_contract_address_hash,
          token_id: fragment("unnest(?)", token_transfer.token_ids)
        }
      )

    query =
      from(
        transfer in subquery(token_ids_query),
        inner_join: token in subquery(nft_tokens),
        on: token.contract_address_hash == transfer.token_contract_address_hash,
        left_join: instance in Instance,
        on:
          transfer.token_contract_address_hash == instance.token_contract_address_hash and
            transfer.token_id == instance.token_id,
        where: is_nil(instance.token_id),
        select: %{
          contract_address_hash: transfer.token_contract_address_hash,
          token_id: transfer.token_id
        }
      )

    distinct_query =
      from(
        q in subquery(query),
        distinct: [q.contract_address_hash, q.token_id]
      )

    Repo.stream_reduce(distinct_query, initial, reducer)
  end

  @doc """
    Finds all token instances where metadata never tried to fetch
  """
  @spec stream_token_instances_with_unfetched_metadata(
          initial :: accumulator,
          reducer :: (entry :: map(), accumulator -> accumulator)
        ) :: {:ok, accumulator}
        when accumulator: term()
  def stream_token_instances_with_unfetched_metadata(initial, reducer) when is_function(reducer, 2) do
    Instance
    |> where([instance], is_nil(instance.error) and is_nil(instance.metadata))
    |> select([instance], %{
      contract_address_hash: instance.token_contract_address_hash,
      token_id: instance.token_id
    })
    |> Repo.stream_reduce(initial, reducer)
  end

  @spec stream_token_instances_with_error(
          initial :: accumulator,
          reducer :: (entry :: map(), accumulator -> accumulator),
          limited? :: boolean()
        ) :: {:ok, accumulator}
        when accumulator: term()
  def stream_token_instances_with_error(initial, reducer, limited? \\ false) when is_function(reducer, 2) do
    # likely to get valid metadata
    high_priority = ["request error: 429", ":checkout_timeout", ":econnrefused", ":timeout"]
    # almost impossible to get valid metadata
    negative_priority = ["VM execution error", "no uri", "invalid json"]

    Instance
    |> where([instance], not is_nil(instance.error))
    |> select([instance], %{
      contract_address_hash: instance.token_contract_address_hash,
      token_id: instance.token_id,
      updated_at: instance.updated_at
    })
    |> order_by([instance], desc: instance.error in ^high_priority, asc: instance.error in ^negative_priority)
    |> add_fetcher_limit(limited?)
    |> Repo.stream_reduce(initial, reducer)
  end

  @doc """
  Streams a list of token contract addresses that have been cataloged.
  """
  @spec stream_cataloged_token_contract_address_hashes(
          initial :: accumulator,
          reducer :: (entry :: Hash.Address.t(), accumulator -> accumulator),
          some_time_ago_updated :: integer(),
          limited? :: boolean()
        ) :: {:ok, accumulator}
        when accumulator: term()
  def stream_cataloged_token_contract_address_hashes(initial, reducer, some_time_ago_updated \\ 2880, limited? \\ false)
      when is_function(reducer, 2) do
    some_time_ago_updated
    |> Token.cataloged_tokens()
    |> add_fetcher_limit(limited?)
    |> order_by(asc: :updated_at)
    |> Repo.stream_reduce(initial, reducer)
  end

  @doc """
  Returns a list of block numbers token transfer `t:Log.t/0`s that don't have an
  associated `t:TokenTransfer.t/0` record.
  """
  def uncataloged_token_transfer_block_numbers do
    query =
      from(l in Log,
        as: :log,
        where:
          l.first_topic == unquote(TokenTransfer.constant()) or
            l.first_topic == unquote(TokenTransfer.erc1155_single_transfer_signature()) or
            l.first_topic == unquote(TokenTransfer.erc1155_batch_transfer_signature()),
        where:
          not exists(
            from(tf in TokenTransfer,
              where: tf.transaction_hash == parent_as(:log).transaction_hash,
              where: tf.log_index == parent_as(:log).index
            )
          ),
        select: l.block_number,
        distinct: l.block_number
      )

    Repo.stream_reduce(query, [], &[&1 | &2])
  end

  @doc """
  Returns a list of token addresses `t:Address.t/0`s that don't have an
  bridged property revealed.
  """
  def unprocessed_token_addresses_to_reveal_bridged_tokens do
    query =
      from(t in Token,
        where: is_nil(t.bridged),
        select: t.contract_address_hash
      )

    Repo.stream_reduce(query, [], &[&1 | &2])
  end

  @doc """
  Processes AMB tokens from mediators addresses provided
  """
  def process_amb_tokens do
    amb_bridge_mediators_var = Application.get_env(:block_scout_web, :amb_bridge_mediators)
    amb_bridge_mediators = (amb_bridge_mediators_var && String.split(amb_bridge_mediators_var, ",")) || []

    json_rpc_named_arguments = Application.get_env(:explorer, :json_rpc_named_arguments)

    foreign_json_rpc = Application.get_env(:block_scout_web, :foreign_json_rpc)

    eth_call_foreign_json_rpc_named_arguments =
      compose_foreign_json_rpc_named_arguments(json_rpc_named_arguments, foreign_json_rpc)

    try do
      amb_bridge_mediators
      |> Enum.each(fn amb_bridge_mediator_hash ->
        with {:ok, bridge_contract_hash_resp} <-
               get_bridge_contract_hash(amb_bridge_mediator_hash, json_rpc_named_arguments),
             bridge_contract_hash <- decode_contract_address_hash_response(bridge_contract_hash_resp),
             {:ok, destination_chain_id_resp} <-
               get_destination_chain_id(bridge_contract_hash, json_rpc_named_arguments),
             foreign_chain_id <- decode_contract_integer_response(destination_chain_id_resp),
             {:ok, home_token_contract_hash_resp} <-
               get_erc677_token_hash(amb_bridge_mediator_hash, json_rpc_named_arguments),
             home_token_contract_hash_string <- decode_contract_address_hash_response(home_token_contract_hash_resp),
             {:ok, home_token_contract_hash} <- Chain.string_to_address_hash(home_token_contract_hash_string),
             {:ok, foreign_mediator_contract_hash_resp} <-
               get_foreign_mediator_contract_hash(amb_bridge_mediator_hash, json_rpc_named_arguments),
             foreign_mediator_contract_hash <-
               decode_contract_address_hash_response(foreign_mediator_contract_hash_resp),
             {:ok, foreign_token_contract_hash_resp} <-
               get_erc677_token_hash(foreign_mediator_contract_hash, eth_call_foreign_json_rpc_named_arguments),
             foreign_token_contract_hash_string <-
               decode_contract_address_hash_response(foreign_token_contract_hash_resp),
             {:ok, foreign_token_contract_hash} <- Chain.string_to_address_hash(foreign_token_contract_hash_string) do
          insert_bridged_token_metadata(home_token_contract_hash, %{
            foreign_chain_id: foreign_chain_id,
            foreign_token_address_hash: foreign_token_contract_hash,
            custom_metadata: nil,
            custom_cap: nil,
            lp_token: nil,
            type: "amb"
          })

          set_token_bridged_status(home_token_contract_hash, true)
        else
          result ->
            Logger.debug([
              "failed to fetch metadata for token bridged with AMB mediator #{amb_bridge_mediator_hash}",
              inspect(result)
            ])
        end
      end)
    rescue
      _ ->
        :ok
    end

    :ok
  end

  @doc """
  Fetches bridged tokens metadata from OmniBridge.
  """
  def fetch_omni_bridged_tokens_metadata(token_addresses) do
    Enum.each(token_addresses, fn token_address_hash ->
      created_from_int_tx_success_query =
        from(
          it in InternalTransaction,
          inner_join: t in assoc(it, :transaction),
          where: it.created_contract_address_hash == ^token_address_hash,
          where: t.status == ^1
        )

      created_from_int_tx_success =
        created_from_int_tx_success_query
        |> limit(1)
        |> Repo.one()

      created_from_tx_query =
        from(
          t in Transaction,
          where: t.created_contract_address_hash == ^token_address_hash
        )

      created_from_tx =
        created_from_tx_query
        |> Repo.all()
        |> Enum.count() > 0

      created_from_int_tx_query =
        from(
          it in InternalTransaction,
          where: it.created_contract_address_hash == ^token_address_hash
        )

      created_from_int_tx =
        created_from_int_tx_query
        |> Repo.all()
        |> Enum.count() > 0

      cond do
        created_from_tx ->
          set_token_bridged_status(token_address_hash, false)

        created_from_int_tx && !created_from_int_tx_success ->
          set_token_bridged_status(token_address_hash, false)

        created_from_int_tx && created_from_int_tx_success ->
          proceed_with_set_omni_status(token_address_hash, created_from_int_tx_success)

        true ->
          :ok
      end
    end)

    :ok
  end

  defp proceed_with_set_omni_status(token_address_hash, created_from_int_tx_success) do
    {:ok, eth_omni_status} =
      extract_omni_bridged_token_metadata_wrapper(
        token_address_hash,
        created_from_int_tx_success,
        :eth_omni_bridge_mediator
      )

    {:ok, bsc_omni_status} =
      if eth_omni_status do
        {:ok, false}
      else
        extract_omni_bridged_token_metadata_wrapper(
          token_address_hash,
          created_from_int_tx_success,
          :bsc_omni_bridge_mediator
        )
      end

    {:ok, poa_omni_status} =
      if eth_omni_status || bsc_omni_status do
        {:ok, false}
      else
        extract_omni_bridged_token_metadata_wrapper(
          token_address_hash,
          created_from_int_tx_success,
          :poa_omni_bridge_mediator
        )
      end

    if !eth_omni_status && !bsc_omni_status && !poa_omni_status do
      set_token_bridged_status(token_address_hash, false)
    end
  end

  defp extract_omni_bridged_token_metadata_wrapper(token_address_hash, created_from_int_tx_success, mediator) do
    omni_bridge_mediator = Application.get_env(:block_scout_web, mediator)
    %{transaction_hash: transaction_hash} = created_from_int_tx_success

    if omni_bridge_mediator && omni_bridge_mediator !== "" do
      {:ok, omni_bridge_mediator_hash} = Chain.string_to_address_hash(omni_bridge_mediator)

      created_by_amb_mediator_query =
        from(
          it in InternalTransaction,
          where: it.transaction_hash == ^transaction_hash,
          where: it.to_address_hash == ^omni_bridge_mediator_hash
        )

      created_by_amb_mediator =
        created_by_amb_mediator_query
        |> Repo.all()

      if Enum.count(created_by_amb_mediator) > 0 do
        extract_omni_bridged_token_metadata(
          token_address_hash,
          omni_bridge_mediator,
          omni_bridge_mediator_hash
        )

        {:ok, true}
      else
        {:ok, false}
      end
    else
      {:ok, false}
    end
  end

  defp extract_omni_bridged_token_metadata(token_address_hash, omni_bridge_mediator, omni_bridge_mediator_hash) do
    json_rpc_named_arguments = Application.get_env(:explorer, :json_rpc_named_arguments)

    with {:ok, _} <-
           get_token_interfaces_version_signature(token_address_hash, json_rpc_named_arguments),
         {:ok, foreign_token_address_abi_encoded} <-
           get_foreign_token_address(omni_bridge_mediator, token_address_hash, json_rpc_named_arguments),
         {:ok, bridge_contract_hash_resp} <-
           get_bridge_contract_hash(omni_bridge_mediator_hash, json_rpc_named_arguments) do
      foreign_token_address_hash_string = decode_contract_address_hash_response(foreign_token_address_abi_encoded)
      {:ok, foreign_token_address_hash} = Chain.string_to_address_hash(foreign_token_address_hash_string)

      multi_token_bridge_hash_string = decode_contract_address_hash_response(bridge_contract_hash_resp)

      {:ok, foreign_chain_id_abi_encoded} =
        get_destination_chain_id(multi_token_bridge_hash_string, json_rpc_named_arguments)

      foreign_chain_id = decode_contract_integer_response(foreign_chain_id_abi_encoded)

      foreign_json_rpc = Application.get_env(:block_scout_web, :foreign_json_rpc)

      custom_metadata =
        if foreign_json_rpc == 1 do
          get_bridged_token_custom_metadata(foreign_token_address_hash, json_rpc_named_arguments, foreign_json_rpc)
        else
          nil
        end

      bridged_token_metadata = %{
        foreign_chain_id: foreign_chain_id,
        foreign_token_address_hash: foreign_token_address_hash,
        custom_metadata: custom_metadata,
        custom_cap: nil,
        lp_token: nil,
        type: "omni"
      }

      insert_bridged_token_metadata(token_address_hash, bridged_token_metadata)

      set_token_bridged_status(token_address_hash, true)
    end
  end

  defp get_bridge_contract_hash(mediator_hash, json_rpc_named_arguments) do
    # keccak 256 from bridgeContract()
    bridge_contract_signature = "0xcd596583"

    perform_eth_call_request(bridge_contract_signature, mediator_hash, json_rpc_named_arguments)
  end

  defp get_erc677_token_hash(mediator_hash, json_rpc_named_arguments) do
    # keccak 256 from erc677token()
    erc677_token_signature = "0x18d8f9c9"

    perform_eth_call_request(erc677_token_signature, mediator_hash, json_rpc_named_arguments)
  end

  defp get_foreign_mediator_contract_hash(mediator_hash, json_rpc_named_arguments) do
    # keccak 256 from mediatorContractOnOtherSide()
    mediator_contract_on_other_side_signature = "0x871c0760"

    perform_eth_call_request(mediator_contract_on_other_side_signature, mediator_hash, json_rpc_named_arguments)
  end

  defp get_destination_chain_id(bridge_contract_hash, json_rpc_named_arguments) do
    # keccak 256 from destinationChainId()
    destination_chain_id_signature = "0xb0750611"

    perform_eth_call_request(destination_chain_id_signature, bridge_contract_hash, json_rpc_named_arguments)
  end

  defp get_token_interfaces_version_signature(token_address_hash, json_rpc_named_arguments) do
    # keccak 256 from getTokenInterfacesVersion()
    get_token_interfaces_version_signature = "0x859ba28c"

    perform_eth_call_request(get_token_interfaces_version_signature, token_address_hash, json_rpc_named_arguments)
  end

  defp get_foreign_token_address(omni_bridge_mediator, token_address_hash, json_rpc_named_arguments) do
    # keccak 256 from foreignTokenAddress(address)
    foreign_token_address_signature = "0x47ac7d6a"

    token_address_hash_abi_encoded =
      [token_address_hash.bytes]
      |> TypeEncoder.encode([:address])
      |> Base.encode16()

    foreign_token_address_method = foreign_token_address_signature <> token_address_hash_abi_encoded

    perform_eth_call_request(foreign_token_address_method, omni_bridge_mediator, json_rpc_named_arguments)
  end

  defp perform_eth_call_request(method, destination, json_rpc_named_arguments)
       when not is_nil(json_rpc_named_arguments) do
    method
    |> Contract.eth_call_request(destination, 1, nil, nil)
    |> json_rpc(json_rpc_named_arguments)
  end

  defp perform_eth_call_request(_method, _destination, json_rpc_named_arguments)
       when is_nil(json_rpc_named_arguments) do
    :error
  end

  def decode_contract_address_hash_response(resp) do
    case resp do
      "0x000000000000000000000000" <> address ->
        "0x" <> address

      _ ->
        nil
    end
  end

  def decode_contract_integer_response(resp) do
    case resp do
      "0x" <> integer_encoded ->
        {integer_value, _} = Integer.parse(integer_encoded, 16)
        integer_value

      _ ->
        nil
    end
  end

  defp set_token_bridged_status(token_address_hash, status) do
    case Repo.get(Token, token_address_hash) do
      %Explorer.Chain.Token{bridged: bridged} = target_token ->
        if !bridged do
          token = Changeset.change(target_token, bridged: status)

          Repo.update(token)
        end

      _ ->
        :ok
    end
  end

  defp insert_bridged_token_metadata(token_address_hash, %{
         foreign_chain_id: foreign_chain_id,
         foreign_token_address_hash: foreign_token_address_hash,
         custom_metadata: custom_metadata,
         custom_cap: custom_cap,
         lp_token: lp_token,
         type: type
       }) do
    target_token = Repo.get(Token, token_address_hash)

    if target_token do
      {:ok, _} =
        Repo.insert(
          %BridgedToken{
            home_token_contract_address_hash: token_address_hash,
            foreign_chain_id: foreign_chain_id,
            foreign_token_contract_address_hash: foreign_token_address_hash,
            custom_metadata: custom_metadata,
            custom_cap: custom_cap,
            lp_token: lp_token,
            type: type
          },
          on_conflict: :nothing
        )
    end
  end

  # Fetches custom metadata for bridged tokens from the node.
  # Currently, gets Balancer token composite tokens with their weights
  # from foreign chain
  defp get_bridged_token_custom_metadata(foreign_token_address_hash, json_rpc_named_arguments, foreign_json_rpc)
       when not is_nil(foreign_json_rpc) and foreign_json_rpc !== "" do
    eth_call_foreign_json_rpc_named_arguments =
      compose_foreign_json_rpc_named_arguments(json_rpc_named_arguments, foreign_json_rpc)

    balancer_custom_metadata(foreign_token_address_hash, eth_call_foreign_json_rpc_named_arguments) ||
      sushiswap_custom_metadata(foreign_token_address_hash, eth_call_foreign_json_rpc_named_arguments)
  end

  defp get_bridged_token_custom_metadata(_foreign_token_address_hash, _json_rpc_named_arguments, foreign_json_rpc)
       when is_nil(foreign_json_rpc) do
    nil
  end

  defp get_bridged_token_custom_metadata(_foreign_token_address_hash, _json_rpc_named_arguments, foreign_json_rpc)
       when foreign_json_rpc == "" do
    nil
  end

  defp balancer_custom_metadata(foreign_token_address_hash, eth_call_foreign_json_rpc_named_arguments) do
    # keccak 256 from getCurrentTokens()
    get_current_tokens_signature = "0xcc77828d"

    case get_current_tokens_signature
         |> Contract.eth_call_request(foreign_token_address_hash, 1, nil, nil)
         |> json_rpc(eth_call_foreign_json_rpc_named_arguments) do
      {:ok, "0x"} ->
        nil

      {:ok, "0x" <> balancer_current_tokens_encoded} ->
        [balancer_current_tokens] =
          try do
            balancer_current_tokens_encoded
            |> Base.decode16!(case: :mixed)
            |> TypeDecoder.decode_raw([{:array, :address}])
          rescue
            _ -> []
          end

        bridged_token_custom_metadata =
          parse_bridged_token_custom_metadata(
            balancer_current_tokens,
            eth_call_foreign_json_rpc_named_arguments,
            foreign_token_address_hash
          )

        if is_map(bridged_token_custom_metadata) do
          tokens = Map.get(bridged_token_custom_metadata, :tokens)
          weights = Map.get(bridged_token_custom_metadata, :weights)

          if tokens == "" do
            nil
          else
            if weights !== "", do: "#{tokens} #{weights}", else: tokens
          end
        else
          nil
        end

      _ ->
        nil
    end
  end

  defp sushiswap_custom_metadata(foreign_token_address_hash, eth_call_foreign_json_rpc_named_arguments) do
    # keccak 256 from token0()
    token0_signature = "0x0dfe1681"

    # keccak 256 from token1()
    token1_signature = "0xd21220a7"

    # keccak 256 from name()
    name_signature = "0x06fdde03"

    # keccak 256 from symbol()
    symbol_signature = "0x95d89b41"

    with {:ok, "0x" <> token0_encoded} <-
           token0_signature
           |> Contract.eth_call_request(foreign_token_address_hash, 1, nil, nil)
           |> json_rpc(eth_call_foreign_json_rpc_named_arguments),
         {:ok, "0x" <> token1_encoded} <-
           token1_signature
           |> Contract.eth_call_request(foreign_token_address_hash, 2, nil, nil)
           |> json_rpc(eth_call_foreign_json_rpc_named_arguments),
         token0_hash <- parse_contract_response(token0_encoded, :address),
         token1_hash <- parse_contract_response(token1_encoded, :address),
         false <- is_nil(token0_hash),
         false <- is_nil(token1_hash),
         token0_hash_str <- "0x" <> Base.encode16(token0_hash, case: :lower),
         token1_hash_str <- "0x" <> Base.encode16(token1_hash, case: :lower),
         {:ok, "0x" <> token0_name_encoded} <-
           name_signature
           |> Contract.eth_call_request(token0_hash_str, 1, nil, nil)
           |> json_rpc(eth_call_foreign_json_rpc_named_arguments),
         {:ok, "0x" <> token1_name_encoded} <-
           name_signature
           |> Contract.eth_call_request(token1_hash_str, 2, nil, nil)
           |> json_rpc(eth_call_foreign_json_rpc_named_arguments),
         {:ok, "0x" <> token0_symbol_encoded} <-
           symbol_signature
           |> Contract.eth_call_request(token0_hash_str, 1, nil, nil)
           |> json_rpc(eth_call_foreign_json_rpc_named_arguments),
         {:ok, "0x" <> token1_symbol_encoded} <-
           symbol_signature
           |> Contract.eth_call_request(token1_hash_str, 2, nil, nil)
           |> json_rpc(eth_call_foreign_json_rpc_named_arguments) do
      token0_name = parse_contract_response(token0_name_encoded, :string, {:bytes, 32})
      token1_name = parse_contract_response(token1_name_encoded, :string, {:bytes, 32})
      token0_symbol = parse_contract_response(token0_symbol_encoded, :string, {:bytes, 32})
      token1_symbol = parse_contract_response(token1_symbol_encoded, :string, {:bytes, 32})

      "#{token0_name}/#{token1_name} (#{token0_symbol}/#{token1_symbol})"
    else
      _ ->
        nil
    end
  end

  def calc_lp_tokens_total_liquidity do
    json_rpc_named_arguments = Application.get_env(:explorer, :json_rpc_named_arguments)
    foreign_json_rpc = Application.get_env(:block_scout_web, :foreign_json_rpc)
    bridged_mainnet_tokens_list = BridgedToken.get_unprocessed_mainnet_lp_tokens_list()

    Enum.each(bridged_mainnet_tokens_list, fn bridged_token ->
      case calc_sushiswap_lp_tokens_cap(
             bridged_token.home_token_contract_address_hash,
             bridged_token.foreign_token_contract_address_hash,
             json_rpc_named_arguments,
             foreign_json_rpc
           ) do
        {:ok, new_custom_cap} ->
          bridged_token
          |> Changeset.change(%{custom_cap: new_custom_cap, lp_token: true})
          |> Repo.update()

        {:error, :not_lp_token} ->
          bridged_token
          |> Changeset.change(%{lp_token: false})
          |> Repo.update()
      end
    end)

    Logger.debug(fn -> "Total liquidity fetched for LP tokens" end)
  end

  defp calc_sushiswap_lp_tokens_cap(
         home_token_contract_address_hash,
         foreign_token_address_hash,
         json_rpc_named_arguments,
         foreign_json_rpc
       ) do
    eth_call_foreign_json_rpc_named_arguments =
      compose_foreign_json_rpc_named_arguments(json_rpc_named_arguments, foreign_json_rpc)

    # keccak 256 from getReserves()
    get_reserves_signature = "0x0902f1ac"

    # keccak 256 from token0()
    token0_signature = "0x0dfe1681"

    # keccak 256 from token1()
    token1_signature = "0xd21220a7"

    # keccak 256 from totalSupply()
    total_supply_signature = "0x18160ddd"

    with {:ok, "0x" <> get_reserves_encoded} <-
           get_reserves_signature
           |> Contract.eth_call_request(foreign_token_address_hash, 1, nil, nil)
           |> json_rpc(eth_call_foreign_json_rpc_named_arguments),
         {:ok, "0x" <> home_token_total_supply_encoded} <-
           total_supply_signature
           |> Contract.eth_call_request(home_token_contract_address_hash, 1, nil, nil)
           |> json_rpc(json_rpc_named_arguments),
         [reserve0, reserve1, _] <-
           parse_contract_response(get_reserves_encoded, [{:uint, 112}, {:uint, 112}, {:uint, 32}]),
         {:ok, token0_cap_usd} <-
           get_lp_token_cap(
             home_token_total_supply_encoded,
             token0_signature,
             reserve0,
             foreign_token_address_hash,
             eth_call_foreign_json_rpc_named_arguments
           ),
         {:ok, token1_cap_usd} <-
           get_lp_token_cap(
             home_token_total_supply_encoded,
             token1_signature,
             reserve1,
             foreign_token_address_hash,
             eth_call_foreign_json_rpc_named_arguments
           ) do
      total_lp_cap = Decimal.add(token0_cap_usd, token1_cap_usd)
      {:ok, total_lp_cap}
    else
      _ ->
        {:error, :not_lp_token}
    end
  end

  defp get_lp_token_cap(
         home_token_total_supply_encoded,
         token_signature,
         reserve,
         foreign_token_address_hash,
         eth_call_foreign_json_rpc_named_arguments
       ) do
    # keccak 256 from decimals()
    decimals_signature = "0x313ce567"

    # keccak 256 from totalSupply()
    total_supply_signature = "0x18160ddd"

    home_token_total_supply =
      home_token_total_supply_encoded
      |> parse_contract_response({:uint, 256})
      |> Decimal.new()

    case token_signature
         |> Contract.eth_call_request(foreign_token_address_hash, 1, nil, nil)
         |> json_rpc(eth_call_foreign_json_rpc_named_arguments) do
      {:ok, "0x" <> token_encoded} ->
        with token_hash <- parse_contract_response(token_encoded, :address),
             false <- is_nil(token_hash),
             token_hash_str <- "0x" <> Base.encode16(token_hash, case: :lower),
             {:ok, "0x" <> token_decimals_encoded} <-
               decimals_signature
               |> Contract.eth_call_request(token_hash_str, 1, nil, nil)
               |> json_rpc(eth_call_foreign_json_rpc_named_arguments),
             {:ok, "0x" <> foreign_token_total_supply_encoded} <-
               total_supply_signature
               |> Contract.eth_call_request(foreign_token_address_hash, 1, nil, nil)
               |> json_rpc(eth_call_foreign_json_rpc_named_arguments) do
          token_decimals = parse_contract_response(token_decimals_encoded, {:uint, 256})

          foreign_token_total_supply =
            foreign_token_total_supply_encoded
            |> parse_contract_response({:uint, 256})
            |> Decimal.new()

          token_decimals_divider =
            10
            |> :math.pow(token_decimals)
            |> Decimal.from_float()

          token_cap =
            reserve
            |> Decimal.div(foreign_token_total_supply)
            |> Decimal.mult(home_token_total_supply)
            |> Decimal.div(token_decimals_divider)

          token_price = TokenExchangeRate.fetch_token_exchange_rate_by_address(token_hash_str)

          token_cap_usd =
            if token_price do
              token_price
              |> Decimal.mult(token_cap)
            else
              0
            end

          {:ok, token_cap_usd}
        else
          _ -> :error
        end
    end
  end

  defp parse_contract_response(abi_encoded_value, types) when is_list(types) do
    values =
      try do
        abi_encoded_value
        |> Base.decode16!(case: :mixed)
        |> TypeDecoder.decode_raw(types)
      rescue
        _ -> [nil]
      end

    values
  end

  defp parse_contract_response(abi_encoded_value, type, emergency_type \\ nil) do
    [value] =
      try do
        [res] = decode_contract_response(abi_encoded_value, type)

        [convert_binary_to_string(res, type)]
      rescue
        _ ->
          if emergency_type do
            try do
              [res] = decode_contract_response(abi_encoded_value, emergency_type)

              [convert_binary_to_string(res, emergency_type)]
            rescue
              _ ->
                [nil]
            end
          else
            [nil]
          end
      end

    value
  end

  defp decode_contract_response(abi_encoded_value, type) do
    abi_encoded_value
    |> Base.decode16!(case: :mixed)
    |> TypeDecoder.decode_raw([type])
  end

  defp convert_binary_to_string(binary, type) do
    case type do
      {:bytes, _} ->
        ContractState.binary_to_string(binary)

      _ ->
        binary
    end
  end

  defp compose_foreign_json_rpc_named_arguments(json_rpc_named_arguments, foreign_json_rpc)
       when foreign_json_rpc != "" do
    {_, eth_call_foreign_json_rpc_named_arguments} =
      Keyword.get_and_update(json_rpc_named_arguments, :transport_options, fn transport_options ->
        {_, updated_transport_options} =
          update_transport_options_set_foreign_json_rpc(transport_options, foreign_json_rpc)

        {transport_options, updated_transport_options}
      end)

    eth_call_foreign_json_rpc_named_arguments
  end

  defp compose_foreign_json_rpc_named_arguments(_json_rpc_named_arguments, foreign_json_rpc)
       when foreign_json_rpc == "" do
    nil
  end

  defp compose_foreign_json_rpc_named_arguments(json_rpc_named_arguments, _foreign_json_rpc)
       when is_nil(json_rpc_named_arguments) do
    nil
  end

  defp update_transport_options_set_foreign_json_rpc(transport_options, foreign_json_rpc) do
    Keyword.get_and_update(transport_options, :method_to_url, fn method_to_url ->
      {_, updated_method_to_url} =
        Keyword.get_and_update(method_to_url, :eth_call, fn eth_call ->
          {eth_call, foreign_json_rpc}
        end)

      {method_to_url, updated_method_to_url}
    end)
  end

  defp parse_bridged_token_custom_metadata(
         balancer_current_tokens,
         eth_call_foreign_json_rpc_named_arguments,
         foreign_token_address_hash
       ) do
    balancer_current_tokens
    |> Enum.reduce(%{:tokens => "", :weights => ""}, fn balancer_token_bytes, balancer_tokens_weights ->
      balancer_token_hash_without_0x =
        balancer_token_bytes
        |> Base.encode16(case: :lower)

      balancer_token_hash = "0x" <> balancer_token_hash_without_0x

      # 95d89b41 = keccak256(symbol())
      symbol_signature = "0x95d89b41"

      case symbol_signature
           |> Contract.eth_call_request(balancer_token_hash, 1, nil, nil)
           |> json_rpc(eth_call_foreign_json_rpc_named_arguments) do
        {:ok, "0x" <> symbol_encoded} ->
          [symbol] =
            symbol_encoded
            |> Base.decode16!(case: :mixed)
            |> TypeDecoder.decode_raw([:string])

          # f1b8a9b7 = keccak256(getNormalizedWeight(address))
          get_normalized_weight_signature = "0xf1b8a9b7"

          get_normalized_weight_arg_abi_encoded =
            [balancer_token_bytes]
            |> TypeEncoder.encode([:address])
            |> Base.encode16(case: :lower)

          get_normalized_weight_abi_encoded = get_normalized_weight_signature <> get_normalized_weight_arg_abi_encoded

          get_normalized_weight_resp =
            get_normalized_weight_abi_encoded
            |> Contract.eth_call_request(foreign_token_address_hash, 1, nil, nil)
            |> json_rpc(eth_call_foreign_json_rpc_named_arguments)

          parse_balancer_weights(get_normalized_weight_resp, balancer_tokens_weights, symbol)

        _ ->
          nil
      end
    end)
  end

  defp parse_balancer_weights(get_normalized_weight_resp, balancer_tokens_weights, symbol) do
    case get_normalized_weight_resp do
      {:ok, "0x" <> normalized_weight_encoded} ->
        [normalized_weight] =
          try do
            normalized_weight_encoded
            |> Base.decode16!(case: :mixed)
            |> TypeDecoder.decode_raw([{:uint, 256}])
          rescue
            _ ->
              []
          end

        normalized_weight_to_100_perc = calc_normalized_weight_to_100_perc(normalized_weight)

        normalized_weight_in_perc =
          normalized_weight_to_100_perc
          |> div(1_000_000_000_000_000_000)

        current_tokens = Map.get(balancer_tokens_weights, :tokens)
        current_weights = Map.get(balancer_tokens_weights, :weights)

        tokens_value = combine_tokens_value(current_tokens, symbol)
        weights_value = combine_weights_value(current_weights, normalized_weight_in_perc)

        %{:tokens => tokens_value, :weights => weights_value}

      _ ->
        nil
    end
  end

  defp calc_normalized_weight_to_100_perc(normalized_weight) do
    if normalized_weight, do: 100 * normalized_weight, else: 0
  end

  defp combine_tokens_value(current_tokens, symbol) do
    if current_tokens == "", do: symbol, else: current_tokens <> "/" <> symbol
  end

  defp combine_weights_value(current_weights, normalized_weight_in_perc) do
    if current_weights == "",
      do: "#{normalized_weight_in_perc}",
      else: current_weights <> "/" <> "#{normalized_weight_in_perc}"
  end

  @doc """
  Fetches a `t:Token.t/0` by an address hash.

  ## Options

      * `:necessity_by_association` - use to load `t:association/0` as `:required` or `:optional`.  If an association is
      `:required`, and the `t:Token.t/0` has no associated record for that association,
      then the `t:Token.t/0` will not be included in the list.
  """
  @spec token_from_address_hash(Hash.Address.t(), [necessity_by_association_option | api?]) ::
          {:ok, Token.t()} | {:error, :not_found}
  def token_from_address_hash(
        %Hash{byte_count: unquote(Hash.Address.byte_count())} = hash,
        options \\ []
      ) do
    necessity_by_association = Keyword.get(options, :necessity_by_association, %{})

    query =
      from(
        t in Token,
        where: t.contract_address_hash == ^hash,
        select: t
      )

    query
    |> join_associations(necessity_by_association)
    |> preload(:contract_address)
    |> select_repo(options).one()
    |> case do
      nil ->
        {:error, :not_found}

      %Token{} = token ->
        {:ok, token}
    end
  end

  @spec token_from_address_hash_exists?(Hash.Address.t(), [api?]) :: boolean()
  def token_from_address_hash_exists?(%Hash{byte_count: unquote(Hash.Address.byte_count())} = hash, options) do
    query =
      from(
        t in Token,
        where: t.contract_address_hash == ^hash,
        select: t
      )

    select_repo(options).exists?(query)
  end

  @spec fetch_token_transfers_from_token_hash(Hash.t(), [paging_options]) :: []
  def fetch_token_transfers_from_token_hash(token_address_hash, options \\ []) do
    TokenTransfer.fetch_token_transfers_from_token_hash(token_address_hash, options)
  end

  @spec fetch_token_transfers_from_token_hash_and_token_id(Hash.t(), non_neg_integer(), [paging_options]) :: []
  def fetch_token_transfers_from_token_hash_and_token_id(token_address_hash, token_id, options \\ []) do
    TokenTransfer.fetch_token_transfers_from_token_hash_and_token_id(token_address_hash, token_id, options)
  end

  @spec count_token_transfers_from_token_hash(Hash.t()) :: non_neg_integer()
  def count_token_transfers_from_token_hash(token_address_hash) do
    TokenTransfer.count_token_transfers_from_token_hash(token_address_hash)
  end

  @spec count_token_transfers_from_token_hash_and_token_id(Hash.t(), non_neg_integer(), [api?]) :: non_neg_integer()
  def count_token_transfers_from_token_hash_and_token_id(token_address_hash, token_id, options \\ []) do
    TokenTransfer.count_token_transfers_from_token_hash_and_token_id(token_address_hash, token_id, options)
  end

  @spec transaction_has_token_transfers?(Hash.t()) :: boolean()
  def transaction_has_token_transfers?(transaction_hash) do
    query = from(tt in TokenTransfer, where: tt.transaction_hash == ^transaction_hash)

    Repo.exists?(query)
  end

  @spec address_has_rewards?(Address.t()) :: boolean()
  def address_has_rewards?(address_hash) do
    query = from(r in Reward, where: r.address_hash == ^address_hash)

    Repo.exists?(query)
  end

  @spec address_tokens_with_balance(Hash.Address.t(), [any()]) :: []
  def address_tokens_with_balance(address_hash, paging_options \\ []) do
    address_hash
    |> Address.Token.list_address_tokens_with_balance(paging_options)
    |> Repo.all()
  end

  @spec find_and_update_replaced_transactions([
          %{
            required(:nonce) => non_neg_integer,
            required(:from_address_hash) => Hash.Address.t(),
            required(:hash) => Hash.t()
          }
        ]) :: {integer(), nil | [term()]}
  def find_and_update_replaced_transactions(transactions, timeout \\ :infinity) do
    query =
      transactions
      |> Enum.reduce(
        Transaction,
        fn %{hash: hash, nonce: nonce, from_address_hash: from_address_hash}, query ->
          from(t in query,
            or_where:
              t.nonce == ^nonce and t.from_address_hash == ^from_address_hash and t.hash != ^hash and
                not is_nil(t.block_number)
          )
        end
      )
      # Enforce Transaction ShareLocks order (see docs: sharelocks.md)
      |> order_by(asc: :hash)
      |> lock("FOR NO KEY UPDATE")

    hashes = Enum.map(transactions, & &1.hash)

    transactions_to_update =
      from(pending in Transaction,
        join: duplicate in subquery(query),
        on: duplicate.nonce == pending.nonce,
        on: duplicate.from_address_hash == pending.from_address_hash,
        where: pending.hash in ^hashes and is_nil(pending.block_hash)
      )

    Repo.update_all(transactions_to_update, [set: [error: "dropped/replaced", status: :error]], timeout: timeout)
  end

  @spec update_replaced_transactions([
          %{
            required(:nonce) => non_neg_integer,
            required(:from_address_hash) => Hash.Address.t(),
            required(:block_hash) => Hash.Full.t()
          }
        ]) :: {integer(), nil | [term()]}
  def update_replaced_transactions(transactions, timeout \\ :infinity) do
    filters =
      transactions
      |> Enum.filter(fn transaction ->
        transaction.block_hash && transaction.nonce && transaction.from_address_hash
      end)
      |> Enum.map(fn transaction ->
        {transaction.nonce, transaction.from_address_hash}
      end)
      |> Enum.uniq()

    if Enum.empty?(filters) do
      {:ok, []}
    else
      query =
        filters
        |> Enum.reduce(Transaction, fn {nonce, from_address}, query ->
          from(t in query,
            or_where: t.nonce == ^nonce and t.from_address_hash == ^from_address and is_nil(t.block_hash)
          )
        end)
        # Enforce Transaction ShareLocks order (see docs: sharelocks.md)
        |> order_by(asc: :hash)
        |> lock("FOR NO KEY UPDATE")

      Repo.update_all(
        from(t in Transaction, join: s in subquery(query), on: t.hash == s.hash),
        [set: [error: "dropped/replaced", status: :error]],
        timeout: timeout
      )
    end
  end

  @doc """
    Expects map of change params. Inserts using on_conflict: `token_instance_metadata_on_conflict/0`
    !!! Supposed to be used ONLY for import of `metadata` or `error`.
  """
  @spec upsert_token_instance(map()) :: {:ok, Instance.t()} | {:error, Ecto.Changeset.t()}
  def upsert_token_instance(params) do
    changeset = Instance.changeset(%Instance{}, params)

    Repo.insert(changeset,
      on_conflict: token_instance_metadata_on_conflict(),
      conflict_target: [:token_id, :token_contract_address_hash]
    )
  end

  defp token_instance_metadata_on_conflict do
    from(
      token_instance in Instance,
      update: [
        set: [
          metadata: fragment("EXCLUDED.metadata"),
          error: fragment("EXCLUDED.error"),
          owner_updated_at_block: token_instance.owner_updated_at_block,
          owner_updated_at_log_index: token_instance.owner_updated_at_log_index,
          owner_address_hash: token_instance.owner_address_hash,
          inserted_at: fragment("LEAST(?, EXCLUDED.inserted_at)", token_instance.inserted_at),
          updated_at: fragment("GREATEST(?, EXCLUDED.updated_at)", token_instance.updated_at)
        ]
      ],
      where: is_nil(token_instance.metadata)
    )
  end

  @doc """
    Inserts list of token instances via upsert_token_instance/1.
  """
  @spec upsert_token_instances_list([map()]) :: list()
  def upsert_token_instances_list(instances) do
    Enum.map(instances, &upsert_token_instance/1)
  end

  @doc """
  Update a new `t:Token.t/0` record.

  As part of updating token, an additional record is inserted for
  naming the address for reference if a name is provided for a token.
  """
  @spec update_token(Token.t(), map()) :: {:ok, Token.t()} | {:error, Ecto.Changeset.t()}
  def update_token(%Token{contract_address_hash: address_hash} = token, params \\ %{}) do
    token_changeset = Token.changeset(token, Map.put(params, :updated_at, DateTime.utc_now()))
    address_name_changeset = Address.Name.changeset(%Address.Name{}, Map.put(params, :address_hash, address_hash))

    stale_error_field = :contract_address_hash
    stale_error_message = "is up to date"

    token_opts = [
      on_conflict: Runner.Tokens.default_on_conflict(),
      conflict_target: :contract_address_hash,
      stale_error_field: stale_error_field,
      stale_error_message: stale_error_message
    ]

    address_name_opts = [on_conflict: :nothing, conflict_target: [:address_hash, :name]]

    # Enforce ShareLocks tables order (see docs: sharelocks.md)
    insert_result =
      Multi.new()
      |> Multi.run(
        :address_name,
        fn repo, _ ->
          {:ok, repo.insert(address_name_changeset, address_name_opts)}
        end
      )
      |> Multi.run(:token, fn repo, _ ->
        with {:error, %Changeset{errors: [{^stale_error_field, {^stale_error_message, [_]}}]}} <-
               repo.update(token_changeset, token_opts) do
          # the original token passed into `update_token/2` as stale error means it is unchanged
          {:ok, token}
        end
      end)
      |> Repo.transaction()

    case insert_result do
      {:ok, %{token: token}} ->
        {:ok, token}

      {:error, :token, changeset, _} ->
        {:error, changeset}
    end
  end

  @spec fetch_last_token_balances_include_unfetched(Hash.Address.t(), [api?]) :: []
  def fetch_last_token_balances_include_unfetched(address_hash, options \\ []) do
    address_hash
    |> CurrentTokenBalance.last_token_balances_include_unfetched()
    |> select_repo(options).all()
  end

  @spec fetch_last_token_balances(Hash.Address.t(), [api?]) :: []
  def fetch_last_token_balances(address_hash, options \\ []) do
    address_hash
    |> CurrentTokenBalance.last_token_balances()
    |> select_repo(options).all()
  end

  @spec fetch_paginated_last_token_balances(Hash.Address.t(), [paging_options]) :: []
  def fetch_paginated_last_token_balances(address_hash, options) do
    filter = Keyword.get(options, :token_type)
    options = Keyword.delete(options, :token_type)

    address_hash
    |> CurrentTokenBalance.last_token_balances(options, filter)
    |> page_current_token_balances(options)
    |> select_repo(options).all()
  end

  @spec erc721_or_erc1155_token_instance_from_token_id_and_token_address(non_neg_integer(), Hash.Address.t(), [api?]) ::
          {:ok, Instance.t()} | {:error, :not_found}
  def erc721_or_erc1155_token_instance_from_token_id_and_token_address(token_id, token_contract_address, options \\ []) do
    query = Instance.token_instance_query(token_id, token_contract_address)

    case select_repo(options).one(query) do
      nil -> {:error, :not_found}
      token_instance -> {:ok, token_instance}
    end
  end

  @spec token_instance_exists?(non_neg_integer, Hash.Address.t(), [api?]) :: boolean
  def token_instance_exists?(token_id, token_contract_address, options \\ []) do
    query = Instance.token_instance_query(token_id, token_contract_address)

    select_repo(options).exists?(query)
  end

  @spec token_instance_with_unfetched_metadata?(non_neg_integer, Hash.Address.t(), [api?]) :: boolean
  def token_instance_with_unfetched_metadata?(token_id, token_contract_address, options \\ []) do
    Instance
    |> where([instance], is_nil(instance.error) and is_nil(instance.metadata))
    |> where(
      [instance],
      instance.token_id == ^token_id and instance.token_contract_address_hash == ^token_contract_address
    )
    |> select_repo(options).exists?()
  end

  defp fetch_coin_balances(address, paging_options) do
    address.hash
    |> CoinBalance.fetch_coin_balances(paging_options)
  end

  @spec fetch_last_token_balance(Hash.Address.t(), Hash.Address.t()) :: Decimal.t()
  def fetch_last_token_balance(address_hash, token_contract_address_hash) do
    if address_hash !== %{} do
      address_hash
      |> CurrentTokenBalance.last_token_balance(token_contract_address_hash) || Decimal.new(0)
    else
      Decimal.new(0)
    end
  end

  # @spec fetch_last_token_balance_1155(Hash.Address.t(), Hash.Address.t()) :: Decimal.t()
  def fetch_last_token_balance_1155(address_hash, token_contract_address_hash, token_id) do
    if address_hash !== %{} do
      address_hash
      |> CurrentTokenBalance.last_token_balance_1155(token_contract_address_hash, token_id) || Decimal.new(0)
    else
      Decimal.new(0)
    end
  end

  @spec address_to_coin_balances(Address.t(), [paging_options | api?]) :: []
  def address_to_coin_balances(address, options) do
    paging_options = Keyword.get(options, :paging_options, @default_paging_options)

    balances_raw =
      address
      |> fetch_coin_balances(paging_options)
      |> page_coin_balances(paging_options)
      |> select_repo(options).all()
      |> preload_transactions(options)

    if Enum.empty?(balances_raw) do
      balances_raw
    else
      balances_raw_filtered =
        balances_raw
        |> Enum.filter(fn balance -> balance.value end)

      min_block_number =
        balances_raw_filtered
        |> Enum.min_by(fn balance -> balance.block_number end, fn -> %{} end)
        |> Map.get(:block_number)

      max_block_number =
        balances_raw_filtered
        |> Enum.max_by(fn balance -> balance.block_number end, fn -> %{} end)
        |> Map.get(:block_number)

      min_block_timestamp = find_block_timestamp(min_block_number, options)
      max_block_timestamp = find_block_timestamp(max_block_number, options)

      min_block_unix_timestamp =
        min_block_timestamp
        |> Timex.to_unix()

      max_block_unix_timestamp =
        max_block_timestamp
        |> Timex.to_unix()

      blocks_delta = max_block_number - min_block_number

      balances_with_dates =
        if blocks_delta > 0 do
          add_block_timestamp_to_balances(
            balances_raw_filtered,
            min_block_number,
            min_block_unix_timestamp,
            max_block_unix_timestamp,
            blocks_delta
          )
        else
          add_min_block_timestamp_to_balances(balances_raw_filtered, min_block_unix_timestamp)
        end

      balances_with_dates
      |> Enum.sort(fn balance1, balance2 -> balance1.block_number >= balance2.block_number end)
    end
  end

  # Here we fetch from DB one tx per one coin balance. It's much more faster than LEFT OUTER JOIN which was before.
  defp preload_transactions(balances, options) do
    tasks =
      Enum.map(balances, fn balance ->
        Task.async(fn ->
          Transaction
          |> where(
            [tx],
            tx.block_number == ^balance.block_number and (tx.value > ^0 or (tx.gas_price > ^0 and tx.gas_used > ^0)) and
              (tx.to_address_hash == ^balance.address_hash or tx.from_address_hash == ^balance.address_hash)
          )
          |> select([tx], tx.hash)
          |> limit(1)
          |> select_repo(options).one()
        end)
      end)

    tasks
    |> Task.yield_many(120_000)
    |> Enum.zip(balances)
    |> Enum.map(fn {{task, res}, balance} ->
      case res do
        {:ok, hash} ->
          put_tx_hash(hash, balance)

        {:exit, _reason} ->
          balance

        nil ->
          Task.shutdown(task, :brutal_kill)
          balance
      end
    end)
  end

  defp put_tx_hash(hash, coin_balance),
    do: if(hash, do: %CoinBalance{coin_balance | transaction_hash: hash}, else: coin_balance)

  defp add_block_timestamp_to_balances(
         balances_raw_filtered,
         min_block_number,
         min_block_unix_timestamp,
         max_block_unix_timestamp,
         blocks_delta
       ) do
    balances_raw_filtered
    |> Enum.map(fn balance ->
      date =
        trunc(
          min_block_unix_timestamp +
            (balance.block_number - min_block_number) * (max_block_unix_timestamp - min_block_unix_timestamp) /
              blocks_delta
        )

      add_date_to_balance(balance, date)
    end)
  end

  defp add_min_block_timestamp_to_balances(balances_raw_filtered, min_block_unix_timestamp) do
    balances_raw_filtered
    |> Enum.map(fn balance ->
      date = min_block_unix_timestamp

      add_date_to_balance(balance, date)
    end)
  end

  defp add_date_to_balance(balance, date) do
    formatted_date = Timex.from_unix(date)
    %{balance | block_timestamp: formatted_date}
  end

  def get_token_balance(address_hash, token_contract_address_hash, block_number, token_id \\ nil, options \\ []) do
    query = TokenBalance.fetch_token_balance(address_hash, token_contract_address_hash, block_number, token_id)

    select_repo(options).one(query)
  end

  def get_coin_balance(address_hash, block_number, options \\ []) do
    query = CoinBalance.fetch_coin_balance(address_hash, block_number)

    select_repo(options).one(query)
  end

  @spec address_to_balances_by_day(Hash.Address.t(), [api?]) :: [balance_by_day]
  def address_to_balances_by_day(address_hash, options \\ []) do
    latest_block_timestamp =
      address_hash
      |> CoinBalance.last_coin_balance_timestamp()
      |> select_repo(options).one()

    address_hash
    |> CoinBalanceDaily.balances_by_day()
    |> select_repo(options).all()
    |> Enum.sort_by(fn %{date: d} -> {d.year, d.month, d.day} end)
    |> replace_last_value(latest_block_timestamp)
    |> normalize_balances_by_day(Keyword.get(options, :api?, false))
  end

  # https://github.com/blockscout/blockscout/issues/2658
  defp replace_last_value(items, %{value: value, timestamp: timestamp}) do
    List.replace_at(items, -1, %{date: Date.convert!(timestamp, Calendar.ISO), value: value})
  end

  defp replace_last_value(items, _), do: items

  defp normalize_balances_by_day(balances_by_day, api?) do
    result =
      balances_by_day
      |> Enum.filter(fn day -> day.value end)
      |> (&if(api?, do: &1, else: Enum.map(&1, fn day -> Map.update!(day, :date, fn x -> to_string(x) end) end))).()
      |> (&if(api?, do: &1, else: Enum.map(&1, fn day -> Map.update!(day, :value, fn x -> Wei.to(x, :ether) end) end))).()

    today = Date.to_string(NaiveDateTime.utc_now())

    if Enum.count(result) > 0 && !Enum.any?(result, fn map -> map[:date] == today end) do
      List.flatten([result | [%{date: today, value: List.last(result)[:value]}]])
    else
      result
    end
  end

  @spec fetch_token_holders_from_token_hash(Hash.Address.t(), [paging_options | api?]) :: [TokenBalance.t()]
  def fetch_token_holders_from_token_hash(contract_address_hash, options \\ []) do
    query =
      contract_address_hash
      |> CurrentTokenBalance.token_holders_ordered_by_value(options)

    query
    |> select_repo(options).all()
  end

  def fetch_token_holders_from_token_hash_and_token_id(contract_address_hash, token_id, options \\ []) do
    contract_address_hash
    |> CurrentTokenBalance.token_holders_1155_by_token_id(token_id, options)
    |> select_repo(options).all()
  end

  def token_id_1155_is_unique?(contract_address_hash, token_id, options \\ [])

  def token_id_1155_is_unique?(_, nil, _), do: false

  def token_id_1155_is_unique?(contract_address_hash, token_id, options) do
    result =
      contract_address_hash |> CurrentTokenBalance.token_balances_by_id_limit_2(token_id) |> select_repo(options).all()

    if length(result) == 1 do
      Decimal.compare(Enum.at(result, 0), 1) == :eq
    else
      false
    end
  end

  def get_token_ids_1155(contract_address_hash) do
    contract_address_hash
    |> CurrentTokenBalance.token_ids_query()
    |> Repo.all()
  end

  @spec count_token_holders_from_token_hash(Hash.Address.t()) :: non_neg_integer()
  def count_token_holders_from_token_hash(contract_address_hash) do
    query =
      from(ctb in CurrentTokenBalance.token_holders_query_for_count(contract_address_hash),
        select: fragment("COUNT(DISTINCT(?))", ctb.address_hash)
      )

    Repo.one!(query, timeout: :infinity)
  end

  @spec address_to_unique_tokens(Hash.Address.t(), [paging_options | api?]) :: [Instance.t()]
  def address_to_unique_tokens(contract_address_hash, options \\ []) do
    paging_options = Keyword.get(options, :paging_options, @default_paging_options)

    contract_address_hash
    |> Instance.address_to_unique_token_instances()
    |> Instance.page_token_instance(paging_options)
    |> limit(^paging_options.page_size)
    |> select_repo(options).all()
    |> Enum.map(&put_owner_to_token_instance(&1, options))
  end

  def put_owner_to_token_instance(%Instance{} = token_instance, options \\ []) do
    owner =
      token_instance
      |> Instance.owner_query()
      |> select_repo(options).one()

    %{token_instance | owner: owner}
  end

  @spec data() :: Dataloader.Ecto.t()
  def data, do: DataloaderEcto.new(Repo)

  @spec transaction_token_transfer_type(Transaction.t()) ::
          :erc20 | :erc721 | :erc1155 | :token_transfer | nil
  def transaction_token_transfer_type(
        %Transaction{
          status: :ok,
          created_contract_address_hash: nil,
          input: input,
          value: value
        } = transaction
      ) do
    zero_wei = %Wei{value: Decimal.new(0)}
    result = find_token_transfer_type(transaction, input, value)

    if is_nil(result) && Enum.count(transaction.token_transfers) > 0 && value == zero_wei,
      do: :token_transfer,
      else: result
  rescue
    _ -> nil
  end

  def transaction_token_transfer_type(_), do: nil

  defp find_token_transfer_type(transaction, input, value) do
    zero_wei = %Wei{value: Decimal.new(0)}

    # https://github.com/OpenZeppelin/openzeppelin-solidity/blob/master/contracts/token/ERC721/ERC721.sol#L35
    case {to_string(input), value} do
      # transferFrom(address,address,uint256)
      {"0x23b872dd" <> params, ^zero_wei} ->
        types = [:address, :address, {:uint, 256}]
        [from_address, to_address, _value] = decode_params(params, types)

        find_erc721_token_transfer(transaction.token_transfers, {from_address, to_address})

      # safeTransferFrom(address,address,uint256)
      {"0x42842e0e" <> params, ^zero_wei} ->
        types = [:address, :address, {:uint, 256}]
        [from_address, to_address, _value] = decode_params(params, types)

        find_erc721_token_transfer(transaction.token_transfers, {from_address, to_address})

      # safeTransferFrom(address,address,uint256,bytes)
      {"0xb88d4fde" <> params, ^zero_wei} ->
        types = [:address, :address, {:uint, 256}, :bytes]
        [from_address, to_address, _value, _data] = decode_params(params, types)

        find_erc721_token_transfer(transaction.token_transfers, {from_address, to_address})

      # safeTransferFrom(address,address,uint256,uint256,bytes)
      {"0xf242432a" <> params, ^zero_wei} ->
        types = [:address, :address, {:uint, 256}, {:uint, 256}, :bytes]
        [from_address, to_address, _id, _value, _data] = decode_params(params, types)

        find_erc1155_token_transfer(transaction.token_transfers, {from_address, to_address})

      # safeBatchTransferFrom(address,address,uint256[],uint256[],bytes)
      {"0x2eb2c2d6" <> params, ^zero_wei} ->
        types = [:address, :address, [{:uint, 256}], [{:uint, 256}], :bytes]
        [from_address, to_address, _ids, _values, _data] = decode_params(params, types)

        find_erc1155_token_transfer(transaction.token_transfers, {from_address, to_address})

      {"0xf907fc5b" <> _params, ^zero_wei} ->
        :erc20

      # check for ERC-20 or for old ERC-721, ERC-1155 token versions
      {unquote(TokenTransfer.transfer_function_signature()) <> params, ^zero_wei} ->
        types = [:address, {:uint, 256}]

        [address, value] = decode_params(params, types)

        decimal_value = Decimal.new(value)

        find_erc721_or_erc20_or_erc1155_token_transfer(transaction.token_transfers, {address, decimal_value})

      _ ->
        nil
    end
  end

  defp find_erc721_token_transfer(token_transfers, {from_address, to_address}) do
    token_transfer =
      Enum.find(token_transfers, fn token_transfer ->
        token_transfer.from_address_hash.bytes == from_address && token_transfer.to_address_hash.bytes == to_address
      end)

    if token_transfer, do: :erc721
  end

  defp find_erc1155_token_transfer(token_transfers, {from_address, to_address}) do
    token_transfer =
      Enum.find(token_transfers, fn token_transfer ->
        token_transfer.from_address_hash.bytes == from_address && token_transfer.to_address_hash.bytes == to_address
      end)

    if token_transfer, do: :erc1155
  end

  defp find_erc721_or_erc20_or_erc1155_token_transfer(token_transfers, {address, decimal_value}) do
    token_transfer =
      Enum.find(token_transfers, fn token_transfer ->
        token_transfer.to_address_hash.bytes == address && token_transfer.amount == decimal_value
      end)

    if token_transfer do
      case token_transfer.token do
        %Token{type: "ERC-20"} -> :erc20
        %Token{type: "ERC-721"} -> :erc721
        %Token{type: "ERC-1155"} -> :erc1155
        _ -> nil
      end
    else
      :erc20
    end
  end

  @doc """
  Combined block reward from all the fees.
  """
  @spec block_combined_rewards(Block.t()) :: Wei.t()
  def block_combined_rewards(block) do
    {:ok, value} =
      block.rewards
      |> Enum.reduce(
        0,
        fn block_reward, acc ->
          {:ok, decimal} = Wei.dump(block_reward.reward)

          Decimal.add(decimal, acc)
        end
      )
      |> Wei.cast()

    value
  end

  @doc "Get staking pools from the DB"
  @spec staking_pools(
          filter :: :validator | :active | :inactive,
          paging_options :: PagingOptions.t() | :all,
          address_hash :: Hash.t() | nil,
          filter_banned :: boolean() | nil,
          filter_my :: boolean() | nil
        ) :: [map()]
  def staking_pools(
        filter,
        paging_options \\ @default_paging_options,
        address_hash \\ nil,
        filter_banned \\ false,
        filter_my \\ false
      ) do
    base_query =
      StakingPool
      |> where(is_deleted: false)
      |> staking_pool_filter(filter)
      |> staking_pools_paging_query(paging_options)

    delegator_query =
      if address_hash do
        base_query
        |> join(:left, [p], pd in StakingPoolsDelegator,
          on:
            p.staking_address_hash == pd.staking_address_hash and pd.address_hash == ^address_hash and
              not pd.is_deleted
        )
        |> select([p, pd], %{pool: p, delegator: pd})
      else
        base_query
        |> select([p], %{pool: p, delegator: nil})
      end

    banned_query =
      if filter_banned do
        where(delegator_query, is_banned: true)
      else
        delegator_query
      end

    filtered_query =
      if address_hash && filter_my do
        where(banned_query, [..., pd], not is_nil(pd))
      else
        banned_query
      end

    Repo.all(filtered_query)
  end

  defp staking_pools_paging_query(base_query, :all) do
    base_query
    |> order_by(asc: :staking_address_hash)
  end

  defp staking_pools_paging_query(base_query, paging_options) do
    paging_query =
      base_query
      |> limit(^paging_options.page_size)
      |> order_by(desc: :stakes_ratio, desc: :is_active, asc: :staking_address_hash)

    case paging_options.key do
      {value, address_hash} ->
        where(
          paging_query,
          [p],
          p.stakes_ratio < ^value or
            (p.stakes_ratio == ^value and p.staking_address_hash > ^address_hash)
        )

      _ ->
        paging_query
    end
  end

  @doc "Get count of staking pools from the DB"
  @spec staking_pools_count(filter :: :validator | :active | :inactive) :: integer
  def staking_pools_count(filter) do
    StakingPool
    |> where(is_deleted: false)
    |> staking_pool_filter(filter)
    |> Repo.aggregate(:count, :staking_address_hash)
  end

  @doc "Get sum of delegators count from the DB"
  @spec delegators_count_sum(filter :: :validator | :active | :inactive) :: integer
  def delegators_count_sum(filter) do
    StakingPool
    |> where(is_deleted: false)
    |> staking_pool_filter(filter)
    |> Repo.aggregate(:sum, :delegators_count)
  end

  @doc "Get sum of total staked amount from the DB"
  @spec total_staked_amount_sum(filter :: :validator | :active | :inactive) :: integer
  def total_staked_amount_sum(filter) do
    StakingPool
    |> where(is_deleted: false)
    |> staking_pool_filter(filter)
    |> Repo.aggregate(:sum, :total_staked_amount)
  end

  defp staking_pool_filter(query, :validator) do
    where(query, is_validator: true)
  end

  defp staking_pool_filter(query, :active) do
    where(query, is_active: true)
  end

  defp staking_pool_filter(query, :inactive) do
    where(query, is_active: false)
  end

  def staking_pool(staking_address_hash) do
    Repo.get_by(StakingPool, staking_address_hash: staking_address_hash)
  end

  def staking_pool_names(staking_addresses) do
    StakingPool
    |> where([p], p.staking_address_hash in ^staking_addresses and p.is_deleted == false)
    |> select([:staking_address_hash, :name])
    |> Repo.all()
  end

  def staking_pool_delegators(staking_address_hash, show_snapshotted_data) do
    query =
      from(
        d in StakingPoolsDelegator,
        where:
          d.staking_address_hash == ^staking_address_hash and
            (d.is_active == true or (^show_snapshotted_data and d.snapshotted_stake_amount > 0 and d.is_active != true)),
        order_by: [desc: d.stake_amount]
      )

    query
    |> Repo.all()
  end

  def staking_pool_snapshotted_delegator_data_for_apy do
    query =
      from(
        d in StakingPoolsDelegator,
        select: %{
          :staking_address_hash => fragment("DISTINCT ON (?) ?", d.staking_address_hash, d.staking_address_hash),
          :snapshotted_reward_ratio => d.snapshotted_reward_ratio,
          :snapshotted_stake_amount => d.snapshotted_stake_amount
        },
        where: d.staking_address_hash != d.address_hash and d.snapshotted_stake_amount > 0
      )

    query
    |> Repo.all()
  end

  def staking_pool_snapshotted_inactive_delegators_count(staking_address_hash) do
    query =
      from(
        d in StakingPoolsDelegator,
        where:
          d.staking_address_hash == ^staking_address_hash and
            d.snapshotted_stake_amount > 0 and
            d.is_active != true,
        select: fragment("count(*)")
      )

    query
    |> Repo.one()
  end

  def staking_pool_delegator(staking_address_hash, address_hash) do
    Repo.get_by(StakingPoolsDelegator,
      staking_address_hash: staking_address_hash,
      address_hash: address_hash,
      is_deleted: false
    )
  end

  def get_total_staked_and_ordered(""), do: nil

  def get_total_staked_and_ordered(address_hash) when is_binary(address_hash) do
    StakingPoolsDelegator
    |> where([delegator], delegator.address_hash == ^address_hash and not delegator.is_deleted)
    |> select([delegator], %{
      stake_amount: coalesce(sum(delegator.stake_amount), 0),
      ordered_withdraw: coalesce(sum(delegator.ordered_withdraw), 0)
    })
    |> Repo.one()
  end

  def get_total_staked_and_ordered(_), do: nil

  defp with_decompiled_code_flag(query, _hash, false), do: query

  defp with_decompiled_code_flag(query, hash, true) do
    has_decompiled_code_query =
      from(decompiled_contract in DecompiledSmartContract,
        where: decompiled_contract.address_hash == ^hash,
        limit: 1,
        select: %{
          address_hash: decompiled_contract.address_hash,
          has_decompiled_code?: not is_nil(decompiled_contract.address_hash)
        }
      )

    from(
      address in query,
      left_join: decompiled_code in subquery(has_decompiled_code_query),
      on: address.hash == decompiled_code.address_hash,
      select_merge: %{has_decompiled_code?: decompiled_code.has_decompiled_code?}
    )
  end

  defp decode_params(params, types) do
    params
    |> Base.decode16!(case: :mixed)
    |> TypeDecoder.decode_raw(types)
  end

  @spec get_token_type(Hash.Address.t()) :: String.t() | nil
  def get_token_type(hash) do
    query =
      from(
        token in Token,
        where: token.contract_address_hash == ^hash,
        select: token.type
      )

    Repo.one(query)
  end

  @spec is_erc_20_token?(Token.t()) :: bool
  def is_erc_20_token?(token) do
    is_erc_20_token_type?(token.type)
  end

  defp is_erc_20_token_type?(type) do
    case type do
      "ERC-20" -> true
      _ -> false
    end
  end

  @doc """
  Checks if an `t:Explorer.Chain.Address.t/0` with the given `hash` exists.

  Returns `:ok` if found

      iex> {:ok, %Explorer.Chain.Address{hash: hash}} = Explorer.Chain.create_address(
      ...>   %{hash: "0x5aaeb6053f3e94c9b9a09f33669435e7ef1beaed"}
      ...> )
      iex> Explorer.Chain.check_address_exists(hash)
      :ok

  Returns `:not_found` if not found

      iex> {:ok, hash} = Explorer.Chain.string_to_address_hash("0x5aaeb6053f3e94c9b9a09f33669435e7ef1beaed")
      iex> Explorer.Chain.check_address_exists(hash)
      :not_found

  """
  @spec check_address_exists(Hash.Address.t()) :: :ok | :not_found
  def check_address_exists(address_hash) do
    address_hash
    |> address_exists?()
    |> boolean_to_check_result()
  end

  @doc """
  Checks if an `t:Explorer.Chain.Address.t/0` with the given `hash` exists.

  Returns `true` if found

      iex> {:ok, %Explorer.Chain.Address{hash: hash}} = Explorer.Chain.create_address(
      ...>   %{hash: "0x5aaeb6053f3e94c9b9a09f33669435e7ef1beaed"}
      ...> )
      iex> Explorer.Chain.address_exists?(hash)
      true

  Returns `false` if not found

      iex> {:ok, hash} = Explorer.Chain.string_to_address_hash("0x5aaeb6053f3e94c9b9a09f33669435e7ef1beaed")
      iex> Explorer.Chain.address_exists?(hash)
      false

  """
  @spec address_exists?(Hash.Address.t()) :: boolean()
  def address_exists?(address_hash) do
    query =
      from(
        address in Address,
        where: address.hash == ^address_hash
      )

    Repo.exists?(query)
  end

  @doc """
  Checks if it exists an `t:Explorer.Chain.Address.t/0` that has the provided
  `t:Explorer.Chain.Address.t/0` `hash` and a contract.

  Returns `:ok` if found and `:not_found` otherwise.
  """
  @spec check_contract_address_exists(Hash.Address.t()) :: :ok | :not_found
  def check_contract_address_exists(address_hash) do
    address_hash
    |> contract_address_exists?()
    |> boolean_to_check_result()
  end

  @doc """
  Checks if it exists an `t:Explorer.Chain.Address.t/0` that has the provided
  `t:Explorer.Chain.Address.t/0` `hash` and a contract.

  Returns `true` if found and `false` otherwise.
  """
  @spec contract_address_exists?(Hash.Address.t()) :: boolean()
  def contract_address_exists?(address_hash) do
    query =
      from(
        address in Address,
        where: address.hash == ^address_hash and not is_nil(address.contract_code)
      )

    Repo.exists?(query)
  end

  @doc """
  Checks if it exists a `t:Explorer.Chain.DecompiledSmartContract.t/0` for the
  `t:Explorer.Chain.Address.t/0` with the provided `hash` and with the provided version.

  Returns `:ok` if found and `:not_found` otherwise.
  """
  @spec check_decompiled_contract_exists(Hash.Address.t(), String.t()) :: :ok | :not_found
  def check_decompiled_contract_exists(address_hash, version) do
    address_hash
    |> decompiled_contract_exists?(version)
    |> boolean_to_check_result()
  end

  @doc """
  Checks if it exists a `t:Explorer.Chain.DecompiledSmartContract.t/0` for the
  `t:Explorer.Chain.Address.t/0` with the provided `hash` and with the provided version.

  Returns `true` if found and `false` otherwise.
  """
  @spec decompiled_contract_exists?(Hash.Address.t(), String.t()) :: boolean()
  def decompiled_contract_exists?(address_hash, version) do
    query =
      from(contract in DecompiledSmartContract,
        where: contract.address_hash == ^address_hash and contract.decompiler_version == ^version
      )

    Repo.exists?(query)
  end

  @doc """
  Checks if a `t:Explorer.Chain.Transaction.t/0` with the given `hash` exists.

  Returns `:ok` if found

      iex> %Transaction{hash: hash} = insert(:transaction)
      iex> Explorer.Chain.check_transaction_exists(hash)
      :ok

  Returns `:not_found` if not found

      iex> {:ok, hash} = Explorer.Chain.string_to_transaction_hash(
      ...>   "0x9fc76417374aa880d4449a1f7f31ec597f00b1f6f3dd2d66f4c9c6c445836d8b"
      ...> )
      iex> Explorer.Chain.check_transaction_exists(hash)
      :not_found
  """
  @spec check_transaction_exists(Hash.Full.t()) :: :ok | :not_found
  def check_transaction_exists(hash) do
    hash
    |> transaction_exists?()
    |> boolean_to_check_result()
  end

  @doc """
  Checks if a `t:Explorer.Chain.Transaction.t/0` with the given `hash` exists.

  Returns `true` if found

      iex> %Transaction{hash: hash} = insert(:transaction)
      iex> Explorer.Chain.transaction_exists?(hash)
      true

  Returns `false` if not found

      iex> {:ok, hash} = Explorer.Chain.string_to_transaction_hash(
      ...>   "0x9fc76417374aa880d4449a1f7f31ec597f00b1f6f3dd2d66f4c9c6c445836d8b"
      ...> )
      iex> Explorer.Chain.transaction_exists?(hash)
      false
  """
  @spec transaction_exists?(Hash.Full.t()) :: boolean()
  def transaction_exists?(hash) do
    query =
      from(
        transaction in Transaction,
        where: transaction.hash == ^hash
      )

    Repo.exists?(query)
  end

  @spec block_exists?(Hash.Full.t()) :: boolean()
  def block_exists?(hash) do
    query =
      from(
        block in Block,
        where: block.hash == ^hash
      )

    Repo.exists?(query)
  end

  @doc """
  Checks if a `t:Explorer.Chain.Token.t/0` with the given `hash` exists.

  Returns `:ok` if found

      iex> address = insert(:address)
      iex> insert(:token, contract_address: address)
      iex> Explorer.Chain.check_token_exists(address.hash)
      :ok

  Returns `:not_found` if not found

      iex> {:ok, hash} = Explorer.Chain.string_to_address_hash("0x5aaeb6053f3e94c9b9a09f33669435e7ef1beaed")
      iex> Explorer.Chain.check_token_exists(hash)
      :not_found
  """
  @spec check_token_exists(Hash.Address.t()) :: :ok | :not_found
  def check_token_exists(hash) do
    hash
    |> token_exists?()
    |> boolean_to_check_result()
  end

  @doc """
  Checks if a `t:Explorer.Chain.Token.t/0` with the given `hash` exists.

  Returns `true` if found

      iex> address = insert(:address)
      iex> insert(:token, contract_address: address)
      iex> Explorer.Chain.token_exists?(address.hash)
      true

  Returns `false` if not found

      iex> {:ok, hash} = Explorer.Chain.string_to_address_hash("0x5aaeb6053f3e94c9b9a09f33669435e7ef1beaed")
      iex> Explorer.Chain.token_exists?(hash)
      false
  """
  @spec token_exists?(Hash.Address.t()) :: boolean()
  def token_exists?(hash) do
    query =
      from(
        token in Token,
        where: token.contract_address_hash == ^hash
      )

    Repo.exists?(query)
  end

  @doc """
  Checks if a `t:Explorer.Chain.Token.Instance.t/0` with the given `hash` and `token_id` exists.

  Returns `:ok` if found

      iex> token = insert(:token)
      iex> token_id = 10
      iex> insert(:token_instance,
      ...>  token_contract_address_hash: token.contract_address_hash,
      ...>  token_id: token_id
      ...> )
      iex> Explorer.Chain.check_erc721_or_erc1155_token_instance_exists(token_id, token.contract_address_hash)
      :ok

  Returns `:not_found` if not found

      iex> {:ok, hash} = Explorer.Chain.string_to_address_hash("0x5aaeb6053f3e94c9b9a09f33669435e7ef1beaed")
      iex> Explorer.Chain.check_erc721_or_erc1155_token_instance_exists(10, hash)
      :not_found
  """
  @spec check_erc721_or_erc1155_token_instance_exists(binary() | non_neg_integer(), Hash.Address.t()) ::
          :ok | :not_found
  def check_erc721_or_erc1155_token_instance_exists(token_id, hash) do
    token_id
    |> erc721_or_erc1155_token_instance_exist?(hash)
    |> boolean_to_check_result()
  end

  @doc """
  Checks if a `t:Explorer.Chain.Token.Instance.t/0` with the given `hash` and `token_id` exists.

  Returns `true` if found

      iex> token = insert(:token)
      iex> token_id = 10
      iex> insert(:token_instance,
      ...>  token_contract_address_hash: token.contract_address_hash,
      ...>  token_id: token_id
      ...> )
      iex> Explorer.Chain.erc721_or_erc1155_token_instance_exist?(token_id, token.contract_address_hash)
      true

  Returns `false` if not found

      iex> {:ok, hash} = Explorer.Chain.string_to_address_hash("0x5aaeb6053f3e94c9b9a09f33669435e7ef1beaed")
      iex> Explorer.Chain.erc721_or_erc1155_token_instance_exist?(10, hash)
      false
  """
  @spec erc721_or_erc1155_token_instance_exist?(binary() | non_neg_integer(), Hash.Address.t()) :: boolean()
  def erc721_or_erc1155_token_instance_exist?(token_id, hash) do
    query =
      from(i in Instance,
        where: i.token_contract_address_hash == ^hash and i.token_id == ^Decimal.new(token_id)
      )

    Repo.exists?(query)
  end

  def boolean_to_check_result(true), do: :ok

  def boolean_to_check_result(false), do: :not_found

  @doc """
  Fetches the first trace from the Nethermind trace URL.
  """
  def fetch_first_trace(transactions_params, json_rpc_named_arguments) do
    case EthereumJSONRPC.fetch_first_trace(transactions_params, json_rpc_named_arguments) do
      {:ok, [%{first_trace: first_trace, block_hash: block_hash, json_rpc_named_arguments: json_rpc_named_arguments}]} ->
        format_tx_first_trace(first_trace, block_hash, json_rpc_named_arguments)

      {:error, error} ->
        {:error, error}

      :ignore ->
        :ignore
    end
  end

  defp format_tx_first_trace(first_trace, block_hash, json_rpc_named_arguments) do
    {:ok, to_address_hash} =
      if Map.has_key?(first_trace, :to_address_hash) do
        Chain.string_to_address_hash(first_trace.to_address_hash)
      else
        {:ok, nil}
      end

    {:ok, from_address_hash} = Chain.string_to_address_hash(first_trace.from_address_hash)

    {:ok, created_contract_address_hash} =
      if Map.has_key?(first_trace, :created_contract_address_hash) do
        Chain.string_to_address_hash(first_trace.created_contract_address_hash)
      else
        {:ok, nil}
      end

    {:ok, transaction_hash} = Chain.string_to_transaction_hash(first_trace.transaction_hash)

    {:ok, call_type} =
      if Map.has_key?(first_trace, :call_type) do
        CallType.load(first_trace.call_type)
      else
        {:ok, nil}
      end

    {:ok, type} = Type.load(first_trace.type)

    {:ok, input} =
      if Map.has_key?(first_trace, :input) do
        Data.cast(first_trace.input)
      else
        {:ok, nil}
      end

    {:ok, output} =
      if Map.has_key?(first_trace, :output) do
        Data.cast(first_trace.output)
      else
        {:ok, nil}
      end

    {:ok, created_contract_code} =
      if Map.has_key?(first_trace, :created_contract_code) do
        Data.cast(first_trace.created_contract_code)
      else
        {:ok, nil}
      end

    {:ok, init} =
      if Map.has_key?(first_trace, :init) do
        Data.cast(first_trace.init)
      else
        {:ok, nil}
      end

    block_index =
      get_block_index(%{
        transaction_index: first_trace.transaction_index,
        transaction_hash: first_trace.transaction_hash,
        block_number: first_trace.block_number,
        json_rpc_named_arguments: json_rpc_named_arguments
      })

    value = %Wei{value: Decimal.new(first_trace.value)}

    first_trace_formatted =
      first_trace
      |> Map.merge(%{
        block_index: block_index,
        block_hash: block_hash,
        call_type: call_type,
        to_address_hash: to_address_hash,
        created_contract_address_hash: created_contract_address_hash,
        from_address_hash: from_address_hash,
        input: input,
        output: output,
        created_contract_code: created_contract_code,
        init: init,
        transaction_hash: transaction_hash,
        type: type,
        value: value
      })

    {:ok, [first_trace_formatted]}
  end

  defp get_block_index(%{
         transaction_index: transaction_index,
         transaction_hash: transaction_hash,
         block_number: block_number,
         json_rpc_named_arguments: json_rpc_named_arguments
       }) do
    if transaction_index == 0 do
      0
    else
      filtered_block_numbers = EthereumJSONRPC.are_block_numbers_in_range?([block_number])
      {:ok, traces} = fetch_block_internal_transactions(filtered_block_numbers, json_rpc_named_arguments)

      sorted_traces =
        traces
        |> Enum.sort_by(&{&1.transaction_index, &1.index})
        |> Enum.with_index()

      {_, block_index} =
        sorted_traces
        |> Enum.find({nil, -1}, fn {trace, _} ->
          trace.transaction_index == transaction_index &&
            trace.transaction_hash == transaction_hash
        end)

      block_index
    end
  end

  defp find_block_timestamp(number, options) do
    Block
    |> where([block], block.number == ^number)
    |> select([block], block.timestamp)
    |> limit(1)
    |> select_repo(options).one()
  end

  def moon_token?(contract_address) do
    reddit_token?(contract_address, :moon_token_addresses)
  end

  def bricks_token?(contract_address) do
    reddit_token?(contract_address, :bricks_token_addresses)
  end

  defp reddit_token?(contract_address, _env_var) when is_nil(contract_address), do: false

  defp reddit_token?(contract_address, env_var) when not is_nil(contract_address) do
    token_addresses_string = Application.get_env(:block_scout_web, env_var)
    compare_address_hash_and_strings(contract_address, token_addresses_string)
  end

  def compare_address_hash_and_strings(address_hash, addresses_string) do
    contract_address_lower = Base.encode16(address_hash.bytes, case: :lower)

    if addresses_string do
      token_addresses =
        try do
          addresses_string
          |> String.downcase()
          |> String.split(",")
        rescue
          _ ->
            []
        end

      token_addresses
      |> Enum.any?(fn token ->
        token == "0x" <> contract_address_lower
      end)
    else
      false
    end
  end

  def total_gas(gas_items) do
    gas_items
    |> Enum.reduce(Decimal.new(0), fn gas_item, acc ->
      if gas_item.total_gas, do: Decimal.add(acc, gas_item.total_gas), else: acc
    end)
  end

  def bridged_tokens_enabled? do
    eth_omni_bridge_mediator = Application.get_env(:block_scout_web, :eth_omni_bridge_mediator)
    bsc_omni_bridge_mediator = Application.get_env(:block_scout_web, :bsc_omni_bridge_mediator)
    poa_omni_bridge_mediator = Application.get_env(:block_scout_web, :poa_omni_bridge_mediator)

    (eth_omni_bridge_mediator && eth_omni_bridge_mediator !== "") ||
      (bsc_omni_bridge_mediator && bsc_omni_bridge_mediator !== "") ||
      (poa_omni_bridge_mediator && poa_omni_bridge_mediator !== "")
  end

  def chain_id_display_name(nil), do: ""

  def chain_id_display_name(chain_id) do
    chain_id_int =
      if is_integer(chain_id) do
        chain_id
      else
        chain_id
        |> Decimal.to_integer()
      end

    case chain_id_int do
      1 -> "eth"
      56 -> "bsc"
      99 -> "poa"
      _ -> ""
    end
  end

  def chain_id_full_display_name(nil), do: ""

  def chain_id_full_display_name(chain_id) do
    chain_id_int =
      if is_integer(chain_id) do
        chain_id
      else
        chain_id
        |> Decimal.to_integer()
      end

    case chain_id_int do
      1 -> "Ethereum"
      56 -> "BSC"
      99 -> "POA"
      _ -> ""
    end
  end

  @spec is_active_validator?(Address.t()) :: boolean()
  def is_active_validator?(address_hash) do
    now = Timex.now()

    one_hour_before =
      now
      |> Timex.shift(hours: -1)

    query =
      from(
        b in Block,
        where: b.miner_hash == ^address_hash,
        where: b.inserted_at >= ^one_hour_before
      )

    Repo.exists?(query)
  end

  @spec amb_eth_tx?(Address.t()) :: boolean()
  def amb_eth_tx?(hash) do
    amb_tx?(hash, "ETH_OMNI_BRIDGE_MEDIATOR") || amb_tx?(hash, "ETH_OMNI_BRIDGE")
  end

  @spec amb_bsc_tx?(Address.t()) :: boolean()
  def amb_bsc_tx?(hash) do
    amb_tx?(hash, "BSC_OMNI_BRIDGE_MEDIATOR") || amb_tx?(hash, "BSC_OMNI_BRIDGE")
  end

  @spec amb_poa_tx?(Address.t()) :: boolean()
  def amb_poa_tx?(hash) do
    amb_tx?(hash, "POA_OMNI_BRIDGE_MEDIATOR") || amb_tx?(hash, "POA_OMNI_BRIDGE")
  end

  @spec amb_nft_tx?(Address.t()) :: boolean()
  def amb_nft_tx?(hash) do
    amb_tx?(hash, "NFT_OMNI_BRIDGE_MEDIATOR")
  end

  defp amb_tx?(hash, env_var) do
    omni_bridge_mediator = String.downcase(System.get_env(env_var, ""))

    if omni_bridge_mediator == "" do
      false
    else
      log_exist?(hash, omni_bridge_mediator)
    end
  end

  defp log_exist?(transaction_hash, address_hash) do
    # "0x59a9a802" - TokensBridgingInitiated(address indexed token, address indexed sender, uint256 value, bytes32 indexed messageId)
    # "0x4592bc44" - TokensBridgingInitiated(address indexed token, address indexed sender, uint256[] tokenIds, uint256[] values, bytes32 indexed messageId) (NFT Omni bridge)
    # "0x520d2afd" - UserRequestForSignature(bytes32 indexed messageId, bytes encodedData)
    # "0xe7a2c01f" - executeAffirmation(bytes message)

    Repo.exists?(
      from(
        l in Log,
        where: l.transaction_hash == ^transaction_hash,
        where: l.address_hash == ^address_hash,
        where:
          fragment("first_topic like '0x59a9a802%'") or
            fragment("first_topic like '0x4592bc44%'") or
            fragment("first_topic like '0x520d2afd%'") or
            fragment("first_topic like '0xe7a2c01f%'")
      )
    )
  end

  def token_display_name_based_on_bridge_destination(name, foreign_chain_id) do
    cond do
      Decimal.compare(foreign_chain_id, 1) == :eq ->
        name
        |> String.replace("on xDai", "from Ethereum")

      Decimal.compare(foreign_chain_id, 56) == :eq ->
        name
        |> String.replace("on xDai", "from BSC")

      true ->
        name
    end
  end

  def token_display_name_based_on_bridge_destination(name, symbol, foreign_chain_id) do
    token_name =
      cond do
        Decimal.compare(foreign_chain_id, 1) == :eq ->
          name
          |> String.replace("on xDai", "from Ethereum")

        Decimal.compare(foreign_chain_id, 56) == :eq ->
          name
          |> String.replace("on xDai", "from BSC")

        true ->
          name
      end

    "#{token_name} (#{symbol})"
  end

  @spec get_token_transfer_type(TokenTransfer.t()) ::
          :token_burning | :token_minting | :token_spawning | :token_transfer
  def get_token_transfer_type(transfer) do
    {:ok, burn_address_hash} = Chain.string_to_address_hash(SmartContract.burn_address_hash_string())

    cond do
      transfer.to_address_hash == burn_address_hash && transfer.from_address_hash !== burn_address_hash ->
        :token_burning

      transfer.to_address_hash !== burn_address_hash && transfer.from_address_hash == burn_address_hash ->
        :token_minting

      transfer.to_address_hash == burn_address_hash && transfer.from_address_hash == burn_address_hash ->
        :token_spawning

      true ->
        :token_transfer
    end
  end

  @spec get_token_icon_url_by(String.t(), String.t()) :: String.t() | nil
  def get_token_icon_url_by(chain_id, address_hash) do
    chain_name =
      case chain_id do
        "1" ->
          "ethereum"

        "99" ->
          "poa"

        "100" ->
          "xdai"

        _ ->
          nil
      end

    if chain_name do
      try_url =
        "https://raw.githubusercontent.com/trustwallet/assets/master/blockchains/#{chain_name}/assets/#{address_hash}/logo.png"

      try_url
    else
      nil
    end
  end

  defp from_block(options) do
    Keyword.get(options, :from_block) || nil
  end

  def to_block(options) do
    Keyword.get(options, :to_block) || nil
  end

  def convert_date_to_min_block(date_str) do
    date_format = "%Y-%m-%d"

    {:ok, date} =
      date_str
      |> Timex.parse(date_format, :strftime)

    {:ok, day_before} =
      date
      |> Timex.shift(days: -1)
      |> Timex.format(date_format, :strftime)

    convert_date_to_max_block(day_before)
  end

  def convert_date_to_max_block(date) do
    query =
      from(block in Block,
        where: fragment("DATE(timestamp) = TO_DATE(?, 'YYYY-MM-DD')", ^date),
        select: max(block.number)
      )

    query
    |> Repo.one()
  end

  def is_address_hash_is_smart_contract?(nil), do: false

  def is_address_hash_is_smart_contract?(address_hash) do
    with %Address{contract_code: bytecode} <- Repo.get_by(Address, hash: address_hash),
         false <- is_nil(bytecode) do
      true
    else
      _ ->
        false
    end
  end

  def hash_to_lower_case_string(hash) do
    hash
    |> to_string()
    |> String.downcase()
  end

  def recent_transactions(options, [:pending | _]) do
    recent_pending_transactions(options, false)
  end

  def recent_transactions(options, _) do
    recent_collated_transactions(false, options)
  end

  def apply_filter_by_method_id_to_transactions(query, nil), do: query

  def apply_filter_by_method_id_to_transactions(query, filter) when is_list(filter) do
    method_ids = Enum.flat_map(filter, &map_name_or_method_id_to_method_id/1)

    if method_ids != [] do
      query
      |> where([tx], fragment("SUBSTRING(? FOR 4)", tx.input) in ^method_ids)
    else
      query
    end
  end

  def apply_filter_by_method_id_to_transactions(query, filter),
    do: apply_filter_by_method_id_to_transactions(query, [filter])

  defp map_name_or_method_id_to_method_id(string) when is_binary(string) do
    if id = @method_name_to_id_map[string] do
      decode_method_id(id)
    else
      trimmed =
        string
        |> String.replace("0x", "", global: false)

      decode_method_id(trimmed)
    end
  end

  defp decode_method_id(method_id) when is_binary(method_id) do
    case String.length(method_id) == 8 && Base.decode16(method_id, case: :mixed) do
      {:ok, bytes} ->
        [bytes]

      _ ->
        []
    end
  end

  def apply_filter_by_tx_type_to_transactions(query, [_ | _] = filter) do
    {dynamic, modified_query} = apply_filter_by_tx_type_to_transactions_inner(filter, query)

    modified_query
    |> where(^dynamic)
  end

  def apply_filter_by_tx_type_to_transactions(query, _filter), do: query

  def apply_filter_by_tx_type_to_transactions_inner(dynamic \\ dynamic(false), filter, query)

  def apply_filter_by_tx_type_to_transactions_inner(dynamic, [type | remain], query) do
    case type do
      :contract_call ->
        dynamic
        |> filter_contract_call_dynamic()
        |> apply_filter_by_tx_type_to_transactions_inner(
          remain,
          join(query, :inner, [tx], address in assoc(tx, :to_address), as: :to_address)
        )

      :contract_creation ->
        dynamic
        |> filter_contract_creation_dynamic()
        |> apply_filter_by_tx_type_to_transactions_inner(remain, query)

      :coin_transfer ->
        dynamic
        |> filter_transaction_dynamic()
        |> apply_filter_by_tx_type_to_transactions_inner(remain, query)

      :token_transfer ->
        dynamic
        |> filter_token_transfer_dynamic()
        |> apply_filter_by_tx_type_to_transactions_inner(remain, query)

      :token_creation ->
        dynamic
        |> filter_token_creation_dynamic()
        |> apply_filter_by_tx_type_to_transactions_inner(
          remain,
          join(query, :inner, [tx], token in Token,
            on: token.contract_address_hash == tx.created_contract_address_hash,
            as: :created_token
          )
        )
    end
  end

  def apply_filter_by_tx_type_to_transactions_inner(dynamic_query, _, query), do: {dynamic_query, query}

  def filter_contract_creation_dynamic(dynamic) do
    dynamic([tx], ^dynamic or is_nil(tx.to_address_hash))
  end

  def filter_transaction_dynamic(dynamic) do
    dynamic([tx], ^dynamic or tx.value > ^0)
  end

  def filter_contract_call_dynamic(dynamic) do
    dynamic([tx, to_address: to_address], ^dynamic or not is_nil(to_address.contract_code))
  end

  def filter_token_transfer_dynamic(dynamic) do
    # TokenTransfer.__struct__.__meta__.source
    dynamic(
      [tx],
      ^dynamic or
        fragment(
          "NOT (SELECT transaction_hash FROM token_transfers WHERE transaction_hash = ? LIMIT 1) IS NULL",
          tx.hash
        )
    )
  end

  def filter_token_creation_dynamic(dynamic) do
    dynamic([tx, created_token: created_token], ^dynamic or not is_nil(created_token))
  end

  @spec verified_contracts([
          paging_options
          | necessity_by_association_option
          | {:filter, :solidity | :vyper}
          | {:search, String.t() | {:api?, true | false}}
        ]) :: [SmartContract.t()]
  def verified_contracts(options \\ []) do
    paging_options = Keyword.get(options, :paging_options, @default_paging_options)
    necessity_by_association = Keyword.get(options, :necessity_by_association, %{})
    filter = Keyword.get(options, :filter, nil)
    search_string = Keyword.get(options, :search, nil)

    query = from(contract in SmartContract, select: contract, order_by: [desc: :id])

    query
    |> filter_contracts(filter)
    |> search_contracts(search_string)
    |> handle_verified_contracts_paging_options(paging_options)
    |> join_associations(necessity_by_association)
    |> select_repo(options).all()
  end

  defp search_contracts(basic_query, nil), do: basic_query

  defp search_contracts(basic_query, search_string) do
    from(contract in basic_query,
      where:
        ilike(contract.name, ^"%#{search_string}%") or
          ilike(fragment("'0x' || encode(?, 'hex')", contract.address_hash), ^"%#{search_string}%")
    )
  end

  defp filter_contracts(basic_query, :solidity) do
    basic_query
    |> where(is_vyper_contract: ^false)
  end

  defp filter_contracts(basic_query, :vyper) do
    basic_query
    |> where(is_vyper_contract: ^true)
  end

  defp filter_contracts(basic_query, :yul) do
    from(query in basic_query, where: is_nil(query.abi))
  end

  defp filter_contracts(basic_query, _), do: basic_query

  def count_verified_contracts do
    Repo.aggregate(SmartContract, :count, timeout: :infinity)
  end

  def count_new_verified_contracts do
    query =
      from(contract in SmartContract,
        select: contract.inserted_at,
        where: fragment("NOW() - ? at time zone 'UTC' <= interval '24 hours'", contract.inserted_at)
      )

    query
    |> Repo.aggregate(:count, timeout: :infinity)
  end

  def count_contracts do
    query =
      from(address in Address,
        select: address,
        where: not is_nil(address.contract_code)
      )

    query
    |> Repo.aggregate(:count, timeout: :infinity)
  end

  def count_new_contracts do
    query =
      from(tx in Transaction,
        select: tx,
        where:
          tx.status == ^:ok and
            fragment("NOW() - ? at time zone 'UTC' <= interval '24 hours'", tx.created_contract_code_indexed_at)
      )

    query
    |> Repo.aggregate(:count, timeout: :infinity)
  end

  def count_verified_contracts_from_cache(options \\ []) do
    VerifiedContractsCounter.fetch(options)
  end

  def count_new_verified_contracts_from_cache(options \\ []) do
    NewVerifiedContractsCounter.fetch(options)
  end

  def count_contracts_from_cache(options \\ []) do
    ContractsCounter.fetch(options)
  end

  def count_new_contracts_from_cache(options \\ []) do
    NewContractsCounter.fetch(options)
  end

  def fetch_token_counters(address_hash, timeout) do
    total_token_transfers_task =
      Task.async(fn ->
        TokenTransfersCounter.fetch(address_hash)
      end)

    total_token_holders_task =
      Task.async(fn ->
        TokenHoldersCounter.fetch(address_hash)
      end)

    [total_token_transfers_task, total_token_holders_task]
    |> Task.yield_many(timeout)
    |> Enum.map(fn {_task, res} ->
      case res do
        {:ok, result} ->
          result

        {:exit, reason} ->
          Logger.warn("Query fetching token counters terminated: #{inspect(reason)}")
          0

        nil ->
          Logger.warn("Query fetching token counters timed out.")
          0
      end
    end)
    |> List.to_tuple()
  end

  @spec flat_1155_batch_token_transfers([TokenTransfer.t()], Decimal.t() | nil) :: [TokenTransfer.t()]
  def flat_1155_batch_token_transfers(token_transfers, token_id \\ nil) when is_list(token_transfers) do
    Enum.reduce(token_transfers, [], fn tt, acc ->
      case tt.token_ids do
        [] ->
          Enum.reverse([tt | Enum.reverse(acc)])

        [_token_id] ->
          Enum.reverse([tt | Enum.reverse(acc)])

        token_ids when is_list(token_ids) ->
          transfers = flat_1155_batch_token_transfer(tt, tt.amounts, token_ids, token_id)

          acc ++ transfers

        _ ->
          Enum.reverse([tt | Enum.reverse(acc)])
      end
    end)
  end

  defp flat_1155_batch_token_transfer(tt, amounts, token_ids, token_id_to_filter) do
    amounts
    |> Enum.zip(token_ids)
    |> Enum.with_index()
    |> Enum.map(fn {{amount, token_id}, index} ->
      if is_nil(token_id_to_filter) || token_id == token_id_to_filter do
        %TokenTransfer{tt | token_ids: [token_id], amount: amount, amounts: nil, index_in_batch: index}
      end
    end)
    |> Enum.reject(&is_nil/1)
    |> squash_token_transfers_in_batch()
  end

  defp squash_token_transfers_in_batch(token_transfers) do
    token_transfers
    |> Enum.group_by(fn tt -> {List.first(tt.token_ids), tt.from_address_hash, tt.to_address_hash} end)
    |> Enum.map(fn {_k, v} -> Enum.reduce(v, nil, &group_batch_reducer/2) end)
    |> Enum.sort_by(fn tt -> tt.index_in_batch end, :desc)
  end

  defp group_batch_reducer(transfer, nil) do
    transfer
  end

  defp group_batch_reducer(transfer, acc) do
    %TokenTransfer{acc | amount: Decimal.add(acc.amount, transfer.amount)}
  end

  @spec paginate_1155_batch_token_transfers([TokenTransfer.t()], [paging_options]) :: [TokenTransfer.t()]
  def paginate_1155_batch_token_transfers(token_transfers, options) do
    paging_options = options |> Keyword.get(:paging_options, nil)

    case paging_options do
      %PagingOptions{batch_key: batch_key} when not is_nil(batch_key) ->
        filter_previous_page_transfers(token_transfers, batch_key)

      _ ->
        token_transfers
    end
  end

  defp filter_previous_page_transfers(
         token_transfers,
         {batch_block_hash, batch_transaction_hash, batch_log_index, index_in_batch}
       ) do
    token_transfers
    |> Enum.reverse()
    |> Enum.reduce_while([], fn tt, acc ->
      if tt.block_hash == batch_block_hash and tt.transaction_hash == batch_transaction_hash and
           tt.log_index == batch_log_index and tt.index_in_batch == index_in_batch do
        {:halt, acc}
      else
        {:cont, [tt | acc]}
      end
    end)
  end

  def select_repo(options) do
    if Keyword.get(options, :api?, false) do
      Repo.replica()
    else
      Repo
    end
  end

  def select_watchlist_address_id(watchlist_id, address_hash)
      when not is_nil(watchlist_id) and not is_nil(address_hash) do
    WatchlistAddress
    |> where([wa], wa.watchlist_id == ^watchlist_id and wa.address_hash_hash == ^address_hash)
    |> select([wa], wa.id)
    |> Repo.account_repo().one()
  end

  def select_watchlist_address_id(_watchlist_id, _address_hash), do: nil

  def fetch_watchlist_transactions(watchlist_id, options) do
    watchlist_addresses =
      watchlist_id
      |> WatchlistAddress.watchlist_addresses_by_watchlist_id_query()
      |> Repo.account_repo().all()

    address_hashes = Enum.map(watchlist_addresses, fn wa -> wa.address_hash end)

    watchlist_names =
      Enum.reduce(watchlist_addresses, %{}, fn wa, acc ->
        Map.put(acc, wa.address_hash, %{label: wa.name, display_name: wa.name})
      end)

    {watchlist_names, address_hashes_to_mined_transactions_without_rewards(address_hashes, options)}
  end

  def list_withdrawals(options \\ []) do
    paging_options = Keyword.get(options, :paging_options, @default_paging_options)
    necessity_by_association = Keyword.get(options, :necessity_by_association, %{})

    Withdrawal.list_withdrawals()
    |> join_associations(necessity_by_association)
    |> handle_withdrawals_paging_options(paging_options)
    |> select_repo(options).all()
  end

  def sum_withdrawals do
    Repo.aggregate(Withdrawal, :sum, :amount, timeout: :infinity)
  end

  def upsert_count_withdrawals(index) do
    upsert_last_fetched_counter(%{
      counter_type: "withdrawals_count",
      value: index
    })
  end

  def sum_withdrawals_from_cache(options \\ []) do
    WithdrawalsSum.fetch(options)
  end

  def count_withdrawals_from_cache(options \\ []) do
    "withdrawals_count" |> get_last_fetched_counter(options) |> Decimal.add(1)
  end

  def add_fetcher_limit(query, false), do: query

  def add_fetcher_limit(query, true) do
    fetcher_limit = Application.get_env(:indexer, :fetcher_init_limit)

    limit(query, ^fetcher_limit)
  end

  defp add_token_balances_fetcher_limit(query, false), do: query

  defp add_token_balances_fetcher_limit(query, true) do
    token_balances_fetcher_limit = Application.get_env(:indexer, :token_balances_fetcher_init_limit)

    limit(query, ^token_balances_fetcher_limit)
  end

  defp add_coin_balances_fetcher_limit(query, false), do: query

  defp add_coin_balances_fetcher_limit(query, true) do
    coin_balances_fetcher_limit = Application.get_env(:indexer, :coin_balances_fetcher_init_limit)

    limit(query, ^coin_balances_fetcher_limit)
  end

  def put_has_token_transfers_to_tx(query, true), do: query

  def put_has_token_transfers_to_tx(query, false) do
    from(tx in query,
      select_merge: %{
        has_token_transfers:
          fragment(
            "(SELECT transaction_hash FROM token_transfers WHERE transaction_hash = ? LIMIT 1) IS NOT NULL",
            tx.hash
          )
      }
    )
  end

  @spec default_paging_options() :: map()
  def default_paging_options do
    @default_paging_options
  end
end<|MERGE_RESOLUTION|>--- conflicted
+++ resolved
@@ -25,12 +25,7 @@
       where: 3
     ]
 
-<<<<<<< HEAD
   import EthereumJSONRPC, only: [integer_to_quantity: 1, json_rpc: 2, fetch_block_internal_transactions: 2]
-  import Explorer.Chain.SmartContract, only: [burn_address_hash_string: 0]
-=======
-  import EthereumJSONRPC, only: [integer_to_quantity: 1, fetch_block_internal_transactions: 2]
->>>>>>> d26e6ef4
 
   require Logger
 
@@ -64,12 +59,8 @@
     PendingBlockOperation,
     Search,
     SmartContract,
-<<<<<<< HEAD
-    SmartContractAdditionalSource,
     StakingPool,
     StakingPoolsDelegator,
-=======
->>>>>>> d26e6ef4
     Token,
     Token.Instance,
     TokenTransfer,
@@ -102,12 +93,7 @@
 
   alias Explorer.Market.MarketHistoryCache
   alias Explorer.{PagingOptions, Repo}
-<<<<<<< HEAD
-  alias Explorer.SmartContract.Helper
   alias Explorer.Staking.ContractState
-  alias Explorer.SmartContract.Solidity.Verifier
-=======
->>>>>>> d26e6ef4
 
   alias Dataloader.Ecto, as: DataloaderEcto
 
@@ -3394,7 +3380,7 @@
       )
 
     revert_reason =
-      case EthereumJSONRPC.json_rpc(req, json_rpc_named_arguments) do
+      case json_rpc(req, json_rpc_named_arguments) do
         {:error, %{data: data}} ->
           data
 
@@ -3778,17 +3764,6 @@
     end)
   end
 
-<<<<<<< HEAD
-  defp page_addresses(query, %PagingOptions{key: nil}), do: query
-
-  defp page_addresses(query, %PagingOptions{key: {coin_balance, hash}}) do
-    from(address in query,
-      where:
-        (address.fetched_coin_balance == ^coin_balance and address.hash > ^hash) or
-          address.fetched_coin_balance < ^coin_balance
-    )
-  end
-
   defp page_gas_usage(query, %PagingOptions{key: nil}), do: query
 
   defp page_gas_usage(query, %PagingOptions{key: {total_gas, _}}) do
@@ -3852,8 +3827,6 @@
     dynamic([t], t.contract_address_hash > ^contract_address_hash)
   end
 
-=======
->>>>>>> d26e6ef4
   defp page_blocks(query, %PagingOptions{key: nil}), do: query
 
   defp page_blocks(query, %PagingOptions{key: {block_number}}) do
