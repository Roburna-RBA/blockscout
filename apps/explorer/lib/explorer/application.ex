--- conflicted
+++ resolved
@@ -128,11 +128,7 @@
         configure(Explorer.TokenInstanceOwnerAddressMigration.Supervisor),
         sc_microservice_configure(Explorer.Chain.Fetcher.LookUpSmartContractSourcesOnDemand),
         configure(Explorer.Chain.Cache.RootstockLockedBTC),
-<<<<<<< HEAD
-        configure(Explorer.TransactionsDenormalizationMigrator)
-=======
         configure(Explorer.Migrator.TransactionsDenormalization)
->>>>>>> 9a0cd47b
       ]
       |> List.flatten()
 
