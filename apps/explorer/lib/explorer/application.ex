defmodule Explorer.Application do
  @moduledoc """
  This is the Application module for Explorer.
  """

  use Application

  alias Explorer.Admin
<<<<<<< HEAD
  alias Explorer.Chain.{BlockNumberCache, TransactionCountCache}
=======
  alias Explorer.Chain.{BlockCountCache, BlockNumberCache, BlocksCache, TransactionCountCache}
>>>>>>> ed301116
  alias Explorer.Repo.PrometheusLogger

  @impl Application
  def start(_type, _args) do
    PrometheusLogger.setup()

    :telemetry.attach(
      "prometheus-ecto",
      [:explorer, :repo, :query],
      &PrometheusLogger.handle_event/4,
      %{}
    )

    # Children to start in all environments
    base_children = [
      Explorer.Repo,
      Supervisor.Spec.worker(SpandexDatadog.ApiServer, [datadog_opts()]),
      Supervisor.child_spec({Task.Supervisor, name: Explorer.MarketTaskSupervisor}, id: Explorer.MarketTaskSupervisor),
      Supervisor.child_spec({Task.Supervisor, name: Explorer.TaskSupervisor}, id: Explorer.TaskSupervisor),
      Explorer.SmartContract.SolcDownloader,
      {Registry, keys: :duplicate, name: Registry.ChainEvents, id: Registry.ChainEvents},
      {Admin.Recovery, [[], [name: Admin.Recovery]]},
      {TransactionCountCache, [[], []]},
      {BlockCountCache, []},
      {ConCache, [name: BlocksCache.cache_name(), ttl_check_interval: false]}
    ]

    children = base_children ++ configurable_children()

    opts = [strategy: :one_for_one, name: Explorer.Supervisor]

    res = Supervisor.start_link(children, opts)

    BlockNumberCache.setup()

    res
  end

  defp configurable_children do
    [
      configure(Explorer.ExchangeRates),
      configure(Explorer.KnownTokens),
      configure(Explorer.Market.History.Cataloger),
      configure(Explorer.Counters.AddressesWithBalanceCounter),
      configure(Explorer.Counters.AverageBlockTime),
      configure(Explorer.Validator.MetadataProcessor),
      configure(Explorer.Staking.EpochCounter)
    ]
    |> List.flatten()
  end

  defp should_start?(process) do
    Application.get_env(:explorer, process, [])[:enabled] == true
  end

  defp configure(process) do
    if should_start?(process) do
      process
    else
      []
    end
  end

  defp datadog_opts do
    [
      host: System.get_env("DATADOG_HOST") || "localhost",
      port: System.get_env("DATADOG_PORT") || 8126,
      batch_size: System.get_env("SPANDEX_BATCH_SIZE") || 100,
      sync_threshold: System.get_env("SPANDEX_SYNC_THRESHOLD") || 100,
      http: HTTPoison
    ]
  end
end<|MERGE_RESOLUTION|>--- conflicted
+++ resolved
@@ -6,11 +6,7 @@
   use Application
 
   alias Explorer.Admin
-<<<<<<< HEAD
-  alias Explorer.Chain.{BlockNumberCache, TransactionCountCache}
-=======
   alias Explorer.Chain.{BlockCountCache, BlockNumberCache, BlocksCache, TransactionCountCache}
->>>>>>> ed301116
   alias Explorer.Repo.PrometheusLogger
 
   @impl Application
