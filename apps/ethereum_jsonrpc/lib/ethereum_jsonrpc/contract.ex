--- conflicted
+++ resolved
@@ -40,15 +40,9 @@
       requests_with_index
       |> Enum.map(fn {%{contract_address: contract_address, method_id: target_method_id, args: args} = request, index} ->
         function =
-<<<<<<< HEAD
-        functions
-        |> define_function(target_method_id)
-        |> Map.drop([:method_id])
-=======
           functions
           |> define_function(target_method_id)
           |> Map.drop([:method_id])
->>>>>>> 31a907ff
 
         formatted_args = format_args(function, args)
 
@@ -83,32 +77,6 @@
       Enum.map(requests, fn _ -> format_error(error) end)
   end
 
-<<<<<<< HEAD
-  defp define_function(functions, target_method_id) do
-    {_, function} =
-      Enum.find(functions, fn {method_id, _func} ->
-        if method_id do
-          Base.encode16(method_id, case: :lower) == target_method_id || method_id == target_method_id
-        else
-          method_id == target_method_id
-        end
-      end)
-
-    function
-  end
-
-  defp define_selectors(parsed_abi, method_id) do
-    Enum.filter(parsed_abi, fn p_abi ->
-      if p_abi.method_id do
-        Base.encode16(p_abi.method_id, case: :lower) == method_id || p_abi.method_id == method_id
-      else
-        p_abi.method_id == method_id
-      end
-    end)
-  end
-
-=======
->>>>>>> 31a907ff
   defp format_args(function, args) do
     args
     |> Enum.with_index()
@@ -140,8 +108,6 @@
     end)
   end
 
-<<<<<<< HEAD
-=======
   defp define_function(functions, target_method_id) do
     {_, function} =
       Enum.find(functions, fn {method_id, _func} ->
@@ -165,7 +131,6 @@
     end)
   end
 
->>>>>>> 31a907ff
   def eth_call_request(data, contract_address, id, block_number, from) do
     block =
       case block_number do
