--- conflicted
+++ resolved
@@ -209,7 +209,6 @@
 
   def async_import_uncles(_), do: :ok
 
-<<<<<<< HEAD
   def async_import_replaced_transactions(%{transactions: transactions}) do
     transactions
     |> Enum.flat_map(fn
@@ -224,12 +223,6 @@
 
   def async_import_replaced_transactions(_), do: :ok
 
-  defp fetch_beneficiaries(range, json_rpc_named_arguments) do
-    result =
-      with :ignore <- EthereumJSONRPC.fetch_beneficiaries(range, json_rpc_named_arguments) do
-        {:ok, %FetchedBeneficiaries{params_set: MapSet.new()}}
-      end
-=======
   defp block_reward_errors_to_block_numbers(block_reward_errors) when is_list(block_reward_errors) do
     Enum.map(block_reward_errors, &block_reward_error_to_block_number/1)
   end
@@ -257,7 +250,6 @@
         consensus_params_set = consensus_params_set(params_set, hash_string_by_number)
 
         %FetchedBeneficiaries{fetched_beneficiaries | params_set: consensus_params_set}
->>>>>>> 6f152dbc
 
       {:error, reason} ->
         Logger.error(fn -> ["Could not fetch beneficiaries: ", inspect(reason)] end)
