import Web3 from 'web3'
import { openErrorModal, openWarningModal, openSuccessModal, openModalWithMessage } from '../modals'
<<<<<<< HEAD
import { compareChainIDs, formatError, getContractABI, getCurrentAccount, getMethodInputs, prepareMethodArgs } from './common_helpers'
import * as Sentry from '@sentry/browser'
=======
import { compareChainIDs, formatError, formatTitleAndError, getContractABI, getCurrentAccount, getMethodInputs, prepareMethodArgs } from './common_helpers'
>>>>>>> a4c5bfa2

export const walletEnabled = () => {
  return new Promise((resolve) => {
    if (window.ethereum) {
      window.web3 = new Web3(window.ethereum)
      window.ethereum._metamask.isUnlocked()
        .then(isUnlocked => {
          if (isUnlocked && window.ethereum.isNiftyWallet) { // Nifty Wallet
            window.web3 = new Web3(window.web3.currentProvider)
            resolve(true)
          } else if (isUnlocked === false && window.ethereum.isNiftyWallet) { // Nifty Wallet
            window.ethereum.enable()
            resolve(false)
          } else {
            if (window.ethereum.isNiftyWallet) {
              window.ethereum.enable()
              window.web3 = new Web3(window.web3.currentProvider)
              resolve(true)
            } else {
              return window.ethereum.request({ method: 'eth_requestAccounts' })
                .then((_res) => {
                  window.web3 = new Web3(window.web3.currentProvider)
                  resolve(true)
                })
                .catch(error => {
                  Sentry.captureException(error)
                  resolve(false)
                })
            }
          }
        })
        .catch(error => {
          Sentry.captureException(error)
          resolve(false)
        })
    } else if (window.web3) {
      window.web3 = new Web3(window.web3.currentProvider)
      resolve(true)
    } else {
      resolve(false)
    }
  })
}

export const connectToWallet = () => {
  if (window.ethereum) {
    if (window.ethereum.isNiftyWallet) {
      window.ethereum.enable()
    } else {
      window.ethereum.request({ method: 'eth_requestAccounts' })
    }
  }
}

export const shouldHideConnectButton = () => {
  return new Promise((resolve) => {
    if (window.ethereum) {
      window.web3 = new Web3(window.ethereum)
      if (window.ethereum.isNiftyWallet) {
        resolve({ shouldHide: true, account: window.ethereum.selectedAddress })
      } else if (window.ethereum.isMetaMask) {
        window.ethereum.request({ method: 'eth_accounts' })
          .then(accounts => {
            accounts.length > 0 ? resolve({ shouldHide: true, account: accounts[0] }) : resolve({ shouldHide: false })
          })
          .catch(error => {
            Sentry.captureException(error)
            resolve({ shouldHide: false })
          })
      } else {
        resolve({ shouldHide: true, account: window.ethereum.selectedAddress })
      }
    } else {
      resolve({ shouldHide: false })
    }
  })
}

export function callMethod (isWalletEnabled, $functionInputs, explorerChainId, $form, functionName, $element) {
  if (!isWalletEnabled) {
    const warningMsg = 'You haven\'t approved the reading of account list from your MetaMask or MetaMask/Nifty wallet is locked or is not installed.'
    return openWarningModal('Unauthorized', warningMsg)
  }
  const contractAbi = getContractABI($form)
  const inputs = getMethodInputs(contractAbi, functionName)

  const $functionInputsExceptTxValue = $functionInputs.filter(':not([tx-value])')
  const args = prepareMethodArgs($functionInputsExceptTxValue, inputs)

  const txValue = getTxValue($functionInputs)
  const contractAddress = $form.data('contract-address')

  const { chainId: walletChainIdHex } = window.ethereum
  compareChainIDs(explorerChainId, walletChainIdHex)
    .then(() => getCurrentAccount())
    .then(currentAccount => {
      if (functionName) {
        const TargetContract = new window.web3.eth.Contract(contractAbi, contractAddress)
        const sendParams = { from: currentAccount, value: txValue || 0 }
        const methodToCall = TargetContract.methods[functionName](...args).send(sendParams)
        methodToCall
          .on('error', function (error) {
<<<<<<< HEAD
            openErrorModal(`Error in sending transaction for method "${functionName}"`, formatError(error), false)
            Sentry.captureException(error)
=======
            var titleAndError = formatTitleAndError(error)
            openErrorModal(titleAndError.title.length ? titleAndError.title : `Error in sending transaction for method "${functionName}"`, titleAndError.message, false)
>>>>>>> a4c5bfa2
          })
          .on('transactionHash', function (txHash) {
            onTransactionHash(txHash, $element, functionName)
          })
      } else {
        const txParams = {
          from: currentAccount,
          to: contractAddress,
          value: txValue || 0
        }
        window.ethereum.request({
          method: 'eth_sendTransaction',
          params: [txParams]
        })
          .then(function (txHash) {
            onTransactionHash(txHash, $element, functionName)
          })
          .catch(function (error) {
            openErrorModal('Error in sending transaction for fallback method', formatError(error), false)
            Sentry.captureException(error)
          })
      }
    })
    .catch(error => {
      openWarningModal('Unauthorized', formatError(error))
      Sentry.captureException(error)
    })
}

function onTransactionHash (txHash, $element, functionName) {
  openModalWithMessage($element.find('#pending-contract-write'), true, txHash)
  const getTxReceipt = (txHash) => {
    window.ethereum.request({
      method: 'eth_getTransactionReceipt',
      params: [txHash]
    })
      .then(txReceipt => {
        if (txReceipt) {
          const successMsg = `Successfully sent <a href="/tx/${txHash}">transaction</a> for method "${functionName}"`
          openSuccessModal('Success', successMsg)
          clearInterval(txReceiptPollingIntervalId)
        }
      })
  }
  const txReceiptPollingIntervalId = setInterval(() => { getTxReceipt(txHash) }, 5 * 1000)
}

function getTxValue ($functionInputs) {
  const WEI_MULTIPLIER = 10 ** 18
  const $txValue = $functionInputs.filter('[tx-value]:first')
  const txValue = $txValue && $txValue.val() && parseFloat($txValue.val()) * WEI_MULTIPLIER
  var txValueStr = txValue && txValue.toString(16)
  if (!txValueStr) {
    txValueStr = '0'
  }
  return '0x' + txValueStr
}<|MERGE_RESOLUTION|>--- conflicted
+++ resolved
@@ -1,11 +1,7 @@
 import Web3 from 'web3'
 import { openErrorModal, openWarningModal, openSuccessModal, openModalWithMessage } from '../modals'
-<<<<<<< HEAD
-import { compareChainIDs, formatError, getContractABI, getCurrentAccount, getMethodInputs, prepareMethodArgs } from './common_helpers'
+import { compareChainIDs, formatError, formatTitleAndError, getContractABI, getCurrentAccount, getMethodInputs, prepareMethodArgs } from './common_helpers'
 import * as Sentry from '@sentry/browser'
-=======
-import { compareChainIDs, formatError, formatTitleAndError, getContractABI, getCurrentAccount, getMethodInputs, prepareMethodArgs } from './common_helpers'
->>>>>>> a4c5bfa2
 
 export const walletEnabled = () => {
   return new Promise((resolve) => {
@@ -108,13 +104,9 @@
         const methodToCall = TargetContract.methods[functionName](...args).send(sendParams)
         methodToCall
           .on('error', function (error) {
-<<<<<<< HEAD
-            openErrorModal(`Error in sending transaction for method "${functionName}"`, formatError(error), false)
-            Sentry.captureException(error)
-=======
             var titleAndError = formatTitleAndError(error)
             openErrorModal(titleAndError.title.length ? titleAndError.title : `Error in sending transaction for method "${functionName}"`, titleAndError.message, false)
->>>>>>> a4c5bfa2
+            Sentry.captureException(error)
           })
           .on('transactionHash', function (txHash) {
             onTransactionHash(txHash, $element, functionName)
