import $ from 'jquery'
import { Chart, LineController, LineElement, PointElement, LinearScale, TimeScale, Title, Tooltip } from 'chart.js'
import 'chartjs-adapter-luxon'
import humps from 'humps'
import numeral from 'numeral'
import { DateTime } from 'luxon'
import { formatUsdValue } from '../lib/currency'
import sassVariables from '../../css/export-vars-to-js.module.scss'

Chart.defaults.font.family = 'Nunito, "Helvetica Neue", Arial, sans-serif,"Apple Color Emoji", "Segoe UI Emoji", "Segoe UI Symbol"'
Chart.register(LineController, LineElement, PointElement, LinearScale, TimeScale, Title, Tooltip)

const grid = {
  display: false,
  drawBorder: false,
  drawOnChartArea: false
}

function getTxChartColor () {
  if (localStorage.getItem('current-color-mode') === 'dark') {
    return sassVariables.dashboardLineColorTransactionsDarkTheme
  } else {
    return sassVariables.dashboardLineColorTransactions
  }
}

function getPriceChartColor () {
  if (localStorage.getItem('current-color-mode') === 'dark') {
    return sassVariables.dashboardLineColorPriceDarkTheme
  } else {
    return sassVariables.dashboardLineColorPrice
  }
}

function getMarketCapChartColor () {
  if (localStorage.getItem('current-color-mode') === 'dark') {
    return sassVariables.dashboardLineColorMarketDarkTheme
  } else {
    return sassVariables.dashboardLineColorMarket
  }
}

function xAxe (fontColor) {
  return {
    grid,
    type: 'time',
    time: {
      unit: 'day',
      tooltipFormat: 'DD',
      stepSize: 14
    },
    ticks: {
      color: fontColor
    }
  }
}

const padding = {
  left: 20,
  right: 20
}

const legend = {
  display: false
}

function formatValue (val) {
  return `${numeral(val).format('0,0')}`
}

const config = {
  type: 'line',
  responsive: true,
  data: {
    datasets: []
  },
  options: {
    layout: {
      padding
    },
    interaction: {
      intersect: false,
      mode: 'index'
    },
    scales: {
      x: xAxe(sassVariables.dashboardBannerChartAxisFontColor),
      price: {
        position: 'left',
        grid,
        ticks: {
          beginAtZero: true,
          callback: (value, _index, _values) => `$${numeral(value).format('0,0.00')}`,
          maxTicksLimit: 4,
          color: sassVariables.dashboardBannerChartAxisFontColor
        }
      },
      marketCap: {
        position: 'right',
        grid,
        ticks: {
          callback: (_value, _index, _values) => '',
          maxTicksLimit: 6,
          drawOnChartArea: false,
          color: sassVariables.dashboardBannerChartAxisFontColor
        }
      },
      numTransactions: {
        position: 'right',
        grid,
        ticks: {
          beginAtZero: true,
          callback: (value, _index, _values) => formatValue(value),
          maxTicksLimit: 4,
          color: sassVariables.dashboardBannerChartAxisFontColor
        }
      }
    },
    plugins: {
      legend,
      title: {
        display: true,
<<<<<<< HEAD
        text: 'Daily transactions (30 days)',
=======
>>>>>>> f859545a
        color: sassVariables.dashboardBannerChartAxisFontColor
      },
      tooltip: {
        mode: 'index',
        intersect: false,
        callbacks: {
          label: (context) => {
            const { label } = context.dataset
            const { formattedValue, parsed } = context
            if (context.dataset.yAxisID === 'price') {
              return `${label}: ${formatUsdValue(parsed.y)}`
            } else if (context.dataset.yAxisID === 'marketCap') {
              return `${label}: ${formatUsdValue(parsed.y)}`
            } else if (context.dataset.yAxisID === 'numTransactions') {
              return `${label}: ${formattedValue}`
            } else {
              return formattedValue
            }
          }
        }
      }
    }
  }
}

function getDataFromLocalStorage (key) {
  const data = window.localStorage.getItem(key)
  return data ? JSON.parse(data) : []
}

function setDataToLocalStorage (key, data) {
  window.localStorage.setItem(key, JSON.stringify(data))
}

function getPriceData (marketHistoryData) {
  if (marketHistoryData.length === 0) {
    return getDataFromLocalStorage('priceDataXDAI')
  }
  const data = marketHistoryData.map(({ date, closingPrice }) => ({ x: date, y: closingPrice }))
  setDataToLocalStorage('priceDataXDAI', data)
  return data
}

function getTxHistoryData (transactionHistory) {
  if (transactionHistory.length === 0) {
    return getDataFromLocalStorage('txHistoryDataXDAI')
  }
  const data = transactionHistory.map(dataPoint => ({ x: dataPoint.date, y: dataPoint.number_of_transactions }))

  // it should be empty value for tx history the current day
  const prevDayStr = data[0].x
  const prevDay = DateTime.fromISO(prevDayStr)
  let curDay = prevDay.plus({ days: 1 })
  curDay = curDay.toISODate()
  data.unshift({ x: curDay, y: null })

  setDataToLocalStorage('txHistoryDataXDAI', data)
  return data
}

function getMarketCapData (marketHistoryData, availableSupply) {
  if (marketHistoryData.length === 0) {
    return getDataFromLocalStorage('marketCapDataXDAI')
  }
  const data = marketHistoryData.map(({ date, closingPrice }) => {
    const supply = (availableSupply !== null && typeof availableSupply === 'object')
      ? availableSupply[date]
      : availableSupply
    return { x: date, y: closingPrice * supply }
  })
  setDataToLocalStorage('marketCapDataXDAI', data)
  return data
}

// colors for light and dark theme
const priceLineColor = getPriceChartColor()
const mcapLineColor = getMarketCapChartColor()

class MarketHistoryChart {
  constructor (el, availableSupply, _marketHistoryData, dataConfig) {
    const axes = config.options.scales

    let priceActivated = true
    let marketCapActivated = true

    this.price = {
      label: 'Gnosis Chain Price',
      yAxisID: 'price',
      data: [],
      fill: false,
      cubicInterpolationMode: 'monotone',
      pointRadius: 0,
      backgroundColor: priceLineColor,
      borderColor: priceLineColor
      // lineTension: 0
    }
    if (dataConfig.market === undefined || dataConfig.market.indexOf('price') === -1) {
      this.price.hidden = true
      axes.price.display = false
      priceActivated = false
    }

    this.marketCap = {
      label: 'Total Value Locked',
      yAxisID: 'marketCap',
      data: [],
      fill: false,
      cubicInterpolationMode: 'monotone',
      pointRadius: 0,
      backgroundColor: mcapLineColor,
      borderColor: mcapLineColor
      // lineTension: 0
    }
    if (dataConfig.market === undefined || dataConfig.market.indexOf('market_cap') === -1) {
      this.marketCap.hidden = true
      axes.marketCap.display = false
      marketCapActivated = false
    }

    this.numTransactions = {
      label: 'Tx/day',
      yAxisID: 'numTransactions',
      data: [],
      cubicInterpolationMode: 'monotone',
      fill: false,
      pointRadius: 0,
      backgroundColor: getTxChartColor(),
      borderColor: getTxChartColor()
      // lineTension: 0
    }

    if (dataConfig.transactions === undefined || dataConfig.transactions.indexOf('transactions_per_day') === -1) {
      this.numTransactions.hidden = true
      axes.numTransactions.display = false
    } else if (!priceActivated && !marketCapActivated) {
      axes.numTransactions.position = 'left'
    }

    this.availableSupply = availableSupply

    const txChartTitle = 'Daily transactions'
    const marketChartTitle = 'Daily price and market cap'
    let chartTitle = ''
    if (Object.keys(dataConfig).join() === 'transactions') {
      chartTitle = txChartTitle
    } else if (Object.keys(dataConfig).join() === 'market') {
      chartTitle = marketChartTitle
    }
    config.options.plugins.title.text = chartTitle

    config.data.datasets = [this.price, this.marketCap, this.numTransactions]

    const isChartLoadedKey = 'isChartLoadedXDAI'
    const isChartLoaded = window.sessionStorage.getItem(isChartLoadedKey) === 'true'
    if (isChartLoaded) {
      config.options.animation = false
    } else {
      window.sessionStorage.setItem(isChartLoadedKey, true)
    }

    this.chart = new Chart(el, config)
  }

  updateMarketHistory (availableSupply, marketHistoryData) {
    this.price.data = getPriceData(marketHistoryData)
    if (this.availableSupply !== null && typeof this.availableSupply === 'object') {
      const today = new Date().toJSON().slice(0, 10)
      this.availableSupply[today] = availableSupply
      this.marketCap.data = getMarketCapData(marketHistoryData, this.availableSupply)
    } else {
      this.marketCap.data = getMarketCapData(marketHistoryData, availableSupply)
    }
    this.chart.update()
  }

  updateTransactionHistory (transactionHistory) {
    this.numTransactions.data = getTxHistoryData(transactionHistory)
    this.chart.update()
  }
}

export function createMarketHistoryChart (el) {
  const dataPaths = $(el).data('history_chart_paths')
  const dataConfig = $(el).data('history_chart_config')

  const $chartError = $('[data-chart-error-message]')
  const chart = new MarketHistoryChart(el, 0, [], dataConfig)
  Object.keys(dataPaths).forEach(function (historySource) {
    $.getJSON(dataPaths[historySource], { type: 'JSON' })
      .done(data => {
        switch (historySource) {
          case 'market': {
            const availableSupply = JSON.parse(data.supply_data)
            const marketHistoryData = humps.camelizeKeys(JSON.parse(data.history_data))

            $(el).show()
            chart.updateMarketHistory(availableSupply, marketHistoryData)
            break
          }
          case 'transaction': {
            const txsHistoryData = JSON.parse(data.history_data)

            $(el).show()
            chart.updateTransactionHistory(txsHistoryData)
            break
          }
        }
      })
      .fail(() => {
        $chartError.show()
      })
  })
  return chart
}

$('[data-chart-error-message]').on('click', _event => {
  $('[data-chart-error-message]').hide()
  createMarketHistoryChart($('[data-chart="historyChart"]')[0])
})<|MERGE_RESOLUTION|>--- conflicted
+++ resolved
@@ -119,10 +119,6 @@
       legend,
       title: {
         display: true,
-<<<<<<< HEAD
-        text: 'Daily transactions (30 days)',
-=======
->>>>>>> f859545a
         color: sassVariables.dashboardBannerChartAxisFontColor
       },
       tooltip: {
@@ -263,7 +259,7 @@
 
     this.availableSupply = availableSupply
 
-    const txChartTitle = 'Daily transactions'
+    const txChartTitle = 'Daily transactions (30 days)'
     const marketChartTitle = 'Daily price and market cap'
     let chartTitle = ''
     if (Object.keys(dataConfig).join() === 'transactions') {
@@ -273,7 +269,7 @@
     }
     config.options.plugins.title.text = chartTitle
 
-    config.data.datasets = [this.price, this.marketCap, this.numTransactions]
+    config.data.datasets = [this.numTransactions]
 
     const isChartLoadedKey = 'isChartLoadedXDAI'
     const isChartLoaded = window.sessionStorage.getItem(isChartLoadedKey) === 'true'
