--- conflicted
+++ resolved
@@ -165,27 +165,16 @@
 
 function getPriceData (marketHistoryData) {
   if (marketHistoryData.length === 0) {
-<<<<<<< HEAD
-    return getDataFromLocalStorage('priceDataPOACore')
-  }
-  const data = marketHistoryData.map(({ date, closingPrice }) => ({ x: date, y: closingPrice }))
-  setDataToLocalStorage('priceDataPOACore', data)
-=======
     return getDataFromLocalStorage(priceDataKey)
   }
   const data = marketHistoryData.map(({ date, closingPrice }) => ({ x: date, y: closingPrice }))
   setDataToLocalStorage(priceDataKey, data)
->>>>>>> e65c41e8
   return data
 }
 
 function getTxHistoryData (transactionHistory) {
   if (transactionHistory.length === 0) {
-<<<<<<< HEAD
-    return getDataFromLocalStorage('txHistoryDataPOACore')
-=======
     return getDataFromLocalStorage(txHistoryDataKey)
->>>>>>> e65c41e8
   }
   const data = transactionHistory.map(dataPoint => ({ x: dataPoint.date, y: dataPoint.number_of_transactions }))
 
@@ -195,21 +184,13 @@
   const curDay = prevDay.plus({ days: 1 }).toISODate()
   data.unshift({ x: curDay, y: null })
 
-<<<<<<< HEAD
-  setDataToLocalStorage('txHistoryDataPOACore', data)
-=======
   setDataToLocalStorage(txHistoryDataKey, data)
->>>>>>> e65c41e8
   return data
 }
 
 function getMarketCapData (marketHistoryData, availableSupply) {
   if (marketHistoryData.length === 0) {
-<<<<<<< HEAD
-    return getDataFromLocalStorage('marketCapDataPOACore')
-=======
     return getDataFromLocalStorage(marketCapDataKey)
->>>>>>> e65c41e8
   }
   const data = marketHistoryData.map(({ date, closingPrice }) => {
     const supply = (availableSupply !== null && typeof availableSupply === 'object')
@@ -217,11 +198,7 @@
       : availableSupply
     return { x: date, y: closingPrice * supply }
   })
-<<<<<<< HEAD
-  setDataToLocalStorage('marketCapDataPOACore', data)
-=======
   setDataToLocalStorage(marketCapDataKey, data)
->>>>>>> e65c41e8
   return data
 }
 
@@ -303,10 +280,6 @@
     // @ts-ignore
     config.data.datasets = [this.price, this.marketCap, this.numTransactions]
 
-<<<<<<< HEAD
-    const isChartLoadedKey = 'isChartLoadedPOACore'
-=======
->>>>>>> e65c41e8
     const isChartLoaded = window.sessionStorage.getItem(isChartLoadedKey) === 'true'
     if (isChartLoaded) {
       config.options.animation = false
