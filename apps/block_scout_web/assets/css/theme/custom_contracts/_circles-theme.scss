$c-primary: #7D2244;
$c-secondary: #62004A;
$c-tertiary: #FF8F4B;
$c-quarternary: #D79FC9;

$border: #E3E5EB;
$text: #333;
$text2: #A4A9B4;

$c-dark-color: #313355;
$c-dark-color-secondary: #3f426c;
$c-dark-text-color: #8a8dba;


.circles-theme-applied {

	.navbar.navbar-primary {
		.navbar-nav {
		  
		  .nav-link {
			&:before {
				background-color: $c-secondary;
			}
	  
			&.active,
			&:hover,
			&.active-icon {
			  color: $header-links-color-active;
			  .nav-link-icon {
				path {
				  fill: $c-secondary;
				}
			  }
			}
		  }
		}
	}

	// footer
	.footer {
		background: $c-secondary;
		color: $c-quarternary;
		background-image: url(../static/images/custom-themes/circles/footer_logo.svg) !important;
		background-position: bottom 0px right 30px;
		background-repeat: no-repeat;
	}
	.footer-social-icon-container {
		background-color: $c-tertiary !important;
	}
	.footer-link {
		color: $c-quarternary;
	}
	.footer-social-icon-container:hover {
		background-color: #fff;
	}
	.footer-link:hover {
		color: #fff;
	}
	.footer-list ul li::before {
		background-color: $c-tertiary;
	}

	// main container, layout, cards

	.card-title {
		@media screen and (max-width: 768px) {
			margin-top: 20px;
		}
	}

	.card-header {
		border-bottom-color: darken($text2, 30);
	}

	.card-tabs {
		border-bottom-color: #fff;
	}

	.card-tab {
		color: $text;
		background-color: transparent;
		&:hover:not(.active) {
			background-color: rgba($c-primary, .15);
			color: $c-primary;
		}
		&.active {
			background-color: $c-primary;
			color: #fff !important;
		}
	}

	.check_dark_forest_icon {
		margin-left: 10px;
	}

	.card-tab .check_dark_forest_icon {
		svg path {
			fill: $c-primary;
		}
	}

	.card-tab.active .check_dark_forest_icon {
		svg path {
			fill: $c-secondary;
		}
	}

	.card-background-1 {
		background-color: $c-tertiary;
		background-image: url(../static/images/custom-themes/circles/balance.svg);
		background-repeat: no-repeat;
		-webkit-background-size: cover;
		-moz-background-size: cover;
		-o-background-size: cover;
		background-size: cover;
	}

	// Components
	a {
		color: $c-primary;
	}

	a:hover, a:focus {
		color: $c-primary;
	}

	a.tile-title { color: $c-primary !important; }

	a[data-selector="transaction-count"] {
		color: $c-primary !important;
	}

	a[data-selector="transfer-count"] {
		color: $c-primary !important;
	}

	.tile {
		border-top-color: $border;
		border-bottom-color: $border;
		border-right-color: $border;
		color: $text2;
		&:not([class^="tile tile-type"]) {
			border-left-color: $border;
		}
		&.tile-type-coin-balance {
			border-left-color: $border;
		}
		.tile-transaction-type-block {
			background-color: transparent;
		}
	}
	.tile-bottom-contents {
		background-color: $c-primary;
	}
	.fade-up-blocks-chain .tile-type-block-animation {
		background-color: $c-primary;
		border-top-color: $c-primary;
		border-right-color: $c-primary;
		border-bottom-color: $c-primary;
	}
	.fade-up-blocks-chain .tile-type-block-animation:after {
		background-color: $c-primary;
	}
	.cube-animation-title {
		color: $text2;
	}

	.tile .tile-body a,
	.tile a:hover,
	.tile span[data-address-hash],
	.tile a[data-test=token_link] {
		color: $c-primary !important;
	}

	.fade-up-blocks-chain .tile-type-block-animation .tile-type-line-up {
		background-color: $c-primary;
	}
	.tile.tile-type-block {
		border-left-color: $c-primary
	}
	.tile.tile-type-block .tile-status-label {
		color: $c-primary;
	}
	.tile.tile-type-block .tile-transaction-type-block {
		border-right-color: $c-primary;
		border-top-color: $c-primary;
		border-bottom-color: $c-primary;
	}
	.tile .progress {
		background-color: rgba(#fff, .2);
	}
	.tile .progress .progress-bar {
		background-color: $c-primary;
	}

	// btns

	.btn-line {
		background-color: transparent;
		border-color: $c-primary;
		color: $c-primary;
		&:hover {
			border-color: $c-primary;
			background-color: $c-primary;
			color: #fff;
		}
	}

	.btn-copy-icon {
		content: url(../static/images/custom-themes/circles/copy-circles.svg);
		margin-left: 0.5rem;
	}

	.btn-copy-icon-ml-0 {
		margin-left: 0;
	}

	.btn-qr-icon {
		content: url(../static/images/custom-themes/circles/qr-circles.svg);
	}

	.btn-copy-icon, .btn-qr-icon, .btn-address-card-icon .btn-contract-icon {
		border: none;
		border-color: $c-primary;
		&:hover {
			background-color: rgba(125, 34, 68, 0.4);
		}
	}

	.btn-wallet-icon {
		background-color: transparent !important;
		border-color: $c-primary !important;
		color: $c-primary !important;
	
		&:hover {
		  background-color: rgba(125, 34, 68, 0.4) !important;
		}
	}
	
	// pagination
	.pagination-container .pagination .page-link {
		padding: 15px;
		background-color: #fff;
		&:not(.no-hover):hover {
			color: #fff;
			border: 1px solid #fff;
			background-color: $c-primary;
			path {
				fill: #fff;
			}
		}
		&[disabled] {
			color: $text2;
			border-color: $border;
			background-color: #fff;
		}
		.no-hover {
			background-color: #fff;
			border-color: $border;
			color: $text2 !important;
		}
	}

	// dropdown
	.dropdown-item.active {
		background-color: $c-secondary;
	}
	.btn-dropdown-line {
		border-color: $border;
		border-radius: 2px;
		height: 32px;
	}

	// download csv button
	.download-all-transactions .download-all-transactions-link svg path {
		fill: $c-primary;
	}

	//tooltips
	.tooltip .arrow:before {
		border-top-color: $c-primary;
    	border-bottom-color: $c-primary;
	}
	.tooltip > .tooltip-inner {
		background-color: $c-primary;
	}

	//coin dropdown
	.token-balance-dropdown[aria-labelledby="dropdown-tokens"] .dropdown-items .dropdown-item:hover {
		color: #fff !important;
	}

	// logs search
	.logs-search-input, .logs-search-btn, .logs-search-btn-cancel {
		background-color: #fff;
		border-color: $border;
		height: 32px;
	}

	.logs-search-btn {
		border: none;
		background-color: $c-primary;
		color: #fff;

		&:hover {
			background-color: $c-primary;
			color: #fff;
		}
	}

	.logs-search-input {
		&::placeholder {
			color: $text2;
		}
	}

	// info allert
	.alert-info {
		color: #fff;
		background-color: $c-primary;
		border-color: $border;
	}

	// Content loading placeholders
	.tile-loader, .table-content-loader {
		background-color: rgba(125, 34, 68, 0.4) !important;
		&:before {
			background: linear-gradient(to right, rgba(125, 34, 68, 0.2) 2%, lighten(rgba(125, 34, 68, 0.4), 3) 18%, rgba(125, 34, 68, 0.6) 33%);
		}
	}

	// Common Buttons
	.btn-secondary, .button-secondary {
		background-color: transparent;
		border-color: $c-primary;
		color: $c-primary;
		&:hover {
			background-color: $c-primary;
			border-color: $c-primary;
			color: #fff;
		}
	}

	.btn-no-border:hover {
		background-color: $c-primary;
	}

	.overview-title-buttons {
		margin-top: -76px;
		@media (min-width: 768px) {
			margin-top: -66px;
		}
	}

	.overview-title-buttons.token {
		@media (max-width: 768px) {
			margin-top: 0px;
		}
	}

	#qrModal {
		.modal-content {

			.btn-primary {
				background-color: $c-primary;
				border-color: $c-primary;
				&:focus,
				&:hover {
					background-color: $c-primary;
					border-color: $c-primary;
				}
			}
		}
	}

	// alerts
	.alert-link {
		color: $text2;
	}

	.alert-danger {
		background-color: $c-primary;
		border-color: $c-primary;
		.alert-link {
			color: #fff;
		}
	}

	.tile .alert {
		background: rgba(#000, .1);
	}

	// primary buttons
	.btn-full-primary, .button-primary {
		background: $c-primary;
		border-color: $c-primary;
		color: #fff;
		&:hover {
			background: darken($c-primary, 6);
			border-color: darken($c-primary, 6);
			color: #fff;
		}
	}

	.dropdown-item {
		.external-link-icon {
			path {
			  fill: #fff;
			}
		}

		& {
			&.active,
			&:hover,
			&:focus {
			  .external-link-icon {
				path {
				  fill: #fff;
				}
			  }
			}
		  }
	}

	.tooltip-inversed-color {
		.tooltip-inner {
			background-color: $btn-line-color !important;
			color: #fff !important;
		}
	}

	.tooltip-inversed-color.bs-tooltip-top .arrow::before,
	.tooltip-inversed-color.bs-tooltip-auto[x-placement^="top"] .arrow::before {
		border-top-color: $btn-line-color !important;
	}
		
	.tooltip-inversed-color.bs-tooltip-right .arrow::before,
	.tooltip-inversed-color.bs-tooltip-auto[x-placement^="right"] .arrow::before {
		border-right-color: $btn-line-color !important;
	}
		
	.tooltip-inversed-color.bs-tooltip-bottom .arrow::before,
	.tooltip-inversed-color.bs-tooltip-auto[x-placement^="bottom"] .arrow::before {
		border-bottom-color: $btn-line-color !important;
	}
		
		
	.tooltip-inversed-color.bs-tooltip-left .arrow::before,
	.tooltip-inversed-color.bs-tooltip-auto[x-placement^="left"] .arrow::before {
		border-left-color: $btn-line-color !important;
	}

	.active-dot-icon {
		circle {
			fill: $c-primary;
		}
	}

	.tile.tile-type-coin-balance [data-balance-change-sign="Negative"] {
		color: #e87293;
	}

	.tile.tile-type-coin-balance [data-balance-change-sign="Positive"] {
		color: $c-primary;
	}

	::-webkit-scrollbar {
		width: 12px;
	}
	 
	::-webkit-scrollbar-track {
		-webkit-box-shadow: inset 0 0 6px $c-primary; 
	}
	 
	::-webkit-scrollbar-thumb {
		background: $c-primary;
	}

	.custom-balance-icon {
		background-image: url(../static/images/custom-themes/circles/balance.svg);
		margin-right: 0px;
		margin-left: auto;
		max-width: 100%;
	}

	.custom-dapp-header-container {
		display: flex;
		margin-bottom: 30px;
		@media screen and (max-width: 768px) {
			display: inline;
		}
	}

	.custom-dapp-header-description-container {
		display: contents;
	}

	.custom-address-icon {
		content: url(../static/images/custom-themes/circles/logo.svg);

		@media screen and (max-width: 768px) {
			margin-bottom: 20px;
		}
	}

	.custom-address-details{
		margin-top: 8px;
		@media (min-width: 576px) {
			margin-left: 0;
		}
		@media (min-width: 768px) {
			margin-left: 20px;
		}
		@media (min-width: 992px) {
			margin-left: 20px;
		}
		@media (min-width: 1200px) {
			margin-left: 20px;
		}
		color: $text2;
	}

	.application-icon-link {
		margin-left: auto;
	}

	.application-icon {
		content: url(../static/images/custom-themes/circles/logo.svg);
		&:hover {
			background-color: rgba(125, 34, 68, 0.4);
		}
		@media screen and (max-width: 768px) {
			float: right;
		}
	}

	.csv-icon {
		visibility: hidden;
	}

	.card-body {  
		a:not(.dropdown-item):not(.button):not([data-test=address_hash_link]):not(.alert-link):not(#dropdown-tokens):not(.btn-line):not(.page-link) {
			color: $c-primary;
	
			&:hover {
				color: $c-primary;
			}
		}
	}

	.form-control:focus {
		border-color: $c-primary;
	}

	.i-tooltip {
		.i-tooltip-circle {
			fill: $c-primary;
		}

		.i-tooltip-info {
			fill: #fff;
		}

		&:hover {
			.i-tooltip-circle {
			  fill: $c-tertiary;
			}

			.i-tooltip-info {
				fill: #fff;
			}
		}
	}

	.alert-info-a-custom-color {
		color: #fff !important;
	}
}

.circles-theme-applied .dropdown-item {
	background-color: #fff !important;
	color: $c-secondary !important;
}

.circles-theme-applied .dropdown-item.active:not(.header), .circles-theme-applied .dropdown-item:not(.header):hover, .circles-theme-applied .dropdown-item:not(.header):focus {
    background-image: none;
    width: 100%;
	background-color: $c-secondary !important;
	color: #fff !important;
}

.circles-theme-applied .dropdown-item.active.header, .circles-theme-applied .dropdown-item.header:hover, .circles-theme-applied .dropdown-item.header:focus {
	background-color: $c-secondary !important;
	color: #fff !important;
}

.circles-theme-applied.modal-open .modal {
	background-color: rgba(125, 34, 68, 0.4) !important;
}

.circles-theme-applied.dark-theme-applied {
	.card-tab {
		color: #fff;
	}

	.card-tabs {
		border-bottom-color: #3f426c;
	}

	.pagination-container .pagination .page-link {
		color: $c-dark-text-color !important;
		background-color: $c-dark-color;
		&[disabled] {
			border-color: $c-dark-color;
		}
		.no-hover {
			border-color: $border;
		}
	}

	.tile {
		border-top-color: $c-dark-color;
		border-bottom-color: $c-dark-color;
		border-right-color: $c-dark-color;
		&:not([class^="tile tile-type"]) {
			border-left-color: $c-dark-color;
		}
		&.tile-type-coin-balance {
			border-left-color: $c-dark-color;
		}
	}

	a[data-selector="transaction-count"] {
		border-color: $c-primary !important;
	}

	a[data-selector="transfer-count"] {
		border-color: $c-primary !important;
	}

	.card-body a:not(.dropdown-item):not(.button):not(.alert-link):not(#dropdown-tokens):not(.btn-line):not(.page-link) {
		color: $c-primary !important;
	}

	.alert-info {
		color: $c-dark-text-color;
		border-color: $c-dark-color;
	}

	.btn-dropdown-line {
		border-color: $c-dark-color;
	}

	.dropdown-item {
		background-color: $c-dark-color !important;
		color: #fff !important;
	}
	
	.dropdown-item.active:not(.header),	.dropdown-item:not(.header):hover,	.dropdown-item:not(.header):focus {
		background-image: none;
		width: 100%;
		background-color: $c-dark-color-secondary !important;
		color: #fff !important;
	}
	
	.dropdown-item.active.header,	.dropdown-item.header:hover,	.dropdown-item.header:focus {
		background-color: $c-dark-color-secondary !important;
		color: #fff !important;
	}

	.navbar.navbar-primary {
		.navbar-nav {
		  
		  .nav-link {
			&.active,
			&:hover,
			&.active-icon {
			  color: $c-dark-text-color;
			}
		  }
		}
	}

	.logs-search-input, .logs-search-btn, .logs-search-btn-cancel {
		background-color: $c-dark-color;
		border-color: $c-dark-color;
	}

	.awesomplete {
		& > ul {
			color: #212125;
		}
	}
	.card-body a:not(.dropdown-item):not(.button):not([data-test=address_hash_link]):not(.alert-link):not(#dropdown-tokens):not(.btn-line):not(.page-link) {
		color: $c-primary !important;
	
		&:hover {
			color: $c-primary !important;
		}
	}

	a {
		color: $c-primary;
		&:hover,
		&:focus {
			color: $c-primary;
		}
	}

<<<<<<< HEAD
	.tile .tile-body a,
	.tile a:hover,
	.tile span[data-address-hash],
	.tile a[data-test=token_link] {
		color: $c-primary !important;
	}
=======
.circles-theme-applied.dark-theme-applied a {
	color: $c-primary;
  }
  
.circles-theme-applied.dark-theme-applied a:hover,
.circles-theme-applied.dark-theme-applied a:focus {
	color: $c-primary;
>>>>>>> a23bdf2d
}<|MERGE_RESOLUTION|>--- conflicted
+++ resolved
@@ -707,14 +707,6 @@
 		}
 	}
 
-<<<<<<< HEAD
-	.tile .tile-body a,
-	.tile a:hover,
-	.tile span[data-address-hash],
-	.tile a[data-test=token_link] {
-		color: $c-primary !important;
-	}
-=======
 .circles-theme-applied.dark-theme-applied a {
 	color: $c-primary;
   }
@@ -722,5 +714,4 @@
 .circles-theme-applied.dark-theme-applied a:hover,
 .circles-theme-applied.dark-theme-applied a:focus {
 	color: $c-primary;
->>>>>>> a23bdf2d
 }