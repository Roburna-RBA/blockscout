--- conflicted
+++ resolved
@@ -349,7 +349,6 @@
   }
 }
 
-<<<<<<< HEAD
 // Loader
 .tile-type-loading {
   background-color: #fff;
@@ -394,7 +393,8 @@
 @keyframes tilePlaceholderAnimate {
   0%{ background-position: -650px 0; }
   100% { background-position: 650px 0; }
-=======
+}
+
 // Loading Animation
 
 @keyframes playBlockLoadingAnimation {
@@ -558,5 +558,4 @@
   100% {
     transform: scale(0);
   }
->>>>>>> a1028e06
 }