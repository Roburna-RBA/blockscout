--- conflicted
+++ resolved
@@ -113,7 +113,6 @@
   }
 }
 
-<<<<<<< HEAD
 .tokens-list-search-input-outer-container {
   display: flex;
   @include media-breakpoint-down(md) {
@@ -156,10 +155,9 @@
   }
   padding: 10px 10px 10px 35px;
   outline: none;
-=======
+}
 .faucet-receiver-input {
   @include media-breakpoint-up(md) {
     width: 400px;
   }
->>>>>>> acf6964c
 }