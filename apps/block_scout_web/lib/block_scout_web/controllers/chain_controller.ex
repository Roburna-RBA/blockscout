--- conflicted
+++ resolved
@@ -98,19 +98,7 @@
     result_contracts = Chain.search_contract(term)
     result = result_tokens ++ result_contracts
 
-<<<<<<< HEAD
-      result_labels =
-        term
-        |> String.trim()
-        |> Chain.search_label()
-
-      result = result_labels ++ result_tokens ++ result_contracts
-
-      json(conn, result)
-    end
-=======
     json(conn, result)
->>>>>>> 59e4e1d7
   end
 
   def token_autocomplete(conn, _) do
