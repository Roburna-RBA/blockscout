defmodule BlockScoutWeb.API.V2.AddressController do
  use BlockScoutWeb, :controller

  import BlockScoutWeb.Chain,
    only: [
      next_page_params: 3,
      token_transfers_next_page_params: 3,
      paging_options: 1,
      split_list_by_page: 1,
      current_filter: 1
    ]

  import BlockScoutWeb.PagingHelper,
    only: [delete_parameters_from_next_page_params: 1, token_transfers_types_options: 1]

  alias BlockScoutWeb.AccessHelper
  alias BlockScoutWeb.API.V2.{BlockView, TransactionView, WithdrawalView}
  alias Explorer.ExchangeRates.Token
  alias Explorer.{Chain, Market}
  alias Indexer.Fetcher.{CoinBalanceOnDemand, TokenBalanceOnDemand}

  @transaction_necessity_by_association [
    necessity_by_association: %{
      [created_contract_address: :names] => :optional,
      [from_address: :names] => :optional,
      [to_address: :names] => :optional,
      :block => :optional,
      [created_contract_address: :smart_contract] => :optional,
      [from_address: :smart_contract] => :optional,
      [to_address: :smart_contract] => :optional
    },
    api?: true
  ]

  @token_transfer_necessity_by_association [
    necessity_by_association: %{
      :to_address => :optional,
      :from_address => :optional,
      :block => :optional,
      :transaction => :optional
    },
    api?: true
  ]

  @address_options [
    necessity_by_association: %{
      :contracts_creation_internal_transaction => :optional,
      :names => :optional,
      :smart_contract => :optional,
      :token => :optional,
      :contracts_creation_transaction => :optional
    },
    api?: true
  ]

  @api_true [api?: true]

  action_fallback(BlockScoutWeb.API.V2.FallbackController)

  def address(conn, %{"address_hash" => address_hash_string} = params) do
    with {:format, {:ok, address_hash}} <- {:format, Chain.string_to_address_hash(address_hash_string)},
         {:ok, false} <- AccessHelper.restricted_access?(address_hash_string, params),
         {:not_found, {:ok, address}} <- {:not_found, Chain.hash_to_address(address_hash, @address_options)} do
      CoinBalanceOnDemand.trigger_fetch(address)

      conn
      |> put_status(200)
      |> render(:address, %{address: address})
    end
  end

  def counters(conn, %{"address_hash" => address_hash_string} = params) do
    with {:format, {:ok, address_hash}} <- {:format, Chain.string_to_address_hash(address_hash_string)},
         {:ok, false} <- AccessHelper.restricted_access?(address_hash_string, params),
         {:not_found, {:ok, address}} <- {:not_found, Chain.hash_to_address(address_hash, @api_true, false)} do
      {validation_count} = Chain.address_counters(address, @api_true)

      transactions_from_db = address.transactions_count || 0
      token_transfers_from_db = address.token_transfers_count || 0
      address_gas_usage_from_db = address.gas_used || 0

      json(conn, %{
        transactions_count: to_string(transactions_from_db),
        token_transfers_count: to_string(token_transfers_from_db),
        gas_usage_count: to_string(address_gas_usage_from_db),
        validations_count: to_string(validation_count)
      })
    end
  end

  def token_balances(conn, %{"address_hash" => address_hash_string} = params) do
    with {:format, {:ok, address_hash}} <- {:format, Chain.string_to_address_hash(address_hash_string)},
         {:ok, false} <- AccessHelper.restricted_access?(address_hash_string, params),
         {:not_found, {:ok, _address}} <- {:not_found, Chain.hash_to_address(address_hash, @api_true, false)} do
      token_balances =
        address_hash
        |> Chain.fetch_last_token_balances(@api_true)

      Task.start_link(fn ->
        TokenBalanceOnDemand.trigger_fetch(address_hash, token_balances)
      end)

      conn
      |> put_status(200)
      |> render(:token_balances, %{token_balances: token_balances})
    end
  end

  def transactions(conn, %{"address_hash" => address_hash_string} = params) do
    with {:format, {:ok, address_hash}} <- {:format, Chain.string_to_address_hash(address_hash_string)},
         {:ok, false} <- AccessHelper.restricted_access?(address_hash_string, params),
         {:not_found, {:ok, _address}} <- {:not_found, Chain.hash_to_address(address_hash, @api_true, false)} do
      options =
        @transaction_necessity_by_association
        |> Keyword.merge(paging_options(params))
        |> Keyword.merge(current_filter(params))

      results_plus_one = Chain.address_to_transactions_with_rewards(address_hash, options)
      {transactions, next_page} = split_list_by_page(results_plus_one)

      next_page_params =
        next_page |> next_page_params(transactions, params) |> delete_parameters_from_next_page_params()

      conn
      |> put_status(200)
      |> put_view(TransactionView)
      |> render(:transactions, %{transactions: transactions, next_page_params: next_page_params})
    end
  end

  def token_transfers(
        conn,
        %{"address_hash" => address_hash_string, "token" => token_address_hash_string} = params
      ) do
    with {:format, {:ok, address_hash}} <- {:format, Chain.string_to_address_hash(address_hash_string)},
         {:format, {:ok, token_address_hash}} <- {:format, Chain.string_to_address_hash(token_address_hash_string)},
         {:ok, false} <- AccessHelper.restricted_access?(address_hash_string, params),
         {:ok, false} <- AccessHelper.restricted_access?(token_address_hash_string, params),
         {:not_found, {:ok, _address}} <- {:not_found, Chain.hash_to_address(address_hash, @api_true, false)},
         {:not_found, {:ok, _}} <- {:not_found, Chain.token_from_address_hash(token_address_hash, @api_true)} do
      paging_options = paging_options(params)

      options =
        [
          necessity_by_association: %{
            :to_address => :optional,
            :from_address => :optional,
            :block => :optional,
            :token => :optional,
            :transaction => :optional
          }
        ]
        |> Keyword.merge(paging_options)
        |> Keyword.merge(@api_true)

      results =
        address_hash
        |> Chain.address_hash_to_token_transfers_by_token_address_hash(
          token_address_hash,
          options
        )
        |> Chain.flat_1155_batch_token_transfers()
        |> Chain.paginate_1155_batch_token_transfers(paging_options)

      {token_transfers, next_page} = split_list_by_page(results)

      next_page_params =
        next_page
        |> token_transfers_next_page_params(token_transfers, params)
        |> delete_parameters_from_next_page_params()

      conn
      |> put_status(200)
      |> put_view(TransactionView)
      |> render(:token_transfers, %{token_transfers: token_transfers, next_page_params: next_page_params})
    end
  end

  def token_transfers(conn, %{"address_hash" => address_hash_string} = params) do
    with {:format, {:ok, address_hash}} <- {:format, Chain.string_to_address_hash(address_hash_string)},
         {:ok, false} <- AccessHelper.restricted_access?(address_hash_string, params),
         {:not_found, {:ok, _address}} <- {:not_found, Chain.hash_to_address(address_hash, @api_true, false)} do
      paging_options = paging_options(params)

      options =
        @token_transfer_necessity_by_association
        |> Keyword.merge(paging_options)
        |> Keyword.merge(current_filter(params))
        |> Keyword.merge(token_transfers_types_options(params))

      results =
        address_hash
        |> Chain.address_hash_to_token_transfers_new(options)
        |> Chain.flat_1155_batch_token_transfers()
        |> Chain.paginate_1155_batch_token_transfers(paging_options)

      {token_transfers, next_page} = split_list_by_page(results)

      next_page_params =
        next_page
        |> token_transfers_next_page_params(token_transfers, params)
        |> delete_parameters_from_next_page_params()

      conn
      |> put_status(200)
      |> put_view(TransactionView)
      |> render(:token_transfers, %{token_transfers: token_transfers, next_page_params: next_page_params})
    end
  end

  def internal_transactions(conn, %{"address_hash" => address_hash_string} = params) do
    with {:format, {:ok, address_hash}} <- {:format, Chain.string_to_address_hash(address_hash_string)},
         {:ok, false} <- AccessHelper.restricted_access?(address_hash_string, params),
         {:not_found, {:ok, _address}} <- {:not_found, Chain.hash_to_address(address_hash, @api_true, false)} do
      full_options =
        [
          necessity_by_association: %{
            [created_contract_address: :names] => :optional,
            [from_address: :names] => :optional,
            [to_address: :names] => :optional,
            [created_contract_address: :smart_contract] => :optional,
            [from_address: :smart_contract] => :optional,
            [to_address: :smart_contract] => :optional
          }
        ]
        |> Keyword.merge(paging_options(params))
        |> Keyword.merge(current_filter(params))
        |> Keyword.merge(@api_true)

      results_plus_one = Chain.address_to_internal_transactions(address_hash, full_options)
      {internal_transactions, next_page} = split_list_by_page(results_plus_one)

      next_page_params =
        next_page |> next_page_params(internal_transactions, params) |> delete_parameters_from_next_page_params()

      conn
      |> put_status(200)
      |> put_view(TransactionView)
      |> render(:internal_transactions, %{
        internal_transactions: internal_transactions,
        next_page_params: next_page_params
      })
    end
  end

  def logs(conn, %{"address_hash" => address_hash_string, "topic" => topic} = params) do
    with {:format, {:ok, address_hash}} <- {:format, Chain.string_to_address_hash(address_hash_string)},
         {:ok, false} <- AccessHelper.restricted_access?(address_hash_string, params),
         {:not_found, {:ok, _address}} <- {:not_found, Chain.hash_to_address(address_hash, @api_true, false)} do
      prepared_topic = String.trim(topic)

      formatted_topic = if String.starts_with?(prepared_topic, "0x"), do: prepared_topic, else: "0x" <> prepared_topic

      options = Keyword.merge([topic: formatted_topic], @api_true)

      results_plus_one = Chain.address_to_logs(address_hash, options)

      {logs, next_page} = split_list_by_page(results_plus_one)

      next_page_params = next_page |> next_page_params(logs, params) |> delete_parameters_from_next_page_params()

      conn
      |> put_status(200)
      |> put_view(TransactionView)
      |> render(:logs, %{logs: logs, next_page_params: next_page_params})
    end
  end

  def logs(conn, %{"address_hash" => address_hash_string} = params) do
    with {:format, {:ok, address_hash}} <- {:format, Chain.string_to_address_hash(address_hash_string)},
         {:ok, false} <- AccessHelper.restricted_access?(address_hash_string, params),
         {:not_found, {:ok, _address}} <- {:not_found, Chain.hash_to_address(address_hash, @api_true, false)} do
      options = params |> paging_options() |> Keyword.merge(@api_true)

      results_plus_one = Chain.address_to_logs(address_hash, options)

      {logs, next_page} = split_list_by_page(results_plus_one)

      next_page_params = next_page |> next_page_params(logs, params) |> delete_parameters_from_next_page_params()

      conn
      |> put_status(200)
      |> put_view(TransactionView)
      |> render(:logs, %{logs: logs, next_page_params: next_page_params})
    end
  end

  def blocks_validated(conn, %{"address_hash" => address_hash_string} = params) do
    with {:format, {:ok, address_hash}} <- {:format, Chain.string_to_address_hash(address_hash_string)},
         {:ok, false} <- AccessHelper.restricted_access?(address_hash_string, params),
         {:not_found, {:ok, _address}} <- {:not_found, Chain.hash_to_address(address_hash, @api_true, false)} do
      full_options =
        [
          necessity_by_association: %{
            miner: :required,
            nephews: :optional,
            transactions: :optional,
            rewards: :optional
          }
        ]
        |> Keyword.merge(paging_options(params))
        |> Keyword.merge(@api_true)

      results_plus_one = Chain.get_blocks_validated_by_address(full_options, address_hash)
      {blocks, next_page} = split_list_by_page(results_plus_one)

      next_page_params = next_page |> next_page_params(blocks, params) |> delete_parameters_from_next_page_params()

      conn
      |> put_status(200)
      |> put_view(BlockView)
      |> render(:blocks, %{blocks: blocks, next_page_params: next_page_params})
    end
  end

  def coin_balance_history(conn, %{"address_hash" => address_hash_string} = params) do
    with {:format, {:ok, address_hash}} <- {:format, Chain.string_to_address_hash(address_hash_string)},
         {:ok, false} <- AccessHelper.restricted_access?(address_hash_string, params),
         {:not_found, {:ok, _address}} <- {:not_found, Chain.hash_to_address(address_hash, @api_true, false)} do
      full_options = params |> paging_options() |> Keyword.merge(@api_true)

      results_plus_one = Chain.address_to_coin_balances(address_hash, full_options)

      {coin_balances, next_page} = split_list_by_page(results_plus_one)

      next_page_params =
        next_page |> next_page_params(coin_balances, params) |> delete_parameters_from_next_page_params()

      conn
      |> put_status(200)
      |> render(:coin_balances, %{coin_balances: coin_balances, next_page_params: next_page_params})
    end
  end

  def coin_balance_history_by_day(conn, %{"address_hash" => address_hash_string} = params) do
    with {:format, {:ok, address_hash}} <- {:format, Chain.string_to_address_hash(address_hash_string)},
         {:ok, false} <- AccessHelper.restricted_access?(address_hash_string, params),
         {:not_found, {:ok, _address}} <- {:not_found, Chain.hash_to_address(address_hash, @api_true, false)} do
      balances_by_day =
        address_hash
        |> Chain.address_to_balances_by_day(@api_true)

      conn
      |> put_status(200)
      |> render(:coin_balances_by_day, %{coin_balances_by_day: balances_by_day})
    end
  end

  def tokens(conn, %{"address_hash" => address_hash_string} = params) do
    with {:format, {:ok, address_hash}} <- {:format, Chain.string_to_address_hash(address_hash_string)},
         {:ok, false} <- AccessHelper.restricted_access?(address_hash_string, params),
         {:not_found, {:ok, _address}} <- {:not_found, Chain.hash_to_address(address_hash, @api_true, false)} do
      results_plus_one =
        address_hash
        |> Chain.fetch_paginated_last_token_balances(
          params
          |> delete_parameters_from_next_page_params()
          |> paging_options()
          |> Keyword.merge(token_transfers_types_options(params))
          |> Keyword.merge(@api_true)
        )

      {tokens, next_page} = split_list_by_page(results_plus_one)

      next_page_params = next_page |> next_page_params(tokens, params) |> delete_parameters_from_next_page_params()

      conn
      |> put_status(200)
      |> render(:tokens, %{tokens: tokens, next_page_params: next_page_params})
    end
  end

  def withdrawals(conn, %{"address_hash" => address_hash_string} = params) do
    with {:format, {:ok, address_hash}} <- {:format, Chain.string_to_address_hash(address_hash_string)},
         {:ok, false} <- AccessHelper.restricted_access?(address_hash_string, params),
         {:not_found, {:ok, _address}} <- {:not_found, Chain.hash_to_address(address_hash, @api_true, false)} do
<<<<<<< HEAD
      withdrawals_plus_one = address_hash |> Chain.address_hash_to_withdrawals(paging_options(params))
=======
      options = @api_true |> Keyword.merge(paging_options(params))
      withdrawals_plus_one = address_hash |> Chain.address_hash_to_withdrawals(options)
>>>>>>> 288df0be
      {withdrawals, next_page} = split_list_by_page(withdrawals_plus_one)

      next_page_params = next_page |> next_page_params(withdrawals, params) |> delete_parameters_from_next_page_params()

      conn
      |> put_status(200)
      |> put_view(WithdrawalView)
      |> render(:withdrawals, %{withdrawals: withdrawals, next_page_params: next_page_params})
    end
  end

  def addresses_list(conn, params) do
    {addresses, next_page} =
      params
      |> paging_options()
      |> Keyword.merge(@api_true)
      |> Chain.list_top_addresses()
      |> split_list_by_page()

    next_page_params = next_page_params(next_page, addresses, params)

    exchange_rate = Market.get_exchange_rate(Explorer.coin()) || Token.null()
    total_supply = Chain.total_supply()

    conn
    |> put_status(200)
    |> render(:addresses, %{
      addresses: addresses,
      next_page_params: next_page_params,
      exchange_rate: exchange_rate,
      total_supply: total_supply
    })
  end
end<|MERGE_RESOLUTION|>--- conflicted
+++ resolved
@@ -374,12 +374,8 @@
     with {:format, {:ok, address_hash}} <- {:format, Chain.string_to_address_hash(address_hash_string)},
          {:ok, false} <- AccessHelper.restricted_access?(address_hash_string, params),
          {:not_found, {:ok, _address}} <- {:not_found, Chain.hash_to_address(address_hash, @api_true, false)} do
-<<<<<<< HEAD
-      withdrawals_plus_one = address_hash |> Chain.address_hash_to_withdrawals(paging_options(params))
-=======
       options = @api_true |> Keyword.merge(paging_options(params))
       withdrawals_plus_one = address_hash |> Chain.address_hash_to_withdrawals(options)
->>>>>>> 288df0be
       {withdrawals, next_page} = split_list_by_page(withdrawals_plus_one)
 
       next_page_params = next_page |> next_page_params(withdrawals, params) |> delete_parameters_from_next_page_params()
