--- conflicted
+++ resolved
@@ -113,12 +113,8 @@
            {:sensitive_endpoints_api_key, Application.get_env(:block_scout_web, :sensitive_endpoints_api_key)},
          {:api_key, ^api_key} <- {:api_key, get_api_key_header(conn)},
          {:format, {:ok, address_hash}} <- {:format, Chain.string_to_address_hash(address_hash_string)},
-<<<<<<< HEAD
-         {:not_found, {:ok, address}} <- {:not_found, Chain.hash_to_address(address_hash, @api_true, false)},
+         {:not_found, {:ok, address}} <- {:not_found, Chain.hash_to_address(address_hash, @api_true)},
          {:nonempty_bytecode, true} <- {:nonempty_bytecode, Address.smart_contract_with_nonempty_code?(address)},
-=======
-         {:not_found, {:ok, address}} <- {:not_found, Chain.hash_to_address(address_hash, @api_true)},
->>>>>>> 260d4b1e
          {:already_verified, smart_contract} when is_nil(smart_contract) <-
            {:already_verified, SmartContract.address_hash_to_smart_contract(address_hash, @api_true)} do
       creation_transaction_input = contract_creation_input(address.hash)
