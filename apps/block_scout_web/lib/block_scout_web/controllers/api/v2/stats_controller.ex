defmodule BlockScoutWeb.API.V2.StatsController do
  use Phoenix.Controller

  alias BlockScoutWeb.API.V2.Helper
  alias BlockScoutWeb.Chain.MarketHistoryChartController
  alias EthereumJSONRPC.Variant
  alias Explorer.{Chain, Market}
  alias Explorer.Chain.Address.Counters
  alias Explorer.Chain.Cache.Block, as: BlockCache
  alias Explorer.Chain.Cache.{GasPriceOracle, GasUsage, RootstockLockedBTC}
  alias Explorer.Chain.Cache.Transaction, as: TransactionCache
  alias Explorer.Chain.Supply.RSK
  alias Explorer.Chain.Transaction.History.TransactionStats
  alias Explorer.Counters.AverageBlockTime
  alias Plug.Conn
  alias Timex.Duration

  @api_true [api?: true]

  def stats(conn, _params) do
    market_cap_type =
      case Application.get_env(:explorer, :supply) do
        RSK ->
          RSK

        _ ->
          :standard
      end

<<<<<<< HEAD
    exchange_rate_from_db = Market.get_native_coin_exchange_rate_from_db()
=======
    exchange_rate = Market.get_coin_exchange_rate()
>>>>>>> 77d984d9

    transaction_stats = Helper.get_transaction_stats()

    gas_prices =
      case GasPriceOracle.get_gas_prices() do
        {:ok, gas_prices} ->
          gas_prices

        _ ->
          nil
      end

    coin_price_change =
      case Market.fetch_recent_history() do
        [today, yesterday | _] ->
          today.closing_price && yesterday.closing_price &&
            today.closing_price
            |> Decimal.div(yesterday.closing_price)
            |> Decimal.sub(1)
            |> Decimal.mult(100)
            |> Decimal.to_float()
            |> Float.ceil(2)

        _ ->
          nil
      end

    gas_price = Application.get_env(:block_scout_web, :gas_price)

    json(
      conn,
      %{
        "total_blocks" => BlockCache.estimated_count() |> to_string(),
        "total_addresses" => @api_true |> Counters.address_estimated_count() |> to_string(),
        "total_transactions" => TransactionCache.estimated_count() |> to_string(),
        "average_block_time" => AverageBlockTime.average_block_time() |> Duration.to_milliseconds(),
        "coin_image" => exchange_rate.image_url,
        "coin_price" => exchange_rate.usd_value,
        "coin_price_change_percentage" => coin_price_change,
        "total_gas_used" => GasUsage.total() |> to_string(),
        "transactions_today" => Enum.at(transaction_stats, 0).number_of_transactions |> to_string(),
        "gas_used_today" => Enum.at(transaction_stats, 0).gas_used,
        "gas_prices" => gas_prices,
        "gas_prices_update_in" => GasPriceOracle.update_in(),
        "gas_price_updated_at" => GasPriceOracle.get_updated_at(),
        "static_gas_price" => gas_price,
        "market_cap" => Helper.market_cap(market_cap_type, exchange_rate),
        "tvl" => exchange_rate.tvl_usd,
        "network_utilization_percentage" => network_utilization_percentage()
      }
      |> add_rootstock_locked_btc()
      |> backward_compatibility(conn)
    )
  end

  defp network_utilization_percentage do
    {gas_used, gas_limit} =
      Enum.reduce(Chain.list_blocks(), {Decimal.new(0), Decimal.new(0)}, fn block, {gas_used, gas_limit} ->
        {Decimal.add(gas_used, block.gas_used), Decimal.add(gas_limit, block.gas_limit)}
      end)

    if Decimal.compare(gas_limit, 0) == :eq,
      do: 0,
      else: gas_used |> Decimal.div(gas_limit) |> Decimal.mult(100) |> Decimal.to_float()
  end

  def transactions_chart(conn, _params) do
    [{:history_size, history_size}] =
      Application.get_env(:block_scout_web, BlockScoutWeb.Chain.TransactionHistoryChartController, [{:history_size, 30}])

    today = Date.utc_today()
    latest = Date.add(today, -1)
    earliest = Date.add(latest, -1 * history_size)

    date_range = TransactionStats.by_date_range(earliest, latest, @api_true)

    transaction_history_data =
      date_range
      |> Enum.map(fn row ->
        %{date: row.date, tx_count: row.number_of_transactions}
      end)

    json(conn, %{
      chart_data: transaction_history_data
    })
  end

  def market_chart(conn, _params) do
    exchange_rate = Market.get_coin_exchange_rate()

    recent_market_history = Market.fetch_recent_history()
    current_total_supply = MarketHistoryChartController.available_supply(Chain.supply_for_days(), exchange_rate)

    price_history_data =
      recent_market_history
      |> case do
        [today | the_rest] ->
          [
            %{
              today
              | closing_price: exchange_rate.usd_value
            }
            | the_rest
          ]

        data ->
          data
      end
      |> Enum.map(fn day -> Map.take(day, [:closing_price, :market_cap, :tvl, :date]) end)

    market_history_data =
      MarketHistoryChartController.encode_market_history_data(price_history_data, current_total_supply)

    json(conn, %{
      chart_data: market_history_data,
      # todo: remove when new frontend is ready to use data from chart_data property only
      available_supply: current_total_supply
    })
  end

  defp add_rootstock_locked_btc(stats) do
    with "rsk" <- Variant.get(),
         rootstock_locked_btc when not is_nil(rootstock_locked_btc) <- RootstockLockedBTC.get_locked_value() do
      stats |> Map.put("rootstock_locked_btc", rootstock_locked_btc)
    else
      _ -> stats
    end
  end

  defp backward_compatibility(response, conn) do
    case Conn.get_req_header(conn, "updated-gas-oracle") do
      ["true"] ->
        response

      _ ->
        response
        |> Map.update("gas_prices", nil, fn
          gas_prices ->
            %{slow: gas_prices[:slow][:price], average: gas_prices[:average][:price], fast: gas_prices[:fast][:price]}
        end)
    end
  end
end<|MERGE_RESOLUTION|>--- conflicted
+++ resolved
@@ -27,11 +27,7 @@
           :standard
       end
 
-<<<<<<< HEAD
-    exchange_rate_from_db = Market.get_native_coin_exchange_rate_from_db()
-=======
-    exchange_rate = Market.get_coin_exchange_rate()
->>>>>>> 77d984d9
+    exchange_rate = Market.get_native_coin_exchange_rate_from_db()
 
     transaction_stats = Helper.get_transaction_stats()
 
