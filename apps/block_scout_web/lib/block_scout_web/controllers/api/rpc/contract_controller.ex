--- conflicted
+++ resolved
@@ -7,10 +7,7 @@
   alias Explorer.Chain.Events.Publisher, as: EventsPublisher
   alias Explorer.Chain.{Hash, SmartContract}
   alias Explorer.SmartContract.Solidity.Publisher
-<<<<<<< HEAD
-=======
   alias Explorer.SmartContract.Vyper.Publisher, as: VyperPublisher
->>>>>>> a2a7e2a1
   alias Explorer.ThirdPartyIntegrations.Sourcify
 
   def verify(conn, %{"addressHash" => address_hash} = params) do
