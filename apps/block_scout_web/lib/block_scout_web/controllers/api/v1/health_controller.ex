defmodule BlockScoutWeb.API.V1.HealthController do
  use BlockScoutWeb, :controller

  alias Explorer.Chain
  alias Timex.Duration

  def health(conn, _) do
<<<<<<< HEAD
    APILogger.log(conn)

    with {:ok, count} <- Chain.count_db_decompiled_contracts(),
         {:ok, number, timestamp} <- Chain.last_db_block_status(),
=======
    with {:ok, number, timestamp} <- Chain.last_db_block_status(),
>>>>>>> cdc40d0f
         {:ok, cache_number, cache_timestamp} <- Chain.last_cache_block_status() do
      send_resp(conn, :ok, result(count, number, timestamp, cache_number, cache_timestamp))
    else
      status -> send_resp(conn, :internal_server_error, error(status))
    end
  end

  def result(count, number, timestamp, cache_number, cache_timestamp) do
    %{
      "healthy" => true,
      "data" => %{
        "decompiled_contracts_count" => to_string(count),
        "latest_block_number" => to_string(number),
        "latest_block_inserted_at" => to_string(timestamp),
        "cache_latest_block_number" => to_string(cache_number),
        "cache_latest_block_inserted_at" => to_string(cache_timestamp)
      }
    }
    |> Jason.encode!()
  end

  def error({:error, :no_decompiled_smart_contracts}) do
    %{
      "healthy" => false,
      "error_code" => 5002,
      "error_title" => "no decompiled smart-contracts in db",
      "error_description" => "There are no blocks in the DB"
    }
    |> Jason.encode!()
  end

  def error({:error, :no_blocks}) do
    %{
      "healthy" => false,
      "error_code" => 5002,
      "error_title" => "no blocks in db",
      "error_description" => "There are no blocks in the DB"
    }
    |> Jason.encode!()
  end

  def error({:error, number, timestamp}) do
    healthy_blocks_period = Application.get_env(:explorer, :healthy_blocks_period)

    healthy_blocks_period_formatted =
      healthy_blocks_period
      |> Duration.from_milliseconds()
      |> Duration.to_minutes()
      |> trunc()

    %{
      "healthy" => false,
      "error_code" => 5001,
      "error_title" => "blocks fetching is stuck",
      "error_description" =>
        "There are no new blocks in the DB for the last #{healthy_blocks_period_formatted} mins. Check the healthiness of Ethereum archive node or the Blockscout DB instance",
      "data" => %{
        "latest_block_number" => to_string(number),
        "latest_block_inserted_at" => to_string(timestamp)
      }
    }
    |> Jason.encode!()
  end
end<|MERGE_RESOLUTION|>--- conflicted
+++ resolved
@@ -5,14 +5,8 @@
   alias Timex.Duration
 
   def health(conn, _) do
-<<<<<<< HEAD
-    APILogger.log(conn)
-
     with {:ok, count} <- Chain.count_db_decompiled_contracts(),
          {:ok, number, timestamp} <- Chain.last_db_block_status(),
-=======
-    with {:ok, number, timestamp} <- Chain.last_db_block_status(),
->>>>>>> cdc40d0f
          {:ok, cache_number, cache_timestamp} <- Chain.last_cache_block_status() do
       send_resp(conn, :ok, result(count, number, timestamp, cache_number, cache_timestamp))
     else
