defmodule BlockScoutWeb.API.V1.HealthController do
  use BlockScoutWeb, :controller

  alias Explorer.Chain

  def health(conn, _) do
<<<<<<< HEAD
    case Chain.last_block_status() do
      {:ok, number, timestamp} ->
        send_resp(conn, :ok, result(number, timestamp))

      status ->
        send_resp(conn, :internal_server_error, error(status))
=======
    with {:ok, number, timestamp} <- Chain.last_db_block_status(),
         {:ok, cache_number, cache_timestamp} <- Chain.last_cache_block_status() do
      send_resp(conn, :ok, result(number, timestamp, cache_number, cache_timestamp))
    else
      status -> send_resp(conn, :internal_server_error, error(status))
>>>>>>> 185d8bed
    end
  end

  def result(number, timestamp, cache_number, cache_timestamp) do
    %{
      "healthy" => true,
      "data" => %{
        "latest_block_number" => to_string(number),
        "latest_block_inserted_at" => to_string(timestamp),
        "cache_latest_block_number" => to_string(cache_number),
        "cache_latest_block_inserted_at" => to_string(cache_timestamp)
      }
    }
    |> Jason.encode!()
  end

  def error({:error, :no_blocks}) do
    %{
      "healthy" => false,
      "error_code" => 5002,
      "error_title" => "no blocks in db",
      "error_description" => "There are no blocks in the DB"
    }
    |> Jason.encode!()
  end

  def error({:error, number, timestamp}) do
    %{
      "healthy" => false,
      "error_code" => 5001,
      "error_title" => "blocks fetching is stuck",
      "error_description" =>
        "There are no new blocks in the DB for the last 5 mins. Check the healthiness of Ethereum archive node or the Blockscout DB instance",
      "data" => %{
        "latest_block_number" => to_string(number),
        "latest_block_inserted_at" => to_string(timestamp)
      }
    }
    |> Jason.encode!()
  end
end<|MERGE_RESOLUTION|>--- conflicted
+++ resolved
@@ -4,20 +4,11 @@
   alias Explorer.Chain
 
   def health(conn, _) do
-<<<<<<< HEAD
-    case Chain.last_block_status() do
-      {:ok, number, timestamp} ->
-        send_resp(conn, :ok, result(number, timestamp))
-
-      status ->
-        send_resp(conn, :internal_server_error, error(status))
-=======
     with {:ok, number, timestamp} <- Chain.last_db_block_status(),
          {:ok, cache_number, cache_timestamp} <- Chain.last_cache_block_status() do
       send_resp(conn, :ok, result(number, timestamp, cache_number, cache_timestamp))
     else
       status -> send_resp(conn, :internal_server_error, error(status))
->>>>>>> 185d8bed
     end
   end
 
