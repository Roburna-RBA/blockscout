defmodule BlockScoutWeb.AddressChannel do
  @moduledoc """
  Establishes pub/sub channel for address page live updates.
  """
  use BlockScoutWeb, :channel

  alias BlockScoutWeb.{AddressCoinBalanceView, AddressView, InternalTransactionView, TransactionView}
  alias Explorer.{Chain, Market}
  alias Explorer.Chain.Hash
  alias Explorer.Chain.Hash.Address, as: AddressHash
  alias Explorer.ExchangeRates.Token
  alias Phoenix.View

  intercept(["balance_update", "coin_balance", "count", "internal_transaction", "transaction", "verification_result"])

  {:ok, burn_address_hash} = Chain.string_to_address_hash("0x0000000000000000000000000000000000000000")
  @burn_address_hash burn_address_hash

  def join("addresses:" <> address_hash, _params, socket) do
    {:ok, %{}, assign(socket, :address_hash, address_hash)}
  end

  def handle_in("get_balance", _, socket) do
    with {:ok, casted_address_hash} <- AddressHash.cast(socket.assigns.address_hash),
         {:ok, address = %{fetched_coin_balance: balance}} when not is_nil(balance) <-
           Chain.hash_to_address(casted_address_hash),
         exchange_rate <- Market.get_exchange_rate(Explorer.coin()) || Token.null(),
         {:ok, rendered} <- render_balance_card(address, exchange_rate, socket.assigns.locale) do
      reply =
        {:ok,
         %{
           balance_card: rendered,
           balance: address.fetched_coin_balance.value,
           fetched_coin_balance_block_number: address.fetched_coin_balance_block_number
         }}

      {:reply, reply, socket}
    else
      _ ->
        {:noreply, socket}
    end
  end

  def handle_out(
        "balance_update",
        %{address: address, exchange_rate: exchange_rate},
        socket
      ) do
    case render_balance_card(address, exchange_rate, socket.assigns.locale) do
      {:ok, rendered} ->
        push(socket, "balance", %{
          balance_card: rendered,
          balance: address.fetched_coin_balance.value,
          fetched_coin_balance_block_number: address.fetched_coin_balance_block_number
        })

        {:noreply, socket}

      _ ->
        {:noreply, socket}
    end
  end

  def handle_out("verification_result", result, socket) do
    case result[:result] do
      {:ok, _contract} ->
        push(socket, "verification", %{verification_result: :ok})
        {:noreply, socket}

      {:error, result} ->
        push(socket, "verification", %{verification_result: result})
        {:noreply, socket}
    end
  end

  def handle_out("count", %{count: count}, socket) do
    Gettext.put_locale(BlockScoutWeb.Gettext, socket.assigns.locale)

    push(socket, "count", %{count: BlockScoutWeb.Cldr.Number.to_string!(count, format: "#,###")})

    {:noreply, socket}
  end

  def handle_out("internal_transaction", %{address: address, internal_transaction: internal_transaction}, socket) do
    Gettext.put_locale(BlockScoutWeb.Gettext, socket.assigns.locale)

    rendered_internal_transaction =
      View.render_to_string(
        InternalTransactionView,
        "_tile.html",
        current_address: address,
        internal_transaction: internal_transaction
      )

    push(socket, "internal_transaction", %{
      to_address_hash: to_string(internal_transaction.to_address_hash),
      from_address_hash: to_string(internal_transaction.from_address_hash),
      internal_transaction_html: rendered_internal_transaction
    })

    {:noreply, socket}
  end

  def handle_out("transaction", data, socket), do: handle_transaction(data, socket, "transaction")

  def handle_out("coin_balance", %{block_number: block_number}, socket) do
    coin_balance = Chain.get_coin_balance(socket.assigns.address_hash, block_number)

    Gettext.put_locale(BlockScoutWeb.Gettext, socket.assigns.locale)

    rendered_coin_balance =
      View.render_to_string(
        AddressCoinBalanceView,
        "_coin_balances.html",
        conn: socket,
        coin_balance: coin_balance
      )

    push(socket, "coin_balance", %{
      coin_balance_html: rendered_coin_balance
    })

    {:noreply, socket}
  end

  def handle_transaction(%{address: address, transaction: transaction}, socket, event) do
    Gettext.put_locale(BlockScoutWeb.Gettext, socket.assigns.locale)

    rendered =
      View.render_to_string(
        TransactionView,
        "_tile.html",
        conn: socket,
        current_address: address,
        transaction: transaction,
<<<<<<< HEAD
        conn: socket
=======
        burn_address_hash: @burn_address_hash
>>>>>>> 3787fb74
      )

    push(socket, event, %{
      to_address_hash: to_string(transaction.to_address_hash),
      from_address_hash: to_string(transaction.from_address_hash),
      transaction_hash: Hash.to_string(transaction.hash),
      transaction_html: rendered
    })

    {:noreply, socket}
  end

  defp render_balance_card(address, exchange_rate, locale) do
    Gettext.put_locale(BlockScoutWeb.Gettext, locale)

    try do
      rendered =
        View.render_to_string(
          AddressView,
          "_balance_card.html",
          address: address,
          coin_balance_status: :current,
          exchange_rate: exchange_rate
        )

      {:ok, rendered}
    rescue
      _ ->
        :error
    end
  end
end<|MERGE_RESOLUTION|>--- conflicted
+++ resolved
@@ -133,11 +133,7 @@
         conn: socket,
         current_address: address,
         transaction: transaction,
-<<<<<<< HEAD
-        conn: socket
-=======
         burn_address_hash: @burn_address_hash
->>>>>>> 3787fb74
       )
 
     push(socket, event, %{
