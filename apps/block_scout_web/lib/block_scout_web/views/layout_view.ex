defmodule BlockScoutWeb.LayoutView do
  use BlockScoutWeb, :view

  alias Explorer.EnvVarTranslator
  alias Explorer.{Chain, CustomContractsHelpers}
  alias Plug.Conn
  alias Poison.Parser

  import BlockScoutWeb.AddressView, only: [from_address_hash: 1]

  @default_other_networks [
    %{
      title: "POA",
      url: "https://blockscout.com/poa/core"
    },
    %{
      title: "Sokol",
      url: "https://blockscout.com/poa/sokol",
      test_net?: true
    },
    %{
      title: "Gnosis Chain",
      url: "https://blockscout.com/xdai/mainnet"
    },
    %{
      title: "Ethereum Classic",
      url: "https://blockscout.com/etc/mainnet",
      other?: true
    },
    %{
      title: "RSK",
      url: "https://blockscout.com/rsk/mainnet",
      other?: true
    }
  ]

  alias BlockScoutWeb.SocialMedia

  def logo do
    Keyword.get(application_config(), :logo)
  end

  def logo_footer do
    Keyword.get(application_config(), :logo_footer) || Keyword.get(application_config(), :logo)
  end

  def logo_text do
    Keyword.get(application_config(), :logo_text) || nil
  end

  def subnetwork_title do
    Keyword.get(application_config(), :subnetwork) || "Sokol"
  end

  def network_title do
    Keyword.get(application_config(), :network) || "POA"
  end

  defp application_config do
    Application.get_env(:block_scout_web, BlockScoutWeb.Chain)
  end

  def configured_social_media_services do
    SocialMedia.links()
  end

  def issue_link(conn) do
    params = [
      labels: "BlockScout",
      body: issue_body(conn),
      title: subnetwork_title() <> ": <Issue Title>"
    ]

    issue_url = "#{Application.get_env(:block_scout_web, :footer)[:github_link]}/issues/new"

    [issue_url, "?", URI.encode_query(params)]
  end

  defp issue_body(conn) do
    user_agent =
      case Conn.get_req_header(conn, "user-agent") do
        [] -> "unknown"
        [user_agent] -> if String.valid?(user_agent), do: user_agent, else: "unknown"
        _other -> "unknown"
      end

    """
    *Describe your issue here.*

    ### Environment
    * Elixir Version: #{System.version()}
    * Erlang Version: #{System.otp_release()}
    * BlockScout Version: #{version()}

    * User Agent: `#{user_agent}`

    ### Steps to reproduce

    *Tell us how to reproduce this issue. If possible, push up a branch to your fork with a regression test we can run to reproduce locally.*

    ### Expected Behaviour

    *Tell us what should happen.*

    ### Actual Behaviour

    *Tell us what happens instead.*
    """
  end

  def version do
    BlockScoutWeb.version()
  end

  def release_link(version) do
    release_link_env_var = Application.get_env(:block_scout_web, :release_link)

    release_link =
      cond do
        version == "" || version == nil ->
          nil

        release_link_env_var == "" || release_link_env_var == nil ->
          "https://github.com/blockscout/blockscout/releases/tag/" <> version

        true ->
          release_link_env_var
      end

    if release_link == nil do
      ""
    else
      html_escape({:safe, "<a href=\"#{release_link}\" class=\"footer-link\" target=\"_blank\">#{version}</a>"})
    end
  end

  def ignore_version?("unknown"), do: true
  def ignore_version?(_), do: false

  def other_networks do
    get_other_networks =
      if Application.get_env(:block_scout_web, :other_networks) do
        try do
          :block_scout_web
          |> Application.get_env(:other_networks)
          |> Parser.parse!(%{keys: :atoms!})
        rescue
          _ ->
            []
        end
      else
        @default_other_networks
      end

    get_other_networks
    |> Enum.reject(fn %{title: title} ->
      title == subnetwork_title()
    end)
    |> Enum.sort()
  end

  def main_nets(nets) do
    nets
    |> Enum.reject(&Map.get(&1, :test_net?))
  end

  def test_nets(nets) do
    nets
    |> Enum.filter(&Map.get(&1, :test_net?))
  end

  def dropdown_nets do
    other_networks()
    |> Enum.reject(&Map.get(&1, :hide_in_dropdown?))
  end

  def dropdown_main_nets do
    dropdown_nets()
    |> main_nets()
  end

  def dropdown_test_nets do
    dropdown_nets()
    |> test_nets()
  end

  def dropdown_head_main_nets do
    dropdown_nets()
    |> main_nets()
    |> Enum.reject(&Map.get(&1, :other?))
  end

  def dropdown_other_nets do
    dropdown_nets()
    |> main_nets()
    |> Enum.filter(&Map.get(&1, :other?))
  end

  def other_explorers do
    if Application.get_env(:block_scout_web, :link_to_other_explorers) do
      decode_json(Application.get_env(:block_scout_web, :other_explorers, []))
    else
      []
    end
  end

  def bridges_list do
    EnvVarTranslator.map_array_env_var_to_list(:bridges)
  end

  def other_bridges_list do
    EnvVarTranslator.map_array_env_var_to_list(:other_bridges)
  end

  def bridges_alm_list do
    EnvVarTranslator.map_array_env_var_to_list(:bridges_alm)
  end

  def defi_list do
    EnvVarTranslator.map_array_env_var_to_list(:defi)
  end

  def nft_list do
    EnvVarTranslator.map_array_env_var_to_list(:nft)
  end

  def external_apps_list do
    EnvVarTranslator.map_array_env_var_to_list(:external_apps)
  end

  defp decode_json(data) do
    Jason.decode!(~s(#{data}))
  rescue
    _ -> []
  end

  def webapp_url(conn) do
    :block_scout_web
    |> Application.get_env(:webapp_url)
    |> validate_url()
    |> case do
      :error -> chain_path(conn, :show)
      {:ok, url} -> url
    end
  end

  def api_url do
    :block_scout_web
    |> Application.get_env(:api_url)
    |> validate_url()
    |> case do
      :error -> ""
      {:ok, url} -> url
    end
  end

<<<<<<< HEAD
=======
  def apps_list do
    apps = Application.get_env(:block_scout_web, :apps)

    if apps do
      try do
        apps
        |> Parser.parse!(%{keys: :atoms!})
      rescue
        _ ->
          []
      end
    else
      []
    end
  end

>>>>>>> 2a297994
  defp validate_url(url) when is_binary(url) do
    case URI.parse(url) do
      %URI{host: nil} -> :error
      _ -> {:ok, url}
    end
  end

  defp validate_url(_), do: :error

  def sign_in_link do
    if Mix.env() == :test do
      "/auth/auth0"
    else
      Application.get_env(:block_scout_web, BlockScoutWeb.Endpoint)[:url][:path] <> "auth/auth0"
    end
  end

  def sign_out_link do
    client_id = Application.get_env(:ueberauth, Ueberauth.Strategy.Auth0.OAuth)[:client_id]
    return_to = Application.get_env(:ueberauth, Ueberauth)[:logout_return_to_url]
    logout_url = Application.get_env(:ueberauth, Ueberauth)[:logout_url]

    if client_id && return_to && logout_url do
      params = [
        client_id: client_id,
        returnTo: return_to
      ]

      [logout_url, "?", URI.encode_query(params)]
    else
      []
    end
  end
end<|MERGE_RESOLUTION|>--- conflicted
+++ resolved
@@ -224,10 +224,6 @@
     EnvVarTranslator.map_array_env_var_to_list(:nft)
   end
 
-  def external_apps_list do
-    EnvVarTranslator.map_array_env_var_to_list(:external_apps)
-  end
-
   defp decode_json(data) do
     Jason.decode!(~s(#{data}))
   rescue
@@ -254,8 +250,6 @@
     end
   end
 
-<<<<<<< HEAD
-=======
   def apps_list do
     apps = Application.get_env(:block_scout_web, :apps)
 
@@ -272,7 +266,6 @@
     end
   end
 
->>>>>>> 2a297994
   defp validate_url(url) when is_binary(url) do
     case URI.parse(url) do
       %URI{host: nil} -> :error
