defmodule BlockScoutWeb.API.V2.SmartContractView do
  use BlockScoutWeb, :view

<<<<<<< HEAD
  import Explorer.Helper, only: [decode_data: 2]
=======
  import Explorer.SmartContract.Reader, only: [zip_tuple_values_with_types: 2]
>>>>>>> 4294588d

  alias ABI.FunctionSelector
  alias BlockScoutWeb.API.V2.{Helper, TransactionView}
  alias BlockScoutWeb.SmartContractView
  alias BlockScoutWeb.{ABIEncodedValueView, AddressContractView, AddressView}
  alias Ecto.Changeset
  alias Explorer.Chain
  alias Explorer.Chain.{Address, SmartContract}
  alias Explorer.Visualize.Sol2uml

  require Logger

  @api_true [api?: true]

  def render("smart_contracts.json", %{smart_contracts: smart_contracts, next_page_params: next_page_params}) do
    %{"items" => Enum.map(smart_contracts, &prepare_smart_contract_for_list/1), "next_page_params" => next_page_params}
  end

  def render("smart_contract.json", %{address: address}) do
    prepare_smart_contract(address)
  end

  def render("read_functions.json", %{functions: functions}) do
    Enum.map(functions, &prepare_read_function/1)
  end

  def render("function_response.json", %{output: output, names: names, contract_address_hash: contract_address_hash}) do
    prepare_function_response(output, names, contract_address_hash)
  end

  def render("changeset_errors.json", %{changeset: changeset}) do
    Changeset.traverse_errors(changeset, fn {msg, opts} ->
      Regex.replace(~r"%{(\w+)}", msg, fn _, key ->
        opts |> Keyword.get(String.to_existing_atom(key), key) |> to_string()
      end)
    end)
  end

  def prepare_function_response(outputs, names, contract_address_hash) do
    case outputs do
      {:error, %{code: code, message: message, data: data}} ->
        revert_reason = Chain.format_revert_reason_message(data)

        case SmartContractView.decode_revert_reason(contract_address_hash, revert_reason, @api_true) do
          {:ok, method_id, text, mapping} ->
            %{
              result:
                render(TransactionView, "decoded_input.json",
                  method_id: method_id,
                  text: text,
                  mapping: mapping,
                  error?: true
                ),
              is_error: true
            }

          {:error, _contract_verified, []} ->
            %{
              result:
                Map.merge(render(TransactionView, "revert_reason.json", raw: revert_reason), %{
                  code: code,
                  message: message
                }),
              is_error: true
            }

          {:error, _contract_verified, candidates} ->
            {:ok, method_id, text, mapping} = Enum.at(candidates, 0)

            %{
              result:
                render(TransactionView, "decoded_input.json",
                  method_id: method_id,
                  text: text,
                  mapping: mapping,
                  error?: true
                ),
              is_error: true
            }

          _ ->
            %{
              result:
                Map.merge(render(TransactionView, "revert_reason.json", raw: revert_reason), %{
                  code: code,
                  message: message
                }),
              is_error: true
            }
        end

      {:error, %{code: code, message: message}} ->
        %{result: %{code: code, message: message}, is_error: true}

      {:error, error} ->
        %{result: %{error: error}, is_error: true}

      _ ->
        %{result: %{output: Enum.map(outputs, &render_json/1), names: names}, is_error: false}
    end
  end

  def prepare_read_function(function) do
    case function["outputs"] do
      {:error, text_error} ->
        function
        |> Map.put("error", text_error)
        |> Map.replace("outputs", function["abi_outputs"])
        |> Map.drop(["abi_outputs"])

      nil ->
        function

      _ ->
        result =
          function
          |> Map.drop(["abi_outputs"])

        outputs = result["outputs"] |> Enum.map(&prepare_output/1)
        Map.replace(result, "outputs", outputs)
    end
  end

  defp prepare_output(%{"type" => type, "value" => value} = output) do
    Map.replace(output, "value", render_json(value, type))
  end

  defp prepare_output(output), do: output

  # credo:disable-for-next-line
  def prepare_smart_contract(%Address{smart_contract: %SmartContract{} = smart_contract} = address) do
    minimal_proxy_template = Chain.get_minimal_proxy_template(address.hash, @api_true)
    twin = Chain.get_address_verified_twin_contract(address.hash, @api_true)
    metadata_for_verification = minimal_proxy_template || twin.verified_contract
    smart_contract_verified = AddressView.smart_contract_verified?(address)
    additional_sources_from_twin = twin.additional_sources
    fully_verified = Chain.smart_contract_fully_verified?(address.hash, @api_true)

    additional_sources =
      if smart_contract_verified, do: address.smart_contract_additional_sources, else: additional_sources_from_twin

    visualize_sol2uml_enabled = Sol2uml.enabled?()
    target_contract = if smart_contract_verified, do: address.smart_contract, else: metadata_for_verification

    %{
      "verified_twin_address_hash" =>
        metadata_for_verification && Address.checksum(metadata_for_verification.address_hash),
      "is_verified" => smart_contract_verified,
      "is_changed_bytecode" => smart_contract_verified && address.smart_contract.is_changed_bytecode,
      "is_partially_verified" => address.smart_contract.partially_verified && smart_contract_verified,
      "is_fully_verified" => fully_verified,
      "is_verified_via_sourcify" => address.smart_contract.verified_via_sourcify && smart_contract_verified,
      "is_verified_via_eth_bytecode_db" => address.smart_contract.verified_via_eth_bytecode_db,
      "is_vyper_contract" => target_contract.is_vyper_contract,
      "minimal_proxy_address_hash" =>
        minimal_proxy_template && Address.checksum(metadata_for_verification.address_hash),
      "sourcify_repo_url" =>
        if(address.smart_contract.verified_via_sourcify && smart_contract_verified,
          do: AddressContractView.sourcify_repo_url(address.hash, address.smart_contract.partially_verified)
        ),
      "can_be_visualized_via_sol2uml" =>
        visualize_sol2uml_enabled && !target_contract.is_vyper_contract && !is_nil(target_contract.abi),
      "name" => target_contract && target_contract.name,
      "compiler_version" => target_contract.compiler_version,
      "optimization_enabled" => target_contract.optimization,
      "optimization_runs" => target_contract.optimization_runs,
      "evm_version" => target_contract.evm_version,
      "verified_at" => target_contract.inserted_at,
      "abi" => target_contract.abi,
      "source_code" => target_contract.contract_source_code,
      "file_path" => target_contract.file_path,
      "additional_sources" => Enum.map(additional_sources, &prepare_additional_source/1),
      "compiler_settings" => target_contract.compiler_settings,
      "external_libraries" => prepare_external_libraries(target_contract.external_libraries),
      "constructor_args" => if(smart_contract_verified, do: target_contract.constructor_arguments),
      "decoded_constructor_args" =>
        if(smart_contract_verified,
          do: format_constructor_arguments(target_contract.abi, target_contract.constructor_arguments)
        ),
      "language" => smart_contract_language(smart_contract)
    }
    |> Map.merge(bytecode_info(address))
  end

  def prepare_smart_contract(address) do
    bytecode_info(address)
  end

  defp bytecode_info(address) do
    case AddressContractView.contract_creation_code(address) do
      {:selfdestructed, init} ->
        %{
          "is_self_destructed" => true,
          "deployed_bytecode" => nil,
          "creation_bytecode" => init
        }

      {:ok, contract_code} ->
        %{
          "is_self_destructed" => false,
          "deployed_bytecode" => contract_code,
          "creation_bytecode" => AddressContractView.creation_code(address)
        }
    end
  end

  defp prepare_external_libraries(libraries) when is_list(libraries) do
    Enum.map(libraries, fn %Explorer.Chain.SmartContract.ExternalLibrary{name: name, address_hash: address_hash} ->
      {:ok, hash} = Chain.string_to_address_hash(address_hash)

      %{name: name, address_hash: Address.checksum(hash)}
    end)
  end

  defp prepare_additional_source(source) do
    %{
      "source_code" => source.contract_source_code,
      "file_path" => source.file_name
    }
  end

  def format_constructor_arguments(abi, constructor_arguments)
      when not is_nil(abi) and not is_nil(constructor_arguments) do
    constructor_abi = Enum.find(abi, fn el -> el["type"] == "constructor" && el["inputs"] != [] end)

    input_types = Enum.map(constructor_abi["inputs"], &FunctionSelector.parse_specification_type/1)

    result =
      constructor_arguments
      |> decode_data(input_types)
      |> Enum.zip(constructor_abi["inputs"])
      |> Enum.map(fn {value, %{"type" => type} = input_arg} ->
        [ABIEncodedValueView.value_json(type, value), input_arg]
      end)

    result
  rescue
    exception ->
      Logger.warn(fn ->
        [
          "Error formatting constructor arguments for abi: #{inspect(abi)}, args: #{inspect(constructor_arguments)}: ",
          Exception.format(:error, exception)
        ]
      end)

      nil
  end

  def format_constructor_arguments(_abi, _constructor_arguments), do: nil

  defp prepare_smart_contract_for_list(%SmartContract{} = smart_contract) do
    token = smart_contract.address.token

    %{
      "address" => Helper.address_with_info(nil, smart_contract.address, smart_contract.address.hash, false),
      "compiler_version" => smart_contract.compiler_version,
      "optimization_enabled" => smart_contract.optimization,
      "tx_count" => smart_contract.address.transactions_count,
      "language" => smart_contract_language(smart_contract),
      "verified_at" => smart_contract.inserted_at,
      "market_cap" => token && token.circulating_market_cap,
      "has_constructor_args" => !is_nil(smart_contract.constructor_arguments),
      "coin_balance" =>
        if(smart_contract.address.fetched_coin_balance, do: smart_contract.address.fetched_coin_balance.value)
    }
  end

  defp smart_contract_language(smart_contract) do
    cond do
      smart_contract.is_vyper_contract ->
        "vyper"

      is_nil(smart_contract.abi) ->
        "yul"

      true ->
        "solidity"
    end
  end

  def render_json(%{"type" => type, "value" => value}) do
    %{"type" => type, "value" => render_json(value, type)}
  end

  def render_json(value, type) when is_tuple(value) do
    value
    |> zip_tuple_values_with_types(type)
    |> Enum.map(fn {type, value} ->
      render_json(value, type)
    end)
  end

  def render_json(value, type) when is_list(value) do
    type =
      if String.ends_with?(type, "[]") do
        String.slice(type, 0..-3)
      else
        type
      end

    value |> Enum.map(&render_json(&1, type))
  end

  def render_json(value, type) when type in [:address, "address", "address payable"] do
    SmartContractView.cast_address(value)
  end

  def render_json(value, type) when type in [:string, "string"] do
    to_string(value)
  end

  def render_json(value, _type) do
    value
  end
end<|MERGE_RESOLUTION|>--- conflicted
+++ resolved
@@ -1,11 +1,8 @@
 defmodule BlockScoutWeb.API.V2.SmartContractView do
   use BlockScoutWeb, :view
 
-<<<<<<< HEAD
   import Explorer.Helper, only: [decode_data: 2]
-=======
   import Explorer.SmartContract.Reader, only: [zip_tuple_values_with_types: 2]
->>>>>>> 4294588d
 
   alias ABI.FunctionSelector
   alias BlockScoutWeb.API.V2.{Helper, TransactionView}
