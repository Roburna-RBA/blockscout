--- conflicted
+++ resolved
@@ -2,16 +2,11 @@
   <%= render BlockScoutWeb.AddressView, "overview.html", assigns %>
 
   <div class="card">
-<<<<<<< HEAD
-    <%= render BlockScoutWeb.AddressView, "_tabs.html", assigns %>
-    <%= for {contract, _i} <- Enum.with_index(@address.decompiled_smart_contracts) do %>
-=======
     <div class="card-header">
       <%= render BlockScoutWeb.AddressView, "_tabs.html", assigns %>
     </div>
 
     <%= for contract <- sort_contracts_by_version(@address.decompiled_smart_contracts) do %>
->>>>>>> 453238b8
       <div class="card-body">
         <h3><%= gettext "Decompiler version" %></h3>
         <div class="tile tile-muted">
