--- conflicted
+++ resolved
@@ -8,15 +8,9 @@
                     class="token-icon mr-1"
                     data-address-hash="<%= @result.address_hash %>"
                 >
-<<<<<<< HEAD
-                <%= if System.get_env("DISPLAY_TOKEN_ICONS") === "true" do %>
+                <%= if Application.get_env(:block_scout_web, :display_token_icons) do %>
                     <% chain_id_for_token_icon = if @result.foreign_chain_id, do: @result.foreign_chain_id |> Decimal.to_integer() |> to_string(), else: Application.get_env(:block_scout_web, :chain_id) %>
                     <% address_hash = if @result.foreign_token_hash, do: @result.foreign_token_hash, else: @result.address_hash %>
-=======
-                <%= if Application.get_env(:block_scout_web, :display_token_icons) do %>
-                    <% chain_id_for_token_icon = Application.get_env(:block_scout_web, :chain_id) %>
-                    <% address_hash = @result.address_hash %>
->>>>>>> 9d670a17
                     <%=
                         render BlockScoutWeb.TokensView,
                         "_token_icon.html",
