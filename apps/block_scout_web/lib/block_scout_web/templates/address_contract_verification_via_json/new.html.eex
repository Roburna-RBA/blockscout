--- conflicted
+++ resolved
@@ -9,11 +9,7 @@
       <h1 class="smart-contract-title"><%= gettext "New Smart Contract Verification" %></h1>
       <%= form_for @changeset,
         address_contract_verification_path(@conn, :create),
-<<<<<<< HEAD
-        [id: "metadata-json-dropzone"],
-=======
         [id: "metadata-json-dropzone-form"],
->>>>>>> ce949494
         fn f -> %>
       <%= render BlockScoutWeb.AddressContractVerificationCommonFieldsView, "_contract_address_field.html", address_hash: @address_hash, f: f %>
 
