<section data-page="contract-verification" class="container new-smart-contract-container">
  <div data-selector="channel-disconnected-message" class="d-none">
    <div data-selector="reload-button" class="alert alert-danger">
      <a href="#" class="alert-link"><%= gettext "Connection Lost" %></a>
    </div>
  </div>

  <div class="new-smart-contract-form">
      <h1 class="smart-contract-title"><%= gettext "New Smart Contract Verification" %></h1>
      <%= form_for @changeset,
        address_contract_verification_path(@conn, :create),
        [id: "metadata-json-dropzone-form"],
        fn f -> %>
      <%= render BlockScoutWeb.AddressContractVerificationCommonFieldsView, "_contract_address_field.html", f: f %>

      <div class="smart-contract-form-group">
        <div class="smart-contract-form-group-inner-wrapper">
        <label for="smart_contract_metadata_json"><%= gettext("Sources and Metadata JSON") %></label>
          <div class="center-column">
            <div class="dropzone-1 dropzone-previews" style="display: flex; margin: 0 auto;", id="dropzone-previews">
              <div style="text-align: center;">
                <span class="dz-message btn-full-primary" id="dz-button-message"><%= gettext("Drop sources and metadata JSON file or click here") %></span>
                <%= error_tag f, :file, id: "file-help-block", class: "text-danger form-error", style: "max-width: 600px;" %>
              </div>
            </div>
          </div>
          <div class="smart-contract-form-group-tooltip">Drop all Solidity contract source files and JSON metadata file(s) created during contract compilation into the drop zone.</div>
        </div>
      </div>

      <div class="smart-contract-form-buttons">
        <button
          class="position-absolute w-118 btn-full-primary d-none mr-2"
          disabled="true"
          id="loading"
          name="button"
          type="button"
        >
          <%= render BlockScoutWeb.CommonComponentsView, "_loading_spinner.html", loading_text: gettext("Loading...") %>
        </button>
        <button id="verify-via-metadata-json-submit" class="btn-full-primary mr-2" disabled data-button-loading="animation"><%= gettext("Verify & publish") %></button>
        <%= reset gettext("Reset"), class: "btn-line mr-2 js-smart-contract-form-reset" %>
        <%=
          link(
            gettext("Cancel"),
            class: "btn-no-border",
            to: address_contract_path(@conn, :index, @address_hash)
            )
        %>
      </div>
      <% end %>
    </div>
<<<<<<< HEAD
    <script defer data-cfasync="false" src="<%= static_path(@conn, "/js/verification-form.js") %>"></script>
    <script defer data-cfasync="false" src="<%= static_path(@conn, "/js/dropzone.js") %>"></script>
    <script defer data-cfasync="false" src="<%= static_path(@conn, "/js/app.js") %>"></script>
=======
>>>>>>> 155afbb8
</section><|MERGE_RESOLUTION|>--- conflicted
+++ resolved
@@ -50,10 +50,4 @@
       </div>
       <% end %>
     </div>
-<<<<<<< HEAD
-    <script defer data-cfasync="false" src="<%= static_path(@conn, "/js/verification-form.js") %>"></script>
-    <script defer data-cfasync="false" src="<%= static_path(@conn, "/js/dropzone.js") %>"></script>
-    <script defer data-cfasync="false" src="<%= static_path(@conn, "/js/app.js") %>"></script>
-=======
->>>>>>> 155afbb8
 </section>