<div class='dashboard-banner-container' data-page="chain-details">
  <div class="container">
    <div class="dashboard-banner">
      <!-- Graph and legend -->
      <div class="dashboard-banner-network-graph">
        <!-- Graph -->
        <div class="dashboard-banner-chart">
          <div hidden data-chart-loading-message class="tile tile-muted text-center mt-5">
            <span class="loading-spinner-small mr-2">
              <span class="loading-spinner-block-1"></span>
              <span class="loading-spinner-block-2"></span>
            </span>
            <%= gettext("Loading chart") %>...
          </div>
          <button data-chart-error-message class="alert alert-danger col-12 text-left mt-5" style="display: none;">
            <span><%= gettext("There was a problem loading the chart.") %></span>
          </button>
          <canvas data-chart="marketHistoryChart" data-market_history_chart_path="<%= @chart_data_path %>" width="350" height="152" style="display: none;"></canvas>
        </div>
        <!-- Legend -->
        <div class="dashboard-banner-chart-legend">
          <div class="dashboard-banner-chart-legend-item">
            <span class="dashboard-banner-chart-legend-label">
              <%= gettext "Price" %>
            </span>
            <span class="dashboard-banner-chart-legend-value" data-selector="exchange-rate" data-wei-value="<%= Explorer.Chain.Wei.from(Decimal.new(1), :ether).value %>" data-usd-exchange-rate="<%= @exchange_rate.usd_value %>">
            </span>
          </div>
          <div class="dashboard-banner-chart-legend-item">
            <span class="dashboard-banner-chart-legend-label">
              <%= gettext "Market Cap" %>
            </span>
            <span class="dashboard-banner-chart-legend-value" data-selector="market-cap" data-usd-value="<%= market_cap(@market_cap_calculation, @exchange_rate) %>">
            </span>
          </div>
        </div>
      </div>
      <!-- Stats -->
      <div class="dashboard-banner-network-plain-container">
        <div class="dashboard-banner-network-stats">
          <%= case @average_block_time do %>
            <% {:error, :disabled} -> %>
              <%= nil %>
            <% average_block_time -> %>
              <div class="dashboard-banner-network-stats-item dashboard-banner-network-stats-item-1">
                <span class="dashboard-banner-network-stats-label">
                  <%= gettext "Average block time" %>
                </span>
                <span class="dashboard-banner-network-stats-value" data-selector="average-block-time">
                  <%= Timex.format_duration(average_block_time, Explorer.Counters.AverageBlockTimeDurationFormat) %>
                </span>
              </div>
          <% end %>
          <div class="dashboard-banner-network-stats-item dashboard-banner-network-stats-item-2">
            <span class="dashboard-banner-network-stats-label">
              <%= gettext "Total transactions" %>
            </span>
            <span class="dashboard-banner-network-stats-value" data-selector="transaction-count">
              <%= Cldr.Number.to_string!(@transaction_estimated_count, format: "#,###") %>
            </span>
          </div>
          <div class="dashboard-banner-network-stats-item dashboard-banner-network-stats-item-3">
            <span class="dashboard-banner-network-stats-label">
              <%= gettext "Total blocks" %>
            </span>
            <span class="dashboard-banner-network-stats-value" data-selector="block-count">
              <%= Cldr.Number.to_string!(@block_count, format: "#,###") %>
            </span>
          </div>
          <div class="dashboard-banner-network-stats-item dashboard-banner-network-stats-item-4">
            <span class="dashboard-banner-network-stats-label">
              <%= gettext "Wallet addresses" %>
            </span>
            <span class="dashboard-banner-network-stats-value" data-selector="address-count">
              <%= Cldr.Number.to_string!(@address_count, format: "#,###") %>
            </span>
          </div>
        </div>
      </div>
    </div>
  </div>
</div>
<section class="container">
  <div class="card card-chain-blocks">
    <div class="card-body">
      <%= link(gettext("View All Blocks"), to: block_path(BlockScoutWeb.Endpoint, :index), class: "btn-line float-right") %>
      <h2 class="card-title"><%= gettext "Blocks" %></h2>
      <div class="row" data-selector="chain-block-list" data-url="<%= chain_blocks_path(@conn, :chain_blocks) %>">
        <button data-selector="error-message" class="alert alert-danger col-12 text-left" style="display: none;">
          <span class="alert-link">
            <%= gettext "Something went wrong, click to reload." %>
          </span>
        </button>
        <div hidden data-selector="loading-message" class="tile tile-muted text-center mt-3 w-100" >
          <span  class="loading-spinner-small mr-2">
            <span class="loading-spinner-block-1"></span>
            <span class="loading-spinner-block-2"></span>
          </span>
          <%= gettext("Loading...") %>
        </div>
      </div>
    </div>
  </div>

  <div class="card card-chain-transactions">
    <div class="card-body">
      <%= link(gettext("View All Transactions"), to: transaction_path(BlockScoutWeb.Endpoint, :index), class: "btn-line float-right") %>
      <h2 class="card-title lg-card-title"><%= gettext "Transactions" %></h2>
      <div data-selector="channel-batching-message" style="display: none;">
        <div data-selector="reload-button" class="alert alert-info">
          <a href="#" class="alert-link"><span data-selector="channel-batching-count"></span> <%= gettext "More transactions have come in" %></a>
        </div>
      </div>
      <span data-selector="transactions-list" data-transactions-path="<%= @transactions_path %>">
        <button data-selector="error-message" class="alert alert-danger col-12 text-left" style="display: none;">
          <span class="alert-link">
            <%= gettext "Something went wrong, click to retry." %>
          </span>
        </button>
<<<<<<< HEAD
=======
        <div hidden data-selector="loading-message" class="tile tile-muted text-center mt-3">
          <span class="loading-spinner-small mr-2">
            <span class="loading-spinner-block-1"></span>
            <span class="loading-spinner-block-2"></span>
          </span>
          <%= gettext("Loading...") %>
        </div>
>>>>>>> 79e6650c
      </span>
    </div>
  </div>
</section><|MERGE_RESOLUTION|>--- conflicted
+++ resolved
@@ -117,16 +117,6 @@
             <%= gettext "Something went wrong, click to retry." %>
           </span>
         </button>
-<<<<<<< HEAD
-=======
-        <div hidden data-selector="loading-message" class="tile tile-muted text-center mt-3">
-          <span class="loading-spinner-small mr-2">
-            <span class="loading-spinner-block-1"></span>
-            <span class="loading-spinner-block-2"></span>
-          </span>
-          <%= gettext("Loading...") %>
-        </div>
->>>>>>> 79e6650c
       </span>
     </div>
   </div>
