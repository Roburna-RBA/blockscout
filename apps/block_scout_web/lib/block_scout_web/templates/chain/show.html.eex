--- conflicted
+++ resolved
@@ -276,11 +276,7 @@
     </div>
   </div>
 
-<<<<<<< HEAD
-  <%= render BlockScoutWeb.AdView, "_banner_728.html" %>
-=======
   <%= render BlockScoutWeb.Advertisement.BannersAdView, "_banner_728.html" %>
->>>>>>> 8fd9d8cb
 
   <div class="card card-chain-transactions">
     <div class="card-body">
