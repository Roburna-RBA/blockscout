<div class='dashboard-banner-container' data-page="chain-details">
  <div class="container">
    <div class="dashboard-banner">
      <!-- Graph and legend -->
      <div class="dashboard-banner-network-graph">
        <!-- Graph -->
        <div class="dashboard-banner-chart">
          <button data-chart-error-message class="alert alert-danger col-12 text-left mt-5" style="display: none;">
            <span><%= gettext("There was a problem loading the chart.") %></span>
          </button>
          <canvas data-chart="historyChart"
                  data-history_chart_paths=
                  '{<%= for {{key, value}, x} <- Enum.with_index(@chart_data_paths) do %>
                        "<%= key %>":"<%= value %>"
                        <%= if x<(map_size(@chart_data_paths)-1) do %>
                        ,
                        <% end %>
                  <% end %>}'
                  data-history_chart_config = '<%= @chart_config_json %>'
                  width="350" height="152">
          </canvas>
        </div>
        <!-- Legend -->
        <script>
         numChartData = <%= Enum.reduce(@chart_config, 0, fn (source, acc) ->
                        acc + length(elem(source, 1)) end) %>
         document.documentElement.style.setProperty("--numChartData", numChartData);
        </script>
        <div class="dashboard-banner-chart-legend">
          <%= if Map.has_key?(@chart_config, :market) do %>

            <%# THE FOLLOWING LINE PREVENTS COPY/PASTE ERRORS %>
            <%# Explicity put @chart_config.market in a variable %>
            <%# This is done so that when people add a new chart source, x, %>
            <%# They wont just access @chart_config.x w/o first checking if x exists%>
            <% market_chart_config = @chart_config.market%>

            <%= if Enum.member?(market_chart_config, :price) do %>
                <div class="dashboard-banner-chart-legend-item">
                    <span class="dashboard-banner-chart-legend-label">
                    <%= gettext "Price" %>
                    </span>
                    <div class="dashboard-banner-chart-legend-value-container">
                      <span class="dashboard-banner-chart-legend-value inline" data-selector="exchange-rate" data-wei-value="<%= Explorer.Chain.Wei.from(Decimal.new(1), :ether).value %>" data-usd-exchange-rate="<%= @exchange_rate.usd_value %>">
                      </span>
                      <%= if @gas_price do %>
                        <span class="dashboard-banner-chart-legend-value inline ml-2">
                          <span class="gas-price-icon">
                            <%= render BlockScoutWeb.IconsView, "_gas_price_icon.html" %>
                          </span>
                          <%= @gas_price <> " " %>
                          <%= gettext "Gwei" %>
                        </span>
                      <% end %>
                    </div>
                </div>
            <% end %>
            <%= if Enum.member?(@chart_config.market, :market_cap) do %>
            <div class="dashboard-banner-chart-legend-item">
                <span class="dashboard-banner-chart-legend-label">
                <%= gettext "Market Cap" %>
                </span>
                <div>
                  <% total_market_cap = market_cap(@market_cap_calculation, @exchange_rate) %>
                  <span style="display: contents;" class="dashboard-banner-chart-legend-value" data-selector="market-cap" data-usd-value="<%= total_market_cap %>">
                  </span>
                  <%= if token_bridge_supply?() do %>
                    <% token_bridge_market_cap = total_market_cap_from_token_bridge(@exchange_rate) %>
                    <% omni_bridge_market_cap = total_market_cap_from_omni_bridge() %>
                    <% formatted_total_market_cap = if Decimal.cmp(total_market_cap, 0) == :gt, do: format_usd_value(total_market_cap), else: "N/A" %>
                    <% formatted_token_bridge_market_cap = if Decimal.cmp(token_bridge_market_cap, 0) == :gt, do: format_usd_value(token_bridge_market_cap), else: "N/A" %>
                    <% formatted_omni_bridge_market_cap = if Decimal.cmp(omni_bridge_market_cap, 0) == :gt, do: format_usd_value(omni_bridge_market_cap), else: "N/A" %>
                    <span
                      data-toggle="tooltip"
                      data-placement="top"
                      data-html="true"
                      data-template="<div class='tooltip tooltip-inversed-color tooltip-market-cap' role='tooltip'><div class='arrow'></div><div class='tooltip-inner'></div></div>"
                      title="<div class='custom-tooltip-header'><b><%= formatted_total_market_cap %></b> is a sum of assets locked in TokenBridge and OmniBridge</div><div class='custom-tooltip-description left'><b><%= formatted_token_bridge_market_cap %></b> locked in Dai in TokenBridge <br/><b><%= formatted_omni_bridge_market_cap %></b> locked in different assets in OmniBridge</div>">
                      <i style="color: #ffffff;" class="fa fa-info-circle ml-1" data-test="token-bridge-supply"></i>
                    </span>
                  <% end %>
                </div>
            </div>
            <% end %>
          <% end %>
          <%= if Map.has_key?(@chart_config, :transactions) do %>

            <% transaction_chart_config = @chart_config.transactions%>
            <%= if Enum.member?(transaction_chart_config, :transactions_per_day) do %>
            <div class="dashboard-banner-chart-legend-item">
                <span class="dashboard-banner-chart-legend-label">
                    <%= gettext "Tx/day" %>
                </span>
                <span class="dashboard-banner-chart-legend-value" data-selector="tx_per_day">
                    <% num_of_transactions = BlockScoutWeb.Cldr.Number.to_string!(Enum.at(@transaction_stats, 0).number_of_transactions, format: "#,###") %>
                    <%= num_of_transactions %>
                    <% gas_used = Enum.at(@transaction_stats, 0).gas_used %>
                    <%= if gas_used && gas_used > 0 do %>
                      <span
                        data-toggle="tooltip"
                        data-placement="top"
                        data-html="true"
                        data-template="<div class='tooltip tooltip-inversed-color tooltip-gas-usage' role='tooltip'><div class='arrow'></div><div class='tooltip-inner'></div></div>"
                        title="<div class='custom-tooltip-header'>Gas used</div><div class='custom-tooltip-description'><b><%= BlockScoutWeb.Cldr.Number.to_string!(gas_used, format: "#,###") %><b></div>">
                        <i style="color: #ffffff;" class="fa fa-info-circle ml-1"></i>
                      </span>
                    <% end %>
                </span>
            </div>
            <% end %>
          <% end %>
        </div>
      </div>
      <!-- Stats -->
      <div class="dashboard-banner-network-plain-container">
        <div class="dashboard-banner-network-stats">
          <%= case @average_block_time do %>
            <% {:error, :disabled} -> %>
              <%= nil %>
            <% average_block_time -> %>
              <div class="dashboard-banner-network-stats-item dashboard-banner-network-stats-item-1">
                <span class="dashboard-banner-network-stats-label">
                  <%= gettext "Average block time" %>
                </span>
                <span class="dashboard-banner-network-stats-value" data-selector="average-block-time">
                  <%= Timex.format_duration(average_block_time, Explorer.Counters.AverageBlockTimeDurationFormat) %>
                </span>
              </div>
          <% end %>
          <div class="dashboard-banner-network-stats-item dashboard-banner-network-stats-item-2">
            <span class="dashboard-banner-network-stats-label">
              <%= gettext "Total transactions" %>
            </span>
            <div style="display: flex;">
              <span class="dashboard-banner-network-stats-value" data-selector="transaction-count">
                <%= BlockScoutWeb.Cldr.Number.to_string!(@transaction_estimated_count, format: "#,###") %>
              </span>
              <%= if @total_gas_usage > 0 do %>
                <span
                  data-toggle="tooltip"
                  data-placement="top"
                  data-html="true"
                  data-template="<div class='tooltip tooltip-inversed-color tooltip-gas-usage' role='tooltip'><div class='arrow'></div><div class='tooltip-inner'></div></div>"
                  title="<div class='custom-tooltip-header'>Total gas used</div><div class='custom-tooltip-description'><b><%= BlockScoutWeb.Cldr.Number.to_string!(@total_gas_usage, format: "#,###") %><b></div>"
                  class="custom-tooltip-total-transactions">
                  <i style="color: #ffffff;" class="fa fa-info-circle ml-2"></i>
                </span>
              <% end %>
            </div>
          </div>
          <div class="dashboard-banner-network-stats-item dashboard-banner-network-stats-item-3">
            <span class="dashboard-banner-network-stats-label">
              <%= gettext "Total blocks" %>
            </span>
            <span class="dashboard-banner-network-stats-value" data-selector="block-count">
              <%= BlockScoutWeb.Cldr.Number.to_string!(@block_count, format: "#,###") %>
            </span>
          </div>
          <div class="dashboard-banner-network-stats-item dashboard-banner-network-stats-item-4">
            <span class="dashboard-banner-network-stats-label">
              <%= gettext "Wallet addresses" %>
            </span>
            <span class="dashboard-banner-network-stats-value" data-selector="address-count">
              <%= BlockScoutWeb.Cldr.Number.to_string!(@address_count, format: "#,###") %>
            </span>
          </div>
        </div>
      </div>
    </div>
  </div>
</div>
<section class="container">
<<<<<<< HEAD
  <div class="card card-chain-blocks mb-3">
=======
  <div class="card card-chain-blocks js-ad-dependant-mb-3">
>>>>>>> 1c0cf8c7
    <div class="card-body">
      <%= link(gettext("View All Blocks"), to: block_path(BlockScoutWeb.Endpoint, :index), class: "btn-line float-right") %>
      <h2 class="card-title"><%= gettext "Blocks" %></h2>
      <div class="row" data-selector="chain-block-list" data-url="<%= chain_blocks_path(@conn, :chain_blocks) %>">
        <button data-selector="error-message" class="alert alert-danger col-12 text-left" style="display: none;">
          <span class="alert-link">
            <%= gettext "Something went wrong, click to reload." %>
          </span>
        </button>
        <div hidden data-selector="loading-message" class="col-lg-3" >
         <div data-selector="chain-block">
           <div class="tile tile-type-block n-p d-flex flex-column">
             <a class="tile-title"><span class="tile-loader tile-label-loader"></span> </a>
             <div class="tile-bottom-contents">
               <div class="dark-block-loader"></div>
               <div class="dark-block-loader"></div>
             </div>
           </div>
         </div>
        </div>
        <div hidden data-selector="loading-message" class="col-lg-3" >
         <div data-selector="chain-block">
           <div class="tile tile-type-block n-p d-flex flex-column">
             <a class="tile-title"><span class="tile-loader tile-label-loader"></span> </a> 
             <div class="tile-bottom-contents">
               <div class="dark-block-loader"></div>
               <div class="dark-block-loader"></div>
             </div>
           </div>
         </div>
        </div>
        <div hidden data-selector="loading-message" class="col-lg-3" >
         <div data-selector="chain-block">
           <div class="tile tile-type-block n-p d-flex flex-column">
             <a class="tile-title"><span class="tile-loader tile-label-loader"></span> </a> 
             <div class="tile-bottom-contents">
               <div class="dark-block-loader"></div>
               <div class="dark-block-loader"></div>
             </div>
           </div>
         </div>
        </div>
        <div hidden data-selector="loading-message" class="col-lg-3" >
         <div data-selector="chain-block">
           <div class="tile tile-type-block n-p d-flex flex-column">
             <a class="tile-title"><span class="tile-loader tile-label-loader"></span> </a>
             <div class="tile-bottom-contents">
              <div class="dark-block-loader"></div>
              <div class="dark-block-loader"></div>
            </div>
           </div>
         </div>
        </div>   
      </div>
    </div>
  </div>

<<<<<<< HEAD
  <%= render BlockScoutWeb.Advertisement.BannersAdView, "_banner_728.html" %>
=======
  <%= render BlockScoutWeb.Advertisement.BannersAdView, "_banner_728.html", conn: @conn %>
>>>>>>> 1c0cf8c7

  <div class="card card-chain-transactions">
    <div class="card-body">
      <%= link(gettext("View All Transactions"), to: transaction_path(BlockScoutWeb.Endpoint, :index), class: "btn-line float-right") %>
      <h2 class="card-title lg-card-title"><%= gettext "Transactions" %></h2>
      <div data-selector="channel-batching-message" style="display: none;">
        <div data-selector="reload-transactions-button" class="alert alert-info">
          <a href="#" class="alert-link"><span data-selector="channel-batching-count"></span> <%= gettext "More transactions have come in" %></a>
        </div>
      </div>
      <span data-selector="transactions-list" data-transactions-path="<%= @transactions_path %>">
        <button data-selector="error-message" class="alert alert-danger col-12 text-left" style="display: none;">
          <span class="alert-link">
            <%= gettext "Something went wrong, click to retry." %>
          </span>
        </button>
        <div hidden data-selector="loading-message">
          <%= render BlockScoutWeb.CommonComponentsView, "_tile-loader.html" %>
        </div>
      </span>
    </div>
  </div>
</section><|MERGE_RESOLUTION|>--- conflicted
+++ resolved
@@ -170,11 +170,7 @@
   </div>
 </div>
 <section class="container">
-<<<<<<< HEAD
-  <div class="card card-chain-blocks mb-3">
-=======
   <div class="card card-chain-blocks js-ad-dependant-mb-3">
->>>>>>> 1c0cf8c7
     <div class="card-body">
       <%= link(gettext("View All Blocks"), to: block_path(BlockScoutWeb.Endpoint, :index), class: "btn-line float-right") %>
       <h2 class="card-title"><%= gettext "Blocks" %></h2>
@@ -232,11 +228,7 @@
     </div>
   </div>
 
-<<<<<<< HEAD
-  <%= render BlockScoutWeb.Advertisement.BannersAdView, "_banner_728.html" %>
-=======
   <%= render BlockScoutWeb.Advertisement.BannersAdView, "_banner_728.html", conn: @conn %>
->>>>>>> 1c0cf8c7
 
   <div class="card card-chain-transactions">
     <div class="card-body">
