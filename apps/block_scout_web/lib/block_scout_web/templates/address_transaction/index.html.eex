--- conflicted
+++ resolved
@@ -65,19 +65,7 @@
         </div>
 
         <div class="transaction-bottom-panel">
-<<<<<<< HEAD
-          <div class="download-all-transactions">
-            Download <a class="download-all-transactions-link" href=<%= csv_export_path(@conn, :index, %{"address" => Address.checksum(@address.hash), "type" => "transactions"}) %>><%= gettext("CSV") %></span>
-              <div class="csv-icon">
-                <svg xmlns="http://www.w3.org/2000/svg" width="14" height="16">
-                    <path fill="#333333" fill-rule="evenodd" d="M13 16H1c-.999 0-1-1-1-1V1s-.004-1 1-1h6l7 7v8s-.032 1-1 1zm-1-8c0-.99-1-1-1-1H8s-1 .001-1-1V3c0-.999-1-1-1-1H2v12h10V8z"/>
-                </svg>
-              </div>
-            </a>
-          </div>
-=======
           <%= render BlockScoutWeb.CommonComponentsView, "_csv_export_button.html", address: Address.checksum(@address.hash), type: "transactions", conn: @conn %>
->>>>>>> a2a7e2a1
           <%= render BlockScoutWeb.CommonComponentsView, "_pagination_container.html", position: "bottom", cur_page_number: "1", show_pagination_limit: true, data_next_page_button: true, data_prev_page_button: true %>
         </div>
 
