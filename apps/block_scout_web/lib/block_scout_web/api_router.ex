--- conflicted
+++ resolved
@@ -197,7 +197,6 @@
       end
     end
 
-<<<<<<< HEAD
     scope "/optimism" do
       get("/txn-batches", V2.OptimismController, :txn_batches)
       get("/txn-batches/count", V2.OptimismController, :txn_batches_count)
@@ -207,7 +206,8 @@
       get("/deposits/count", V2.OptimismController, :deposits_count)
       get("/withdrawals", V2.OptimismController, :withdrawals)
       get("/withdrawals/count", V2.OptimismController, :withdrawals_count)
-=======
+    end
+
     scope "/polygon-edge" do
       if System.get_env("CHAIN_TYPE") == "polygon_edge" do
         get("/deposits", V2.PolygonEdgeController, :deposits)
@@ -215,7 +215,6 @@
         get("/withdrawals", V2.PolygonEdgeController, :withdrawals)
         get("/withdrawals/count", V2.PolygonEdgeController, :withdrawals_count)
       end
->>>>>>> 4369728c
     end
 
     scope "/withdrawals" do
