--- conflicted
+++ resolved
@@ -492,11 +492,8 @@
   defp log_broadcast_verification_results_for_address(address_hash) do
     Logger.info("Broadcast smart-contract #{address_hash} verification results")
   end
-<<<<<<< HEAD
-=======
 
   defp log_broadcast_smart_contract_was_verified(address_hash) do
     Logger.info("Broadcast smart-contract #{address_hash} was verified")
   end
->>>>>>> b5276275
 end