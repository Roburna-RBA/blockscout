--- conflicted
+++ resolved
@@ -94,31 +94,7 @@
     blocks
     |> Enum.sort_by(& &1.number, :asc)
     |> Enum.each(fn block ->
-<<<<<<< HEAD
-      cond do
-        last_broadcasted_block_number == 0 ->
-          broadcast_block(block)
-          :ets.insert(:last_broadcasted_block, {:number, block.number})
-
-        last_broadcasted_block_number == block.number - 1 ->
-          broadcast_block(block)
-          :ets.insert(:last_broadcasted_block, {:number, block.number})
-
-        last_broadcasted_block_number < block.number - 4 ->
-          broadcast_block(block)
-          :ets.insert(:last_broadcasted_block, {:number, block.number})
-
-        last_broadcasted_block_number > block.number - 1 ->
-          broadcast_block(block)
-
-        true ->
-          Task.start_link(fn ->
-            schedule_broadcasting(block)
-          end)
-      end
-=======
       broadcast_latest_block?(block, last_broadcasted_block_number)
->>>>>>> 4c634650
     end)
   end
 
@@ -261,8 +237,6 @@
     })
   end
 
-<<<<<<< HEAD
-=======
   defp broadcast_latest_block?(block, last_broadcasted_block_number) do
     cond do
       last_broadcasted_block_number == 0 || last_broadcasted_block_number == block.number - 1 ||
@@ -280,7 +254,6 @@
     end
   end
 
->>>>>>> 4c634650
   defp schedule_broadcasting(block) do
     :timer.sleep(@check_broadcast_sequence_period)
     last_broadcasted_block_number = Helper.fetch_from_cache(:number, :last_broadcasted_block)
