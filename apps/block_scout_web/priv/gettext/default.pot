--- conflicted
+++ resolved
@@ -591,11 +591,7 @@
 msgstr ""
 
 #, elixir-format
-<<<<<<< HEAD
-#: lib/block_scout_web/views/block_view.ex:90
-=======
 #: lib/block_scout_web/views/block_view.ex:70
->>>>>>> 4f340c7a
 msgid "Emission Reward"
 msgstr ""
 
@@ -1042,15 +1038,6 @@
 msgstr ""
 
 #, elixir-format
-<<<<<<< HEAD
-=======
-#: lib/block_scout_web/views/block_view.ex:60
-#: lib/block_scout_web/views/block_view.ex:65
-msgid "Miner Reward"
-msgstr ""
-
-#, elixir-format
->>>>>>> 4f340c7a
 #: lib/block_scout_web/templates/api_docs/_action_tile.html.eex:223
 msgid "Model"
 msgstr ""
@@ -1510,11 +1497,7 @@
 msgstr ""
 
 #, elixir-format
-<<<<<<< HEAD
-#: lib/block_scout_web/views/block_view.ex:94
-=======
 #: lib/block_scout_web/views/block_view.ex:74
->>>>>>> 4f340c7a
 msgid "Uncle Reward"
 msgstr ""
 
@@ -1896,12 +1879,6 @@
 msgstr ""
 
 #, elixir-format
-<<<<<<< HEAD
 #: lib/block_scout_web/views/block_view.ex:82
 msgid "Chore Reward"
-msgstr "POA Mania Reward"
-=======
-#: lib/block_scout_web/views/block_view.ex:62
-msgid "Chore Reward"
-msgstr ""
->>>>>>> 4f340c7a
+msgstr "POA Mania Reward"