--- conflicted
+++ resolved
@@ -1728,13 +1728,12 @@
 msgid "Optimization runs"
 msgstr ""
 
-<<<<<<< HEAD
-#, elixir-format, fuzzy
+#, elixir-format
+#: lib/block_scout_web/templates/transaction/overview.html.eex:147
+msgid "ERC-20"
+msgstr ""
+
+#, elixir-format
 #: lib/block_scout_web/templates/api_docs/index.html.eex:7
 msgid "This API is provided for developers transitioning their applications from Etherscan to Explorer. It supports GET and POST requests."
-=======
-#, elixir-format
-#: lib/block_scout_web/templates/transaction/overview.html.eex:147
-msgid "ERC-20"
->>>>>>> d383c1a2
 msgstr ""