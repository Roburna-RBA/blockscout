#: lib/block_scout_web/views/address_token_balance_view.ex:10
#, elixir-autogen, elixir-format
msgid "%{count} token"
msgid_plural "%{count} tokens"
msgstr[0] ""
msgstr[1] ""

#: lib/block_scout_web/templates/block/_tile.html.eex:29
#, elixir-autogen, elixir-format
msgid "%{count} transaction"
msgid_plural "%{count} transactions"
msgstr[0] ""
msgstr[1] ""

#: lib/block_scout_web/templates/common_components/_minimal_proxy_pattern.html.eex:9
#, elixir-autogen, elixir-format
msgid " - minimal bytecode implementation that delegates all calls to a known address"
msgstr ""

#: lib/block_scout_web/templates/api_docs/eth_rpc.html.eex:14
#, elixir-autogen, elixir-format
msgid " is recommended."
msgstr ""

#: lib/block_scout_web/templates/address/_metatags.html.eex:3
#, elixir-autogen, elixir-format
msgid "%{address} - %{subnetwork} Explorer"
msgstr ""

#: lib/block_scout_web/templates/block/overview.html.eex:12
#, elixir-autogen, elixir-format
msgid "%{block_type} Details"
msgstr ""

#: lib/block_scout_web/templates/block/overview.html.eex:55
#, elixir-autogen, elixir-format
msgid "%{block_type} Height"
msgstr ""

#: lib/block_scout_web/templates/block/index.html.eex:7
#, elixir-autogen, elixir-format
msgid "%{block_type}s"
msgstr ""

#: lib/block_scout_web/templates/block/overview.html.eex:85
#, elixir-autogen, elixir-format
msgid "%{count} Transaction"
msgstr ""

#: lib/block_scout_web/templates/block/overview.html.eex:87
#: lib/block_scout_web/templates/chain/_block.html.eex:11
#, elixir-autogen, elixir-format
msgid "%{count} Transactions"
msgstr ""

#: lib/block_scout_web/templates/chain/_metatags.html.eex:2
#, elixir-autogen, elixir-format
msgid "%{subnetwork} %{network} Explorer"
msgstr ""

#: lib/block_scout_web/templates/layout/_default_title.html.eex:2
#, elixir-autogen, elixir-format
msgid "%{subnetwork} Explorer - BlockScout"
msgstr ""

#: lib/block_scout_web/views/transaction_view.ex:351
#, elixir-autogen, elixir-format
msgid "(Awaiting internal transactions for status)"
msgstr ""

#: lib/block_scout_web/templates/api_docs/_action_tile.html.eex:59
#: lib/block_scout_web/templates/api_docs/_action_tile.html.eex:70
#: lib/block_scout_web/templates/api_docs/_action_tile.html.eex:82
#: lib/block_scout_web/templates/api_docs/_action_tile.html.eex:104
#, elixir-autogen, elixir-format
msgid "(query)"
msgstr ""

#: lib/block_scout_web/templates/address_contract_verification_common_fields/_library_first.html.eex:4
#, elixir-autogen, elixir-format
msgid ") may be added for each contract. Click the Add Library button to add an additional one."
msgstr ""

#: lib/block_scout_web/templates/layout/app.html.eex:240
#, elixir-autogen, elixir-format
msgid "- We're indexing this chain right now. Some of the counts may be inaccurate."
msgstr ""

#: lib/block_scout_web/templates/block/overview.html.eex:195
#, elixir-autogen, elixir-format
msgid "64-bit hash of value verifying proof-of-work (note: null for POA chains)."
msgstr ""

#: lib/block_scout_web/templates/block/overview.html.eex:97
#: lib/block_scout_web/templates/transaction_state/_state_change.html.eex:22
#, elixir-autogen, elixir-format
msgid "A block producer who successfully included the block onto the blockchain."
msgstr ""

#: lib/block_scout_web/templates/address_contract_verification_common_fields/_library_first.html.eex:4
#, elixir-autogen, elixir-format
msgid "A library name called in the .sol file. Multiple libraries (up to "
msgstr ""

#: lib/block_scout_web/templates/api_docs/_action_tile.html.eex:73
#, elixir-autogen, elixir-format
msgid "A string with the name of the action to be invoked."
msgstr ""

#: lib/block_scout_web/templates/api_docs/_action_tile.html.eex:62
#, elixir-autogen, elixir-format
msgid "A string with the name of the module to be invoked."
msgstr ""

#: lib/block_scout_web/templates/account/custom_abi/form.html.eex:24
#, elixir-autogen, elixir-format
msgid "ABI"
msgstr ""

#: lib/block_scout_web/templates/address_contract_verification_common_fields/_constructor_args.html.eex:3
#, elixir-autogen, elixir-format
msgid "ABI-encoded Constructor Arguments (if required by the contract)"
msgstr ""

#: lib/block_scout_web/templates/api_docs/index.html.eex:4
#, elixir-autogen, elixir-format
msgid "API Documentation"
msgstr ""

#: lib/block_scout_web/templates/api_docs/_metatags.html.eex:4
#, elixir-autogen, elixir-format
msgid "API endpoints for the %{subnetwork}"
msgstr ""

#: lib/block_scout_web/templates/api_docs/_metatags.html.eex:2
#, elixir-autogen, elixir-format
msgid "API for the %{subnetwork} - BlockScout"
msgstr ""

#: lib/block_scout_web/templates/account/api_key/form.html.eex:7
#: lib/block_scout_web/templates/account/api_key/form.html.eex:13
#: lib/block_scout_web/templates/account/api_key/form.html.eex:14
#: lib/block_scout_web/templates/account/api_key/index.html.eex:29
#, elixir-autogen, elixir-format
msgid "API key"
msgstr ""

#: lib/block_scout_web/templates/account/api_key/index.html.eex:7
#: lib/block_scout_web/templates/account/common/_nav.html.eex:16
#: lib/block_scout_web/templates/layout/_account_menu_item.html.eex:17
#, elixir-autogen, elixir-format
msgid "API keys"
msgstr ""

#: lib/block_scout_web/templates/layout/_topnav.html.eex:100
#, elixir-autogen, elixir-format
msgid "APIs"
msgstr ""

#: lib/block_scout_web/templates/account/tag_address/index.html.eex:24
#: lib/block_scout_web/templates/account/tag_transaction/index.html.eex:24
#: lib/block_scout_web/templates/api_docs/_action_tile.html.eex:69
#, elixir-autogen, elixir-format
msgid "Action"
msgstr ""

#: lib/block_scout_web/templates/account/watchlist/show.html.eex:25
#, elixir-autogen, elixir-format
msgid "Actions"
msgstr ""

#: lib/block_scout_web/templates/transaction/overview.html.eex:448
#, elixir-autogen, elixir-format
msgid "Actual gas amount used by the transaction."
msgstr ""

#: lib/block_scout_web/templates/account/api_key/form.html.eex:7
#: lib/block_scout_web/templates/account/custom_abi/form.html.eex:8
#: lib/block_scout_web/templates/layout/_add_chain_to_mm.html.eex:11
#, elixir-autogen, elixir-format
msgid "Add"
msgstr ""

#: lib/block_scout_web/templates/account/api_key/index.html.eex:44
#, elixir-autogen, elixir-format
msgid "Add API key"
msgstr ""

#: lib/block_scout_web/templates/address_contract_verification_via_flattened_code/new.html.eex:86
#: lib/block_scout_web/templates/address_contract_verification_via_multi_part_files/new.html.eex:76
#, elixir-autogen, elixir-format
msgid "Add Contract Libraries"
msgstr ""

#: lib/block_scout_web/templates/account/custom_abi/index.html.eex:44
#, elixir-autogen, elixir-format
msgid "Add Custom ABI"
msgstr ""

#: lib/block_scout_web/templates/address_contract_verification_via_flattened_code/new.html.eex:97
#: lib/block_scout_web/templates/address_contract_verification_via_multi_part_files/new.html.eex:87
#, elixir-autogen, elixir-format
msgid "Add Library"
msgstr ""

#: lib/block_scout_web/templates/account/watchlist/show.html.eex:38
#, elixir-autogen, elixir-format
msgid "Add address"
msgstr ""

#: lib/block_scout_web/templates/account/tag_address/form.html.eex:7
#: lib/block_scout_web/templates/account/tag_address/index.html.eex:37
#, elixir-autogen, elixir-format
msgid "Add address tag"
msgstr ""

#: lib/block_scout_web/templates/account/watchlist_address/form.html.eex:7
#, elixir-autogen, elixir-format
msgid "Add address to the Watch list"
msgstr ""

#: lib/block_scout_web/templates/account/tag_transaction/form.html.eex:7
#: lib/block_scout_web/templates/account/tag_transaction/index.html.eex:37
#, elixir-autogen, elixir-format
msgid "Add transaction tag"
msgstr ""

#: lib/block_scout_web/templates/account/tag_address/form.html.eex:11
#: lib/block_scout_web/templates/account/tag_address/index.html.eex:23
#: lib/block_scout_web/templates/account/watchlist/show.html.eex:23
#: lib/block_scout_web/templates/account/watchlist_address/form.html.eex:12
#: lib/block_scout_web/templates/address/_validator_metadata_modal.html.eex:16
#: lib/block_scout_web/templates/address_contract_verification_common_fields/_library_address.html.eex:4
#: lib/block_scout_web/templates/transaction_log/_logs.html.eex:20
#: lib/block_scout_web/templates/transaction_state/index.html.eex:29
#: lib/block_scout_web/templates/verified_contracts/index.html.eex:54
#: lib/block_scout_web/views/address_view.ex:107
#, elixir-autogen, elixir-format
msgid "Address"
msgstr ""

#: lib/block_scout_web/templates/transaction/overview.html.eex:240
#, elixir-autogen, elixir-format
msgid "Address (external or contract) receiving the transaction."
msgstr ""

#: lib/block_scout_web/templates/transaction/overview.html.eex:222
#, elixir-autogen, elixir-format
msgid "Address (external or contract) sending the transaction."
msgstr ""

#: lib/block_scout_web/templates/account/common/_nav.html.eex:10
#: lib/block_scout_web/templates/account/tag_address/index.html.eex:7
#: lib/block_scout_web/templates/layout/_account_menu_item.html.eex:15
#, elixir-autogen, elixir-format
msgid "Address Tags"
msgstr ""

#: lib/block_scout_web/templates/address/overview.html.eex:149
#, elixir-autogen, elixir-format
msgid "Address balance in"
msgstr ""

#: lib/block_scout_web/templates/tokens/overview/_details.html.eex:51
#, elixir-autogen, elixir-format
msgid "Address of the token contract"
msgstr ""

#: lib/block_scout_web/templates/transaction_state/_state_change.html.eex:8
#, elixir-autogen, elixir-format
msgid "Address used in token mintings and burnings."
msgstr ""

#: lib/block_scout_web/templates/account/public_tags_request/address_field.html.eex:2
#, elixir-autogen, elixir-format
msgid "Address*"
msgstr ""

#: lib/block_scout_web/templates/address/index.html.eex:5
#, elixir-autogen, elixir-format
msgid "Addresses"
msgstr ""

#: lib/block_scout_web/templates/address_internal_transaction/index.html.eex:26
#: lib/block_scout_web/templates/address_token_transfer/index.html.eex:28
#: lib/block_scout_web/templates/address_transaction/index.html.eex:22
#: lib/block_scout_web/templates/layout/_topnav.html.eex:82
#: lib/block_scout_web/templates/verified_contracts/index.html.eex:20
#: lib/block_scout_web/views/address_internal_transaction_view.ex:11
#: lib/block_scout_web/views/address_token_transfer_view.ex:11
#: lib/block_scout_web/views/address_transaction_view.ex:11
#: lib/block_scout_web/views/verified_contracts_view.ex:11
#, elixir-autogen, elixir-format
msgid "All"
msgstr ""

#: lib/block_scout_web/templates/smart_contract/_functions.html.eex:13
#, elixir-autogen, elixir-format
msgid "All functions displayed below are from ABI of that contract. In order to verify current contract, proceed with"
msgstr ""

#: lib/block_scout_web/templates/address_contract/index.html.eex:28
#, elixir-autogen, elixir-format
msgid "All metadata displayed below is from that contract. In order to verify current contract, click"
msgstr ""

#: lib/block_scout_web/templates/address/overview.html.eex:174
#, elixir-autogen, elixir-format
msgid "All tokens in the account and total value."
msgstr ""

#: lib/block_scout_web/templates/transaction/overview.html.eex:434
#, elixir-autogen, elixir-format
msgid "Amount of"
msgstr ""

#: lib/block_scout_web/templates/block/overview.html.eex:236
#, elixir-autogen, elixir-format
msgid "Amount of distributed reward. Miners receive a static block reward + Tx fees + uncle fees."
msgstr ""

#: lib/block_scout_web/templates/api_docs/eth_rpc.html.eex:15
#, elixir-autogen, elixir-format
msgid "Anything not in this list is not supported. Click on the method to be taken to the documentation for that method, and check the notes section for any potential differences."
msgstr ""

#: lib/block_scout_web/templates/layout/_topnav.html.eex:128
#, elixir-autogen, elixir-format
msgid "Apps"
msgstr ""

#: lib/block_scout_web/templates/chain/gas_price_oracle_legend_item.html.eex:21
#, elixir-autogen, elixir-format
msgid "Average"
msgstr ""

#: lib/block_scout_web/templates/chain/show.html.eex:100
#, elixir-autogen, elixir-format
msgid "Average block time"
msgstr ""

#: lib/block_scout_web/templates/account/api_key/form.html.eex:25
#, elixir-autogen, elixir-format
msgid "Back to API keys (Cancel)"
msgstr ""

#: lib/block_scout_web/templates/account/tag_address/form.html.eex:24
#, elixir-autogen, elixir-format
msgid "Back to Address Tags (Cancel)"
msgstr ""

#: lib/block_scout_web/templates/account/custom_abi/form.html.eex:30
#, elixir-autogen, elixir-format
msgid "Back to Custom ABI (Cancel)"
msgstr ""

#: lib/block_scout_web/templates/account/tag_transaction/form.html.eex:24
#, elixir-autogen, elixir-format
msgid "Back to Transaction Tags (Cancel)"
msgstr ""

#: lib/block_scout_web/templates/account/watchlist_address/form.html.eex:81
#, elixir-autogen, elixir-format
msgid "Back to Watch list (Cancel)"
msgstr ""

#: lib/block_scout_web/templates/account/watchlist/show.html.eex:24
#: lib/block_scout_web/templates/address/overview.html.eex:150
#: lib/block_scout_web/templates/address_token/overview.html.eex:51
#: lib/block_scout_web/templates/verified_contracts/index.html.eex:57
#, elixir-autogen, elixir-format
msgid "Balance"
msgstr ""

#: lib/block_scout_web/templates/transaction_state/index.html.eex:35
#, elixir-autogen, elixir-format
msgid "Balance after"
msgstr ""

#: lib/block_scout_web/templates/transaction_state/index.html.eex:32
#, elixir-autogen, elixir-format
msgid "Balance before"
msgstr ""

#: lib/block_scout_web/templates/address_coin_balance/index.html.eex:14
#, elixir-autogen, elixir-format
msgid "Balances"
msgstr ""

#: lib/block_scout_web/templates/block/overview.html.eex:207
#, elixir-autogen, elixir-format
msgid "Base Fee per Gas"
msgstr ""

#: lib/block_scout_web/templates/api_docs/eth_rpc.html.eex:5
#: lib/block_scout_web/templates/api_docs/index.html.eex:5
#, elixir-autogen, elixir-format
msgid "Base URL:"
msgstr ""

#: lib/block_scout_web/templates/transaction/overview.html.eex:469
#, elixir-autogen, elixir-format
msgid "Binary data included with the transaction. See input / logs below for additional info."
msgstr ""

#: lib/block_scout_web/templates/address_coin_balance/_coin_balances.html.eex:8
#: lib/block_scout_web/templates/block/overview.html.eex:29
#: lib/block_scout_web/templates/transaction/overview.html.eex:158
#, elixir-autogen, elixir-format
msgid "Block"
msgstr ""

#: lib/block_scout_web/templates/block/_link.html.eex:2
#: lib/block_scout_web/templates/internal_transaction/_tile.html.eex:32
#: lib/block_scout_web/templates/tokens/transfer/_token_transfer.html.eex:43
#, elixir-autogen, elixir-format
msgid "Block #%{number}"
msgstr ""

#: lib/block_scout_web/templates/block/_metatags.html.eex:3
#, elixir-autogen, elixir-format
msgid "Block %{block_number} - %{subnetwork} Explorer"
msgstr ""

#: lib/block_scout_web/templates/block_transaction/404.html.eex:7
#, elixir-autogen, elixir-format
msgid "Block Details"
msgstr ""

#: lib/block_scout_web/templates/block/overview.html.eex:53
#, elixir-autogen, elixir-format
msgid "Block Height"
msgstr ""

#: lib/block_scout_web/templates/layout/app.html.eex:47
#, elixir-autogen, elixir-format
msgid "Block Mined, awaiting import..."
msgstr ""

#: lib/block_scout_web/views/transaction_view.ex:34
#, elixir-autogen, elixir-format
msgid "Block Pending"
msgstr ""

#: lib/block_scout_web/templates/block/overview.html.eex:158
#, elixir-autogen, elixir-format
msgid "Block difficulty for miner, used to calibrate block generation time (Note: constant in POA based networks)."
msgstr ""

#: lib/block_scout_web/views/block_transaction_view.ex:15
#, elixir-autogen, elixir-format
msgid "Block not found, please try again later."
msgstr ""

#: lib/block_scout_web/templates/transaction/overview.html.eex:157
#, elixir-autogen, elixir-format
msgid "Block number containing the transaction."
msgstr ""

#: lib/block_scout_web/templates/address/overview.html.eex:257
#, elixir-autogen, elixir-format
msgid "Block number in which the address was updated."
msgstr ""

#: lib/block_scout_web/templates/chain/_metatags.html.eex:4
#, elixir-autogen, elixir-format
msgid "BlockScout provides analytics data, API, and Smart Contract tools for the %{subnetwork}"
msgstr ""

#: lib/block_scout_web/templates/layout/_topnav.html.eex:29
#, elixir-autogen, elixir-format
msgid "Blockchain"
msgstr ""

#: lib/block_scout_web/templates/chain/show.html.eex:153
#: lib/block_scout_web/templates/layout/_topnav.html.eex:34
#: lib/block_scout_web/templates/layout/_topnav.html.eex:38
#, elixir-autogen, elixir-format
msgid "Blocks"
msgstr ""

#: lib/block_scout_web/templates/layout/app.html.eex:46
#, elixir-autogen, elixir-format
msgid "Blocks Indexed"
msgstr ""

#: lib/block_scout_web/templates/address/_tabs.html.eex:48
#: lib/block_scout_web/templates/address/overview.html.eex:275
#: lib/block_scout_web/templates/address_validation/index.html.eex:11
#: lib/block_scout_web/views/address_view.ex:381
#, elixir-autogen, elixir-format
msgid "Blocks Validated"
msgstr ""

#: lib/block_scout_web/templates/layout/app.html.eex:48
#, elixir-autogen, elixir-format
msgid "Blocks With Internal Transactions Indexed"
msgstr ""

#: lib/block_scout_web/templates/layout/_footer.html.eex:22
#, elixir-autogen, elixir-format
msgid "Blockscout is a tool for inspecting and analyzing EVM based blockchains. Blockchain explorer for Ethereum Networks."
msgstr ""

#: lib/block_scout_web/templates/transaction_state/_state_change.html.eex:9
#, elixir-autogen, elixir-format
msgid "Burn address"
msgstr ""

#: lib/block_scout_web/templates/block/_tile.html.eex:64
#: lib/block_scout_web/templates/block/overview.html.eex:216
#, elixir-autogen, elixir-format
msgid "Burnt Fees"
msgstr ""

#: lib/block_scout_web/templates/address_token/overview.html.eex:65
#, elixir-autogen, elixir-format
msgid "CRC Worth"
msgstr ""

#: lib/block_scout_web/templates/common_components/_csv_export_button.html.eex:2
#, elixir-autogen, elixir-format
msgid "CSV"
msgstr ""

#: lib/block_scout_web/templates/transaction/_decoded_input_body.html.eex:10
#: lib/block_scout_web/views/internal_transaction_view.ex:21
#, elixir-autogen, elixir-format
msgid "Call"
msgstr ""

#: lib/block_scout_web/views/internal_transaction_view.ex:22
#, elixir-autogen, elixir-format
msgid "Call Code"
msgstr ""

#: lib/block_scout_web/templates/account/public_tags_request/form.html.eex:62
#: lib/block_scout_web/templates/address_contract_verification/new.html.eex:120
#: lib/block_scout_web/templates/address_contract_verification_via_flattened_code/new.html.eex:115
#: lib/block_scout_web/templates/address_contract_verification_via_json/new.html.eex:41
#: lib/block_scout_web/templates/address_contract_verification_via_multi_part_files/new.html.eex:107
#: lib/block_scout_web/templates/address_contract_verification_via_standard_json_input/new.html.eex:55
#: lib/block_scout_web/templates/address_contract_verification_vyper/new.html.eex:51
#: lib/block_scout_web/templates/api_docs/_action_tile.html.eex:47
#: lib/block_scout_web/templates/api_docs/_eth_rpc_item.html.eex:54
#, elixir-autogen, elixir-format
msgid "Cancel"
msgstr ""

#: lib/block_scout_web/templates/transaction_state/index.html.eex:38
#, elixir-autogen, elixir-format
msgid "Change"
msgstr ""

#: lib/block_scout_web/templates/layout/_footer.html.eex:41
#, elixir-autogen, elixir-format
msgid "Chat (#blockscout)"
msgstr ""

#: lib/block_scout_web/views/block_view.ex:65
#, elixir-autogen, elixir-format
msgid "Chore Reward"
msgstr ""

#: lib/block_scout_web/templates/api_docs/_action_tile.html.eex:137
#: lib/block_scout_web/templates/api_docs/_eth_rpc_item.html.eex:106
#, elixir-autogen, elixir-format
msgid "Clear"
msgstr ""

#: lib/block_scout_web/templates/address/_validator_metadata_modal.html.eex:37
#: lib/block_scout_web/templates/common_components/_modal_qr_code.html.eex:6
#: lib/block_scout_web/templates/common_components/_modal_qr_code.html.eex:14
#: lib/block_scout_web/templates/tokens/instance/overview/_details.html.eex:84
#: lib/block_scout_web/templates/tokens/instance/overview/_details.html.eex:92
#, elixir-autogen, elixir-format
msgid "Close"
msgstr ""

#: lib/block_scout_web/templates/address/_tabs.html.eex:58
#: lib/block_scout_web/templates/api_docs/_action_tile.html.eex:165
#: lib/block_scout_web/templates/api_docs/_action_tile.html.eex:187
#: lib/block_scout_web/templates/api_docs/_eth_rpc_item.html.eex:126
#: lib/block_scout_web/templates/api_docs/_eth_rpc_item.html.eex:149
#: lib/block_scout_web/views/address_view.ex:374
#, elixir-autogen, elixir-format
msgid "Code"
msgstr ""

#: lib/block_scout_web/templates/address/_tabs.html.eex:34
#: lib/block_scout_web/views/address_view.ex:380
#, elixir-autogen, elixir-format
msgid "Coin Balance History"
msgstr ""

#: lib/block_scout_web/templates/transaction/_decoded_input_body.html.eex:55
#, elixir-autogen, elixir-format
msgid "Collapse"
msgstr ""

#: lib/block_scout_web/templates/account/public_tags_request/form.html.eex:20
#, elixir-autogen, elixir-format
msgid "Company name"
msgstr ""

#: lib/block_scout_web/templates/account/public_tags_request/form.html.eex:32
#, elixir-autogen, elixir-format
msgid "Company website"
msgstr ""

#: lib/block_scout_web/templates/address_contract_verification_common_fields/_compiler_field.html.eex:3
#: lib/block_scout_web/templates/verified_contracts/index.html.eex:63
#, elixir-autogen, elixir-format
msgid "Compiler"
msgstr ""

#: lib/block_scout_web/templates/address_contract/index.html.eex:137
#, elixir-autogen, elixir-format
msgid "Compiler Settings"
msgstr ""

#: lib/block_scout_web/templates/address_contract/index.html.eex:66
#, elixir-autogen, elixir-format
msgid "Compiler version"
msgstr ""

#: lib/block_scout_web/views/transaction_view.ex:344
#, elixir-autogen, elixir-format
msgid "Confirmed"
msgstr ""

#: lib/block_scout_web/templates/transaction/overview.html.eex:124
#, elixir-autogen, elixir-format
msgid "Confirmed by "
msgstr ""

#: lib/block_scout_web/templates/transaction/overview.html.eex:190
#, elixir-autogen, elixir-format
msgid "Confirmed within"
msgstr ""

#: lib/block_scout_web/templates/address_contract_verification/new.html.eex:2
#: lib/block_scout_web/templates/address_contract_verification_via_flattened_code/new.html.eex:6
#: lib/block_scout_web/templates/address_contract_verification_via_json/new.html.eex:2
#: lib/block_scout_web/templates/address_contract_verification_via_multi_part_files/new.html.eex:4
#: lib/block_scout_web/templates/address_contract_verification_via_standard_json_input/new.html.eex:6
#: lib/block_scout_web/templates/address_contract_verification_vyper/new.html.eex:4
#: lib/block_scout_web/templates/tokens/holder/index.html.eex:16
#, elixir-autogen, elixir-format
msgid "Connection Lost"
msgstr ""

#: lib/block_scout_web/templates/address_coin_balance/index.html.eex:12
#: lib/block_scout_web/templates/block/index.html.eex:5
#, elixir-autogen, elixir-format
msgid "Connection Lost, click to load newer blocks"
msgstr ""

#: lib/block_scout_web/templates/address_internal_transaction/index.html.eex:15
#, elixir-autogen, elixir-format
msgid "Connection Lost, click to load newer internal transactions"
msgstr ""

#: lib/block_scout_web/templates/address_transaction/index.html.eex:11
#: lib/block_scout_web/templates/pending_transaction/index.html.eex:16
#: lib/block_scout_web/templates/transaction/index.html.eex:22
#, elixir-autogen, elixir-format
msgid "Connection Lost, click to load newer transactions"
msgstr ""

#: lib/block_scout_web/templates/address_validation/index.html.eex:10
#, elixir-autogen, elixir-format
msgid "Connection Lost, click to load newer validations"
msgstr ""

#: lib/block_scout_web/templates/address_contract/index.html.eex:91
#, elixir-autogen, elixir-format
msgid "Constructor Arguments"
msgstr ""

#: lib/block_scout_web/templates/verified_contracts/index.html.eex:72
#, elixir-autogen, elixir-format
msgid "Constructor args"
msgstr ""

#: lib/block_scout_web/templates/tokens/overview/_details.html.eex:52
#: lib/block_scout_web/templates/transaction/overview.html.eex:250
#, elixir-autogen, elixir-format
msgid "Contract"
msgstr ""

#: lib/block_scout_web/templates/address_contract/index.html.eex:152
#, elixir-autogen, elixir-format
msgid "Contract ABI"
msgstr ""

#: lib/block_scout_web/templates/account/custom_abi/form.html.eex:18
#: lib/block_scout_web/templates/account/custom_abi/index.html.eex:29
#: lib/block_scout_web/templates/address_contract_verification_common_fields/_contract_address_field.html.eex:3
#: lib/block_scout_web/views/address_view.ex:105
#, elixir-autogen, elixir-format
msgid "Contract Address"
msgstr ""

#: lib/block_scout_web/templates/transaction/_pending_tile.html.eex:16
#: lib/block_scout_web/views/address_view.ex:45
#: lib/block_scout_web/views/address_view.ex:79
#, elixir-autogen, elixir-format
msgid "Contract Address Pending"
msgstr ""

#: lib/block_scout_web/views/transaction_view.ex:459
#, elixir-autogen, elixir-format
msgid "Contract Call"
msgstr ""

#: lib/block_scout_web/views/transaction_view.ex:456
#, elixir-autogen, elixir-format
msgid "Contract Creation"
msgstr ""

#: lib/block_scout_web/templates/address_contract/index.html.eex:169
#: lib/block_scout_web/templates/address_contract/index.html.eex:184
#, elixir-autogen, elixir-format
msgid "Contract Creation Code"
msgstr ""

#: lib/block_scout_web/templates/address_contract_verification_via_flattened_code/new.html.eex:90
#: lib/block_scout_web/templates/address_contract_verification_via_multi_part_files/new.html.eex:80
#, elixir-autogen, elixir-format
msgid "Contract Libraries"
msgstr ""

#: lib/block_scout_web/templates/address/overview.html.eex:75
#: lib/block_scout_web/templates/address_contract_verification_common_fields/_contract_name_field.html.eex:3
#, elixir-autogen, elixir-format
msgid "Contract Name"
msgstr ""

#: lib/block_scout_web/templates/address_contract/index.html.eex:26
#: lib/block_scout_web/templates/smart_contract/_functions.html.eex:11
#, elixir-autogen, elixir-format
msgid "Contract is not verified. However, we found a verified contract with the same bytecode in Blockscout DB"
msgstr ""

#: lib/block_scout_web/templates/verified_contracts/index.html.eex:41
#, elixir-autogen, elixir-format
msgid "Contract name or address"
msgstr ""

#: lib/block_scout_web/templates/address_contract/index.html.eex:58
#, elixir-autogen, elixir-format
msgid "Contract name:"
msgstr ""

#: lib/block_scout_web/templates/address_contract/index.html.eex:101
#, elixir-autogen, elixir-format
msgid "Contract source code"
msgstr ""

#: lib/block_scout_web/templates/address/overview.html.eex:120
#, elixir-autogen, elixir-format
msgid "Contract was precompiled and created at genesis or contract creation transaction is missing"
msgstr ""

#: lib/block_scout_web/templates/verified_contracts/_stats.html.eex:5
#, elixir-autogen, elixir-format
msgid "Contracts"
msgstr ""

#: lib/block_scout_web/templates/address_contract/index.html.eex:175
#, elixir-autogen, elixir-format
msgid "Contracts that self destruct in their constructors have no contract code published and cannot be verified."
msgstr ""

#: lib/block_scout_web/templates/layout/_footer.html.eex:40
#, elixir-autogen, elixir-format
msgid "Contribute"
msgstr ""

#: lib/block_scout_web/templates/address_contract/index.html.eex:154
#, elixir-autogen, elixir-format
msgid "Copy ABI"
msgstr ""

#: lib/block_scout_web/templates/account/api_key/row.html.eex:6
#: lib/block_scout_web/templates/account/api_key/row.html.eex:6
#, elixir-autogen, elixir-format
msgid "Copy API key"
msgstr ""

#: lib/block_scout_web/templates/account/tag_address/row.html.eex:8
#: lib/block_scout_web/templates/account/tag_address/row.html.eex:8
#: lib/block_scout_web/templates/account/tag_transaction/row.html.eex:11
#: lib/block_scout_web/templates/account/tag_transaction/row.html.eex:11
#: lib/block_scout_web/templates/account/watchlist_address/row.html.eex:7
#: lib/block_scout_web/templates/address/overview.html.eex:38
#: lib/block_scout_web/templates/address/overview.html.eex:39
#: lib/block_scout_web/templates/block/overview.html.eex:104
#: lib/block_scout_web/templates/block/overview.html.eex:105
#: lib/block_scout_web/templates/tokens/overview/_details.html.eex:43
#: lib/block_scout_web/templates/tokens/overview/_details.html.eex:44
#, elixir-autogen, elixir-format
msgid "Copy Address"
msgstr ""

#: lib/block_scout_web/templates/address_contract/index.html.eex:139
#, elixir-autogen, elixir-format
msgid "Copy Compiler Settings"
msgstr ""

#: lib/block_scout_web/templates/account/custom_abi/row.html.eex:6
#: lib/block_scout_web/templates/account/custom_abi/row.html.eex:6
#, elixir-autogen, elixir-format
msgid "Copy Contract Address"
msgstr ""

#: lib/block_scout_web/templates/address_contract/index.html.eex:171
#: lib/block_scout_web/templates/address_contract/index.html.eex:187
#, elixir-autogen, elixir-format
msgid "Copy Contract Creation Code"
msgstr ""

#: lib/block_scout_web/templates/address_decompiled_contract/index.html.eex:19
#, elixir-autogen, elixir-format
msgid "Copy Decompiled Contract Code"
msgstr ""

#: lib/block_scout_web/templates/address_contract/index.html.eex:208
#: lib/block_scout_web/templates/address_contract/index.html.eex:218
#, elixir-autogen, elixir-format
msgid "Copy Deployed ByteCode"
msgstr ""

#: lib/block_scout_web/templates/account/watchlist_address/row.html.eex:7
#: lib/block_scout_web/templates/transaction/_total_transfers_from_to.html.eex:17
#: lib/block_scout_web/templates/transaction/_total_transfers_from_to.html.eex:18
#: lib/block_scout_web/templates/transaction/overview.html.eex:230
#: lib/block_scout_web/templates/transaction/overview.html.eex:231
#, elixir-autogen, elixir-format
msgid "Copy From Address"
msgstr ""

#: lib/block_scout_web/templates/block/overview.html.eex:129
#: lib/block_scout_web/templates/block/overview.html.eex:130
#, elixir-autogen, elixir-format
msgid "Copy Hash"
msgstr ""

#: lib/block_scout_web/templates/tokens/instance/metadata/index.html.eex:20
#, elixir-autogen, elixir-format
msgid "Copy Metadata"
msgstr ""

#: lib/block_scout_web/templates/block/overview.html.eex:149
#: lib/block_scout_web/templates/block/overview.html.eex:150
#, elixir-autogen, elixir-format
msgid "Copy Parent Hash"
msgstr ""

#: lib/block_scout_web/templates/transaction_raw_trace/index.html.eex:15
#, elixir-autogen, elixir-format
msgid "Copy Raw Trace"
msgstr ""

#: lib/block_scout_web/templates/address_contract/index.html.eex:115
#: lib/block_scout_web/templates/address_contract/index.html.eex:127
#, elixir-autogen, elixir-format
msgid "Copy Source Code"
msgstr ""

#: lib/block_scout_web/templates/transaction/_total_transfers_from_to.html.eex:34
#: lib/block_scout_web/templates/transaction/_total_transfers_from_to.html.eex:35
#: lib/block_scout_web/templates/transaction/overview.html.eex:257
#: lib/block_scout_web/templates/transaction/overview.html.eex:258
#: lib/block_scout_web/templates/transaction/overview.html.eex:265
#: lib/block_scout_web/templates/transaction/overview.html.eex:266
#, elixir-autogen, elixir-format
msgid "Copy To Address"
msgstr ""

#: lib/block_scout_web/templates/tokens/instance/overview/_details.html.eex:32
#: lib/block_scout_web/templates/tokens/instance/overview/_details.html.eex:33
#, elixir-autogen, elixir-format
msgid "Copy Token ID"
msgstr ""

#: lib/block_scout_web/templates/transaction/overview.html.eex:87
#, elixir-autogen, elixir-format
msgid "Copy Transaction Hash"
msgstr ""

#: lib/block_scout_web/templates/transaction/overview.html.eex:88
#, elixir-autogen, elixir-format
msgid "Copy Txn Hash"
msgstr ""

#: lib/block_scout_web/templates/transaction/overview.html.eex:495
#, elixir-autogen, elixir-format
msgid "Copy Txn Hex Input"
msgstr ""

#: lib/block_scout_web/templates/transaction/overview.html.eex:501
#, elixir-autogen, elixir-format
msgid "Copy Txn UTF-8 Input"
msgstr ""

#: lib/block_scout_web/templates/log/_data_decoded_view.html.eex:20
#: lib/block_scout_web/templates/transaction/_decoded_input_body.html.eex:41
#: lib/block_scout_web/templates/transaction/overview.html.eex:494
#: lib/block_scout_web/templates/transaction/overview.html.eex:500
#: lib/block_scout_web/templates/transaction_raw_trace/index.html.eex:14
#, elixir-autogen, elixir-format
msgid "Copy Value"
msgstr ""

#: lib/block_scout_web/views/internal_transaction_view.ex:25
#, elixir-autogen, elixir-format
msgid "Create"
msgstr ""

#: lib/block_scout_web/templates/account/custom_abi/index.html.eex:12
#, elixir-autogen, elixir-format
msgid "Create a Custom ABI to interact with contracts."
msgstr ""

#: lib/block_scout_web/templates/account/api_key/index.html.eex:12
#, elixir-autogen, elixir-format
msgid "Create an API key to use with your RPC и EthRPC API requests."
msgstr ""

#: lib/block_scout_web/views/internal_transaction_view.ex:26
#, elixir-autogen, elixir-format
msgid "Create2"
msgstr ""

#: lib/block_scout_web/templates/address/overview.html.eex:102
#, elixir-autogen, elixir-format
msgid "Creator"
msgstr ""

#: lib/block_scout_web/templates/api_docs/_action_tile.html.eex:146
#: lib/block_scout_web/templates/api_docs/_eth_rpc_item.html.eex:116
#, elixir-autogen, elixir-format
msgid "Curl"
msgstr ""

#: lib/block_scout_web/templates/transaction/overview.html.eex:97
#, elixir-autogen, elixir-format
msgid "Current transaction state: Success, Failed (Error), or Pending (In Process)"
msgstr ""

#: lib/block_scout_web/templates/address_read_contract/index.html.eex:20
#: lib/block_scout_web/templates/address_write_contract/index.html.eex:18
#, elixir-autogen, elixir-format
msgid "Custom"
msgstr ""

#: lib/block_scout_web/templates/account/common/_nav.html.eex:19
#: lib/block_scout_web/templates/account/custom_abi/form.html.eex:8
#: lib/block_scout_web/templates/account/custom_abi/index.html.eex:7
#: lib/block_scout_web/templates/layout/_account_menu_item.html.eex:18
#, elixir-autogen, elixir-format
msgid "Custom ABI"
msgstr ""

#: lib/block_scout_web/templates/address_read_contract/index.html.eex:25
#: lib/block_scout_web/templates/address_write_contract/index.html.eex:23
#, elixir-autogen, elixir-format
msgid "Custom ABI from account"
msgstr ""

#: lib/block_scout_web/templates/chain/show.html.eex:69
#, elixir-autogen, elixir-format
msgid "Daily Transactions"
msgstr ""

#: lib/block_scout_web/templates/address_logs/_logs.html.eex:101
#: lib/block_scout_web/templates/log/_data_decoded_view.html.eex:7
#: lib/block_scout_web/templates/transaction/_decoded_input_body.html.eex:23
#: lib/block_scout_web/templates/transaction_log/_logs.html.eex:121
#, elixir-autogen, elixir-format
msgid "Data"
msgstr ""

#: lib/block_scout_web/templates/block/overview.html.eex:70
#, elixir-autogen, elixir-format
msgid "Date & time at which block was produced."
msgstr ""

#: lib/block_scout_web/templates/transaction/overview.html.eex:176
#, elixir-autogen, elixir-format
msgid "Date & time of transaction inclusion, including length of time for confirmation."
msgstr ""

#: lib/block_scout_web/templates/tokens/instance/overview/_details.html.eex:52
#: lib/block_scout_web/templates/tokens/overview/_details.html.eex:131
#, elixir-autogen, elixir-format
msgid "Decimals"
msgstr ""

#: lib/block_scout_web/templates/address_logs/_logs.html.eex:32
#: lib/block_scout_web/templates/address_logs/_logs.html.eex:38
#: lib/block_scout_web/templates/address_logs/_logs.html.eex:53
#: lib/block_scout_web/templates/transaction_log/_logs.html.eex:34
#: lib/block_scout_web/templates/transaction_log/_logs.html.eex:42
#: lib/block_scout_web/templates/transaction_log/_logs.html.eex:57
#: lib/block_scout_web/templates/transaction_log/_logs.html.eex:73
#, elixir-autogen, elixir-format
msgid "Decoded"
msgstr ""

#: lib/block_scout_web/views/address_view.ex:375
#, elixir-autogen, elixir-format
msgid "Decompiled Code"
msgstr ""

#: lib/block_scout_web/templates/address/_tabs.html.eex:75
#, elixir-autogen, elixir-format
msgid "Decompiled code"
msgstr ""

#: lib/block_scout_web/templates/address_decompiled_contract/index.html.eex:17
#, elixir-autogen, elixir-format
msgid "Decompiled contract code"
msgstr ""

#: lib/block_scout_web/templates/address_decompiled_contract/index.html.eex:10
#, elixir-autogen, elixir-format
msgid "Decompiler version"
msgstr ""

#: lib/block_scout_web/views/internal_transaction_view.ex:23
#, elixir-autogen, elixir-format
msgid "Delegate Call"
msgstr ""

#: lib/block_scout_web/templates/address_contract/index.html.eex:206
#: lib/block_scout_web/templates/address_contract/index.html.eex:214
#, elixir-autogen, elixir-format
msgid "Deployed ByteCode"
msgstr ""

#: lib/block_scout_web/templates/api_docs/_action_tile.html.eex:53
#: lib/block_scout_web/templates/api_docs/_action_tile.html.eex:188
#: lib/block_scout_web/templates/api_docs/_eth_rpc_item.html.eex:60
#: lib/block_scout_web/templates/api_docs/_eth_rpc_item.html.eex:150
#, elixir-autogen, elixir-format
msgid "Description"
msgstr ""

#: lib/block_scout_web/templates/account/public_tags_request/form.html.eex:56
#, elixir-autogen, elixir-format
msgid "Description*"
msgstr ""

#: lib/block_scout_web/templates/address/overview.html.eex:30
#: lib/block_scout_web/templates/api_docs/_action_tile.html.eex:166
#: lib/block_scout_web/templates/api_docs/_eth_rpc_item.html.eex:127
#, elixir-autogen, elixir-format
msgid "Details"
msgstr ""

#: lib/block_scout_web/templates/block/overview.html.eex:159
#, elixir-autogen, elixir-format
msgid "Difficulty"
msgstr ""

#: lib/block_scout_web/templates/address_contract/index.html.eex:176
#, elixir-autogen, elixir-format
msgid "Displaying the init data provided of the creating transaction."
msgstr ""

#: lib/block_scout_web/templates/csv_export/index.html.eex:24
#, elixir-autogen, elixir-format
msgid "Download"
msgstr ""

#: lib/block_scout_web/templates/address_contract_verification_via_multi_part_files/new.html.eex:72
#, elixir-autogen, elixir-format
msgid "Drop all Solidity contract source files into the drop zone."
msgstr ""

#: lib/block_scout_web/templates/address_contract_verification_via_multi_part_files/new.html.eex:72
#, elixir-autogen, elixir-format
msgid "Drop all Solidity or Yul contract source files into the drop zone."
msgstr ""

#: lib/block_scout_web/templates/address_contract_verification_via_json/new.html.eex:18
#, elixir-autogen, elixir-format
msgid "Drop sources and metadata JSON file or click here"
msgstr ""

#: lib/block_scout_web/templates/address_contract_verification_via_multi_part_files/new.html.eex:67
#, elixir-autogen, elixir-format
msgid "Drop sources or click here"
msgstr ""

#: lib/block_scout_web/templates/address_contract_verification_via_standard_json_input/new.html.eex:28
#, elixir-autogen, elixir-format
msgid "Drop the standard input JSON file or click here"
msgstr ""

#: lib/block_scout_web/templates/account/public_tags_request/form.html.eex:27
#, elixir-autogen, elixir-format
msgid "E-mail*"
msgstr ""

#: lib/block_scout_web/templates/common_components/_minimal_proxy_pattern.html.eex:6
#, elixir-autogen, elixir-format
msgid "EIP-1167"
msgstr ""

#: lib/block_scout_web/views/transaction_view.ex:216
#, elixir-autogen, elixir-format
msgid "ERC-1155 "
msgstr ""

#: lib/block_scout_web/views/transaction_view.ex:214
#, elixir-autogen, elixir-format
msgid "ERC-20 "
msgstr ""

#: lib/block_scout_web/templates/account/watchlist_address/form.html.eex:40
#, elixir-autogen, elixir-format
msgid "ERC-20 tokens (beta)"
msgstr ""

#: lib/block_scout_web/views/transaction_view.ex:215
#, elixir-autogen, elixir-format
msgid "ERC-721 "
msgstr ""

#: lib/block_scout_web/templates/account/watchlist_address/form.html.eex:53
#, elixir-autogen, elixir-format
msgid "ERC-721, ERC-1155 tokens (NFT) (beta)"
msgstr ""

#: lib/block_scout_web/templates/api_docs/eth_rpc.html.eex:4
#, elixir-autogen, elixir-format
msgid "ETH RPC API Documentation"
msgstr ""

#: lib/block_scout_web/templates/address_contract/index.html.eex:77
#: lib/block_scout_web/templates/address_contract_verification_via_flattened_code/new.html.eex:30
#: lib/block_scout_web/templates/address_contract_verification_via_multi_part_files/new.html.eex:22
#, elixir-autogen, elixir-format
msgid "EVM Version"
msgstr ""

#: lib/block_scout_web/templates/address_contract_verification_via_flattened_code/new.html.eex:34
#: lib/block_scout_web/templates/address_contract_verification_via_multi_part_files/new.html.eex:26
#, elixir-autogen, elixir-format
msgid "EVM version details"
msgstr ""

#: lib/block_scout_web/views/block_transaction_view.ex:7
#, elixir-autogen, elixir-format
msgid "Easy Cowboy! This block does not exist yet!"
msgstr ""

#: lib/block_scout_web/templates/account/api_key/row.html.eex:16
#: lib/block_scout_web/templates/account/custom_abi/row.html.eex:16
#: lib/block_scout_web/templates/account/watchlist_address/row.html.eex:27
#, elixir-autogen, elixir-format
msgid "Edit"
msgstr ""

#: lib/block_scout_web/templates/account/watchlist_address/form.html.eex:7
#, elixir-autogen, elixir-format
msgid "Edit Watch list address"
msgstr ""

#: lib/block_scout_web/templates/account/watchlist_address/form.html.eex:71
#, elixir-autogen, elixir-format
msgid "Email notifications"
msgstr ""

#: lib/block_scout_web/templates/transaction/_emission_reward_tile.html.eex:5
#, elixir-autogen, elixir-format
msgid "Emission Contract"
msgstr ""

#: lib/block_scout_web/views/block_view.ex:73
#, elixir-autogen, elixir-format
msgid "Emission Reward"
msgstr ""

#: lib/block_scout_web/templates/address_contract_verification_via_flattened_code/new.html.eex:72
#, elixir-autogen, elixir-format
msgid "Enter the Solidity Contract Code"
msgstr ""

#: lib/block_scout_web/templates/address_contract_verification_vyper/new.html.eex:22
#, elixir-autogen, elixir-format
msgid "Enter the Vyper Contract Code"
msgstr ""

#: lib/block_scout_web/templates/internal_transaction/_tile.html.eex:11
#: lib/block_scout_web/templates/transaction/_decoded_input_body.html.eex:10
#, elixir-autogen, elixir-format
msgid "Error"
msgstr ""

#: lib/block_scout_web/templates/transaction/_tile.html.eex:11
#, elixir-autogen, elixir-format
msgid "Error in internal transactions"
msgstr ""

#: lib/block_scout_web/templates/transaction/_decoded_input_body.html.eex:33
#, elixir-autogen, elixir-format
msgid "Error rendering value"
msgstr ""

#: lib/block_scout_web/templates/address/_balance_dropdown.html.eex:10
#, elixir-autogen, elixir-format
msgid "Error trying to fetch balances."
msgstr ""

#: lib/block_scout_web/views/transaction_view.ex:355
#, elixir-autogen, elixir-format
msgid "Error: %{reason}"
msgstr ""

#: lib/block_scout_web/views/transaction_view.ex:353
#, elixir-autogen, elixir-format
msgid "Error: (Awaiting internal transactions for reason)"
msgstr ""

#: lib/block_scout_web/templates/address/overview.html.eex:120
#, elixir-autogen, elixir-format
msgid "Error: Could not determine contract creator."
msgstr ""

#: lib/block_scout_web/templates/layout/_topnav.html.eex:114
#, elixir-autogen, elixir-format
msgid "Eth RPC"
msgstr ""

#: lib/block_scout_web/templates/api_docs/_action_tile.html.eex:211
#: lib/block_scout_web/templates/api_docs/_eth_rpc_item.html.eex:164
#, elixir-autogen, elixir-format
msgid "Example Value"
msgstr ""

#: lib/block_scout_web/templates/api_docs/_action_tile.html.eex:128
#: lib/block_scout_web/templates/api_docs/_eth_rpc_item.html.eex:99
#, elixir-autogen, elixir-format
msgid "Execute"
msgstr ""

#: lib/block_scout_web/templates/transaction/_decoded_input_body.html.eex:55
#, elixir-autogen, elixir-format
msgid "Expand"
msgstr ""

#: lib/block_scout_web/templates/csv_export/index.html.eex:10
#, elixir-autogen, elixir-format
msgid "Export Data"
msgstr ""

#: lib/block_scout_web/templates/address_contract/index.html.eex:243
#, elixir-autogen, elixir-format
msgid "External libraries"
msgstr ""

#: lib/block_scout_web/templates/transaction/_decoded_input.html.eex:40
#, elixir-autogen, elixir-format
msgid "Failed to decode input data."
msgstr ""

#: lib/block_scout_web/templates/address_logs/_logs.html.eex:35
#: lib/block_scout_web/templates/transaction_log/_logs.html.eex:37
#, elixir-autogen, elixir-format
msgid "Failed to decode log data."
msgstr ""

#: lib/block_scout_web/templates/chain/gas_price_oracle_legend_item.html.eex:22
#, elixir-autogen, elixir-format
msgid "Fast"
msgstr ""

#: lib/block_scout_web/templates/address/overview.html.eex:247
#, elixir-autogen, elixir-format
msgid "Fetching gas used..."
msgstr ""

#: lib/block_scout_web/templates/tokens/overview/_details.html.eex:112
#, elixir-autogen, elixir-format
msgid "Fetching holders..."
msgstr ""

#: lib/block_scout_web/templates/address/_balance_dropdown.html.eex:7
#, elixir-autogen, elixir-format
msgid "Fetching tokens..."
msgstr ""

#: lib/block_scout_web/templates/address/overview.html.eex:194
#: lib/block_scout_web/templates/address/overview.html.eex:202
#, elixir-autogen, elixir-format
msgid "Fetching transactions..."
msgstr ""

#: lib/block_scout_web/templates/address/overview.html.eex:221
#: lib/block_scout_web/templates/address/overview.html.eex:229
#: lib/block_scout_web/templates/tokens/overview/_details.html.eex:123
#, elixir-autogen, elixir-format
msgid "Fetching transfers..."
msgstr ""

#: lib/block_scout_web/templates/verified_contracts/index.html.eex:15
#, elixir-autogen, elixir-format
msgid "Filter by compiler:"
msgstr ""

#: lib/block_scout_web/templates/admin/dashboard/index.html.eex:16
#, elixir-autogen, elixir-format
msgid "For any existing contracts in the database, insert all ABI entries into the contract_methods table. Use this in case you have verified smart contracts before early March 2019 and you want other contracts with the same functions to show those ABI's as candidate matches."
msgstr ""

#: lib/block_scout_web/templates/visualize_sol2uml/index.html.eex:7
#, elixir-autogen, elixir-format
msgid "For contract"
msgstr ""

#: lib/block_scout_web/templates/layout/_topnav.html.eex:44
#, elixir-autogen, elixir-format
msgid "Forked Blocks (Reorgs)"
msgstr ""

#: lib/block_scout_web/templates/layout/_footer.html.eex:43
#, elixir-autogen, elixir-format
msgid "Forum"
msgstr ""

#: lib/block_scout_web/templates/address_internal_transaction/index.html.eex:38
#: lib/block_scout_web/templates/address_token_transfer/index.html.eex:40
#: lib/block_scout_web/templates/address_transaction/index.html.eex:34
#: lib/block_scout_web/templates/transaction/overview.html.eex:223
#: lib/block_scout_web/views/address_internal_transaction_view.ex:10
#: lib/block_scout_web/views/address_token_transfer_view.ex:10
#: lib/block_scout_web/views/address_transaction_view.ex:10
#, elixir-autogen, elixir-format
msgid "From"
msgstr ""

#: lib/block_scout_web/templates/api_docs/_action_tile.html.eex:18
#, elixir-autogen, elixir-format
msgid "GET"
msgstr ""

#: lib/block_scout_web/templates/block/_tile.html.eex:67
#: lib/block_scout_web/templates/block/overview.html.eex:187
#: lib/block_scout_web/templates/transaction/overview.html.eex:396
#, elixir-autogen, elixir-format
msgid "Gas Limit"
msgstr ""

#: lib/block_scout_web/templates/transaction/overview.html.eex:376
#, elixir-autogen, elixir-format
msgid "Gas Price"
msgstr ""

#: lib/block_scout_web/templates/address/overview.html.eex:240
#: lib/block_scout_web/templates/block/_tile.html.eex:73
#: lib/block_scout_web/templates/block/overview.html.eex:178
#, elixir-autogen, elixir-format
msgid "Gas Used"
msgstr ""

#: lib/block_scout_web/templates/transaction/overview.html.eex:449
#, elixir-autogen, elixir-format
msgid "Gas Used by Transaction"
msgstr ""

#: lib/block_scout_web/templates/chain/gas_price_oracle_legend_item.html.eex:3
#: lib/block_scout_web/templates/chain/gas_price_oracle_legend_item.html.eex:18
#, elixir-autogen, elixir-format
msgid "Gas tracker"
msgstr ""

#: lib/block_scout_web/templates/address/overview.html.eex:239
#, elixir-autogen, elixir-format
msgid "Gas used by the address."
msgstr ""

#: lib/block_scout_web/templates/block/overview.html.eex:60
#, elixir-autogen, elixir-format
msgid "Genesis Block"
msgstr ""

#: lib/block_scout_web/templates/layout/_footer.html.eex:24
#, elixir-autogen, elixir-format
msgid "Github"
msgstr ""

#: lib/block_scout_web/templates/common_components/_rap_pagination_container.html.eex:8
#, elixir-autogen, elixir-format
msgid "Go to"
msgstr ""

#: lib/block_scout_web/templates/layout/_topnav.html.eex:104
#, elixir-autogen, elixir-format
msgid "GraphQL"
msgstr ""

#: lib/block_scout_web/templates/chain/gas_price_oracle_legend_item.html.eex:11
#: lib/block_scout_web/templates/chain/gas_price_oracle_legend_item.html.eex:20
#: lib/block_scout_web/templates/chain/gas_price_oracle_legend_item.html.eex:21
#: lib/block_scout_web/templates/chain/gas_price_oracle_legend_item.html.eex:22
#: lib/block_scout_web/templates/chain/gas_price_oracle_legend_item.html.eex:38
#: lib/block_scout_web/views/block_view.ex:22
#: lib/block_scout_web/views/wei_helpers.ex:77
#, elixir-autogen, elixir-format
msgid "Gwei"
msgstr ""

#: lib/block_scout_web/templates/block/overview.html.eex:123
#, elixir-autogen, elixir-format
msgid "Hash"
msgstr ""

#: lib/block_scout_web/templates/transaction/overview.html.eex:477
#: lib/block_scout_web/templates/transaction/overview.html.eex:481
#, elixir-autogen, elixir-format
msgid "Hex (Default)"
msgstr ""

#: lib/block_scout_web/templates/tokens/overview/_details.html.eex:108
#, elixir-autogen, elixir-format
msgid "Holders"
msgstr ""

#: lib/block_scout_web/templates/api_docs/eth_rpc.html.eex:11
#, elixir-autogen, elixir-format
msgid "However, in general, the"
msgstr ""

#: lib/block_scout_web/templates/transaction/_decoded_input.html.eex:19
#, elixir-autogen, elixir-format
msgid "IMPORTANT: This information is a best guess based on similar functions from other verified contracts."
msgstr ""

#: lib/block_scout_web/templates/internal_transaction/_tile.html.eex:42
#: lib/block_scout_web/templates/transaction/_tile.html.eex:92
#, elixir-autogen, elixir-format
msgid "IN"
msgstr ""

#: lib/block_scout_web/templates/address_contract_verification_via_flattened_code/new.html.eex:56
#: lib/block_scout_web/templates/address_contract_verification_via_multi_part_files/new.html.eex:48
#, elixir-autogen, elixir-format
msgid "If you enabled optimization during compilation, select yes."
msgstr ""

#: lib/block_scout_web/templates/address/overview.html.eex:133
#, elixir-autogen, elixir-format
msgid "Implementation"
msgstr ""

#: lib/block_scout_web/templates/address/overview.html.eex:132
#, elixir-autogen, elixir-format
msgid "Implementation address of the proxy contract."
msgstr ""

#: lib/block_scout_web/templates/address_contract_verification_common_fields/_include_nightly_builds_field.html.eex:3
#, elixir-autogen, elixir-format
msgid "Include nightly builds"
msgstr ""

#: lib/block_scout_web/templates/account/watchlist_address/form.html.eex:30
#: lib/block_scout_web/templates/account/watchlist_address/form.html.eex:43
#: lib/block_scout_web/templates/account/watchlist_address/form.html.eex:56
#, elixir-autogen, elixir-format
msgid "Incoming"
msgstr ""

#: lib/block_scout_web/templates/transaction/overview.html.eex:461
#, elixir-autogen, elixir-format
msgid "Index position of Transaction in the block."
msgstr ""

#: lib/block_scout_web/templates/block/overview.html.eex:249
#, elixir-autogen, elixir-format
msgid "Index position(s) of referenced stale blocks."
msgstr ""

#: lib/block_scout_web/templates/log/_data_decoded_view.html.eex:6
#, elixir-autogen, elixir-format
msgid "Indexed?"
msgstr ""

#: lib/block_scout_web/templates/transaction/_decoded_input.html.eex:3
#, elixir-autogen, elixir-format
msgid "Input"
msgstr ""

#: lib/block_scout_web/templates/transaction/overview.html.eex:242
#, elixir-autogen, elixir-format
msgid "Interacted With (To)"
msgstr ""

#: lib/block_scout_web/templates/internal_transaction/_tile.html.eex:7
#, elixir-autogen, elixir-format
msgid "Internal Transaction"
msgstr ""

#: lib/block_scout_web/templates/address/_tabs.html.eex:28
#: lib/block_scout_web/templates/address_internal_transaction/index.html.eex:17
#: lib/block_scout_web/templates/transaction/_tabs.html.eex:11
#: lib/block_scout_web/templates/transaction_internal_transaction/index.html.eex:6
#: lib/block_scout_web/views/address_view.ex:371
#: lib/block_scout_web/views/transaction_view.ex:514
#, elixir-autogen, elixir-format
msgid "Internal Transactions"
msgstr ""

#: lib/block_scout_web/templates/tokens/inventory/index.html.eex:16
#: lib/block_scout_web/templates/tokens/overview/_tabs.html.eex:19
#: lib/block_scout_web/views/tokens/overview_view.ex:42
#, elixir-autogen, elixir-format
msgid "Inventory"
msgstr ""

#: lib/block_scout_web/templates/address_contract_verification_common_fields/_yul_contracts_switcher.html.eex:3
#, elixir-autogen, elixir-format
msgid "Is Yul contract"
msgstr ""

#: lib/block_scout_web/templates/verified_contracts/_stats.html.eex:13
#: lib/block_scout_web/templates/verified_contracts/_stats.html.eex:26
#, elixir-autogen, elixir-format
msgid "Last 24h"
msgstr ""

#: lib/block_scout_web/templates/address/overview.html.eex:258
#, elixir-autogen, elixir-format
msgid "Last Balance Update"
msgstr ""

#: lib/block_scout_web/templates/account/api_key/index.html.eex:12
#: lib/block_scout_web/templates/account/api_key/index.html.eex:18
#, elixir-autogen, elixir-format
msgid "Learn more"
msgstr ""

#: lib/block_scout_web/templates/layout/app.html.eex:49
#, elixir-autogen, elixir-format
msgid "Less than"
msgstr ""

#: lib/block_scout_web/templates/address_contract_verification_common_fields/_library_address.html.eex:4
#: lib/block_scout_web/templates/address_contract_verification_common_fields/_library_name.html.eex:4
#, elixir-autogen, elixir-format
msgid "Library"
msgstr ""

#: lib/block_scout_web/templates/address/_validator_metadata_modal.html.eex:24
#, elixir-autogen, elixir-format
msgid "License Expires"
msgstr ""

#: lib/block_scout_web/templates/address/_validator_metadata_modal.html.eex:10
#, elixir-autogen, elixir-format
msgid "License ID"
msgstr ""

#: lib/block_scout_web/templates/transaction/overview.html.eex:328
#, elixir-autogen, elixir-format
msgid "List of ERC-1155 tokens created in the transaction."
msgstr ""

#: lib/block_scout_web/templates/transaction/overview.html.eex:312
#, elixir-autogen, elixir-format
msgid "List of token burnt in the transaction."
msgstr ""

#: lib/block_scout_web/templates/transaction/overview.html.eex:295
#, elixir-autogen, elixir-format
msgid "List of token minted in the transaction."
msgstr ""

#: lib/block_scout_web/templates/transaction/overview.html.eex:279
#, elixir-autogen, elixir-format
msgid "List of token transferred in the transaction."
msgstr ""

#: lib/block_scout_web/templates/address_coin_balance/index.html.eex:18
#, elixir-autogen, elixir-format
msgid "Loading chart..."
msgstr ""

#: lib/block_scout_web/templates/address_contract_verification/new.html.eex:77
#: lib/block_scout_web/templates/address_contract_verification_via_flattened_code/new.html.eex:109
#: lib/block_scout_web/templates/address_contract_verification_via_json/new.html.eex:35
#: lib/block_scout_web/templates/address_contract_verification_via_multi_part_files/new.html.eex:99
#: lib/block_scout_web/templates/address_contract_verification_via_standard_json_input/new.html.eex:49
#: lib/block_scout_web/templates/address_contract_verification_vyper/new.html.eex:45
#: lib/block_scout_web/templates/address_read_contract/index.html.eex:41
#: lib/block_scout_web/templates/address_read_contract/index.html.eex:49
#: lib/block_scout_web/templates/address_read_proxy/index.html.eex:12
#: lib/block_scout_web/templates/address_write_contract/index.html.eex:39
#: lib/block_scout_web/templates/address_write_contract/index.html.eex:47
#: lib/block_scout_web/templates/address_write_proxy/index.html.eex:12
#: lib/block_scout_web/templates/tokens/contract/index.html.eex:17
#, elixir-autogen, elixir-format
msgid "Loading..."
msgstr ""

#: lib/block_scout_web/templates/log/_data_decoded_view.html.eex:2
#, elixir-autogen, elixir-format
msgid "Log Data"
msgstr ""

#: lib/block_scout_web/templates/transaction_log/_logs.html.eex:131
#, elixir-autogen, elixir-format
msgid "Log Index"
msgstr ""

#: lib/block_scout_web/templates/address/_tabs.html.eex:41
#: lib/block_scout_web/templates/address_logs/index.html.eex:10
#: lib/block_scout_web/templates/transaction/_tabs.html.eex:17
#: lib/block_scout_web/templates/transaction_log/index.html.eex:8
#: lib/block_scout_web/views/address_view.ex:382
#: lib/block_scout_web/views/transaction_view.ex:515
#, elixir-autogen, elixir-format
msgid "Logs"
msgstr ""

#: lib/block_scout_web/templates/layout/_footer.html.eex:52
#, elixir-autogen, elixir-format
msgid "Main Networks"
msgstr ""

#: lib/block_scout_web/templates/chain/show.html.eex:52
#: lib/block_scout_web/templates/layout/app.html.eex:50
#: lib/block_scout_web/templates/tokens/overview/_details.html.eex:84
#: lib/block_scout_web/views/address_view.ex:145
#, elixir-autogen, elixir-format
msgid "Market Cap"
msgstr ""

#: lib/block_scout_web/templates/verified_contracts/index.html.eex:78
#, elixir-autogen, elixir-format
msgid "Market cap"
msgstr ""

#: lib/block_scout_web/templates/transaction/overview.html.eex:405
#, elixir-autogen, elixir-format
msgid "Max Fee per Gas"
msgstr ""

#: lib/block_scout_web/templates/transaction/overview.html.eex:415
#, elixir-autogen, elixir-format
msgid "Max Priority Fee per Gas"
msgstr ""

#: lib/block_scout_web/views/transaction_view.ex:321
#, elixir-autogen, elixir-format
msgid "Max of"
msgstr ""

#: lib/block_scout_web/templates/transaction/overview.html.eex:395
#, elixir-autogen, elixir-format
msgid "Maximum gas amount approved for the transaction."
msgstr ""

#: lib/block_scout_web/templates/transaction/overview.html.eex:404
#, elixir-autogen, elixir-format
msgid "Maximum total amount per unit of gas a user is willing to pay for a transaction, including base fee and priority fee."
msgstr ""

#: lib/block_scout_web/templates/tokens/instance/metadata/index.html.eex:18
#: lib/block_scout_web/templates/tokens/instance/overview/_tabs.html.eex:10
#: lib/block_scout_web/views/tokens/instance/overview_view.ex:198
#, elixir-autogen, elixir-format
msgid "Metadata"
msgstr ""

#: lib/block_scout_web/templates/transaction/_decoded_input_body.html.eex:5
#, elixir-autogen, elixir-format
msgid "Method Id"
msgstr ""

#: lib/block_scout_web/templates/block/_tile.html.eex:41
#: lib/block_scout_web/templates/block/overview.html.eex:98
#: lib/block_scout_web/templates/chain/_block.html.eex:16
#: lib/block_scout_web/templates/transaction_state/_state_change.html.eex:23
#, elixir-autogen, elixir-format
msgid "Miner"
msgstr ""

#: lib/block_scout_web/views/block_view.ex:63
#: lib/block_scout_web/views/block_view.ex:68
#, elixir-autogen, elixir-format
msgid "Miner Reward"
msgstr ""

#: lib/block_scout_web/templates/common_components/_minimal_proxy_pattern.html.eex:3
#, elixir-autogen, elixir-format
msgid "Minimal Proxy Contract for"
msgstr ""

#: lib/block_scout_web/templates/block/overview.html.eex:206
#, elixir-autogen, elixir-format
msgid "Minimum fee required per unit of gas. Fee adjusts based on network congestion."
msgstr ""

#: lib/block_scout_web/templates/api_docs/_action_tile.html.eex:223
#, elixir-autogen, elixir-format
msgid "Model"
msgstr ""

#: lib/block_scout_web/templates/api_docs/_action_tile.html.eex:58
#, elixir-autogen, elixir-format
msgid "Module"
msgstr ""

#: lib/block_scout_web/templates/address_internal_transaction/index.html.eex:12
#, elixir-autogen, elixir-format
msgid "More internal transactions have come in"
msgstr ""

#: lib/block_scout_web/templates/address_transaction/index.html.eex:46
#: lib/block_scout_web/templates/chain/show.html.eex:216
#: lib/block_scout_web/templates/pending_transaction/index.html.eex:13
#: lib/block_scout_web/templates/transaction/index.html.eex:19
#, elixir-autogen, elixir-format
msgid "More transactions have come in"
msgstr ""

#: lib/block_scout_web/templates/api_docs/_action_tile.html.eex:63
#: lib/block_scout_web/templates/api_docs/_action_tile.html.eex:74
#, elixir-autogen, elixir-format
msgid "Must be set to:"
msgstr ""

#: lib/block_scout_web/templates/address_contract_verification_via_flattened_code/new.html.eex:22
#, elixir-autogen, elixir-format
msgid "Must match the name specified in the code. For example, in <span class=\"tooltip-quote\">contract MyContract {..}</span> <strong>MyContract</strong> is the contract name."
msgstr ""

#: lib/block_scout_web/templates/verified_contracts/_contract.html.eex:21
#: lib/block_scout_web/templates/verified_contracts/_contract.html.eex:58
#, elixir-autogen, elixir-format
msgid "N/A"
msgstr ""

#: lib/block_scout_web/templates/block/overview.html.eex:116
#, elixir-autogen, elixir-format
msgid "N/A bytes"
msgstr ""

#: lib/block_scout_web/templates/account/api_key/form.html.eex:19
#: lib/block_scout_web/templates/account/api_key/index.html.eex:28
#: lib/block_scout_web/templates/account/custom_abi/form.html.eex:13
#: lib/block_scout_web/templates/account/custom_abi/index.html.eex:28
#: lib/block_scout_web/templates/account/tag_address/form.html.eex:18
#: lib/block_scout_web/templates/account/tag_address/index.html.eex:22
#: lib/block_scout_web/templates/account/tag_transaction/form.html.eex:18
#: lib/block_scout_web/templates/account/tag_transaction/index.html.eex:22
#: lib/block_scout_web/templates/account/watchlist/show.html.eex:22
#: lib/block_scout_web/templates/account/watchlist_address/form.html.eex:19
#: lib/block_scout_web/templates/address_contract_verification_common_fields/_library_name.html.eex:4
#: lib/block_scout_web/templates/api_docs/_action_tile.html.eex:52
#: lib/block_scout_web/templates/api_docs/_eth_rpc_item.html.eex:59
#: lib/block_scout_web/templates/log/_data_decoded_view.html.eex:4
#: lib/block_scout_web/templates/transaction/_decoded_input_body.html.eex:21
#, elixir-autogen, elixir-format
msgid "Name"
msgstr ""

#: lib/block_scout_web/templates/account/api_key/form.html.eex:20
#, elixir-autogen, elixir-format
msgid "Name this API key"
msgstr ""

#: lib/block_scout_web/templates/account/custom_abi/form.html.eex:14
#, elixir-autogen, elixir-format
msgid "Name this Custom ABI"
msgstr ""

#: lib/block_scout_web/templates/account/tag_address/form.html.eex:19
#: lib/block_scout_web/templates/account/watchlist_address/form.html.eex:20
#, elixir-autogen, elixir-format
msgid "Name this address"
msgstr ""

#: lib/block_scout_web/templates/account/tag_transaction/form.html.eex:19
#, elixir-autogen, elixir-format
msgid "Name this transaction"
msgstr ""

#: lib/block_scout_web/templates/address_token/overview.html.eex:44
#, elixir-autogen, elixir-format
msgid "Net Worth"
msgstr ""

#: lib/block_scout_web/templates/address_contract_verification/new.html.eex:5
#: lib/block_scout_web/templates/address_contract_verification_via_json/new.html.eex:5
#: lib/block_scout_web/templates/address_contract_verification_via_standard_json_input/new.html.eex:9
#, elixir-autogen, elixir-format
msgid "New Smart Contract Verification"
msgstr ""

#: lib/block_scout_web/templates/address_contract_verification_via_flattened_code/new.html.eex:9
#: lib/block_scout_web/templates/address_contract_verification_via_multi_part_files/new.html.eex:7
#, elixir-autogen, elixir-format
msgid "New Solidity Smart Contract Verification"
msgstr ""

#: lib/block_scout_web/templates/address_contract_verification_via_multi_part_files/new.html.eex:7
#, elixir-autogen, elixir-format
msgid "New Solidity/Yul Smart Contract Verification"
msgstr ""

#: lib/block_scout_web/templates/address_contract_verification_vyper/new.html.eex:7
#, elixir-autogen, elixir-format
msgid "New Vyper Smart Contract Verification"
msgstr ""

#: lib/block_scout_web/templates/address_contract_verification/new.html.eex:80
#: lib/block_scout_web/templates/address_contract_verification/new.html.eex:87
#: lib/block_scout_web/templates/address_contract_verification/new.html.eex:95
#: lib/block_scout_web/templates/address_contract_verification/new.html.eex:103
#: lib/block_scout_web/templates/address_contract_verification/new.html.eex:111
#, elixir-autogen, elixir-format
msgid "Next"
msgstr ""

#: lib/block_scout_web/templates/address_contract_verification_common_fields/_fetch_constructor_args.html.eex:9
#: lib/block_scout_web/templates/address_contract_verification_common_fields/_include_nightly_builds_field.html.eex:9
#: lib/block_scout_web/templates/address_contract_verification_common_fields/_yul_contracts_switcher.html.eex:9
#: lib/block_scout_web/templates/address_contract_verification_via_flattened_code/new.html.eex:46
#: lib/block_scout_web/templates/address_contract_verification_via_multi_part_files/new.html.eex:38
#, elixir-autogen, elixir-format
msgid "No"
msgstr ""

#: lib/block_scout_web/templates/transaction_raw_trace/index.html.eex:23
#, elixir-autogen, elixir-format
msgid "No trace entries found."
msgstr ""

#: lib/block_scout_web/templates/block/overview.html.eex:196
#: lib/block_scout_web/templates/transaction/overview.html.eex:459
#, elixir-autogen, elixir-format
msgid "Nonce"
msgstr ""

#: lib/block_scout_web/templates/tokens/inventory/_token.html.eex:11
#, elixir-autogen, elixir-format
msgid "Not unique Token"
msgstr ""

#: lib/block_scout_web/templates/tokens/overview/_details.html.eex:107
#, elixir-autogen, elixir-format
msgid "Number of accounts holding the token"
msgstr ""

#: lib/block_scout_web/templates/address/overview.html.eex:274
#, elixir-autogen, elixir-format
msgid "Number of blocks validated by this validator."
msgstr ""

#: lib/block_scout_web/templates/tokens/overview/_details.html.eex:130
#, elixir-autogen, elixir-format
msgid "Number of digits that come after the decimal place when displaying token value"
msgstr ""

#: lib/block_scout_web/templates/address/overview.html.eex:185
#, elixir-autogen, elixir-format
msgid "Number of transactions related to this address."
msgstr ""

#: lib/block_scout_web/templates/tokens/overview/_details.html.eex:118
#, elixir-autogen, elixir-format
msgid "Number of transfers for the token"
msgstr ""

#: lib/block_scout_web/templates/address/overview.html.eex:212
#, elixir-autogen, elixir-format
msgid "Number of transfers to/from this address."
msgstr ""

#: lib/block_scout_web/templates/internal_transaction/_tile.html.eex:40
#: lib/block_scout_web/templates/transaction/_tile.html.eex:88
#, elixir-autogen, elixir-format
msgid "OUT"
msgstr ""

#: lib/block_scout_web/templates/common_components/_rap_pagination_container.html.eex:13
#, elixir-autogen, elixir-format
msgid "Only the first"
msgstr ""

#: lib/block_scout_web/templates/address_contract_verification_via_flattened_code/new.html.eex:40
#: lib/block_scout_web/templates/address_contract_verification_via_multi_part_files/new.html.eex:32
#: lib/block_scout_web/templates/verified_contracts/index.html.eex:69
#, elixir-autogen, elixir-format
msgid "Optimization"
msgstr ""

#: lib/block_scout_web/templates/address_contract/index.html.eex:62
#, elixir-autogen, elixir-format
msgid "Optimization enabled"
msgstr ""

#: lib/block_scout_web/templates/address_contract/index.html.eex:71
#: lib/block_scout_web/templates/address_contract_verification_via_flattened_code/new.html.eex:62
#: lib/block_scout_web/templates/address_contract_verification_via_multi_part_files/new.html.eex:54
#, elixir-autogen, elixir-format
msgid "Optimization runs"
msgstr ""

#: lib/block_scout_web/templates/layout/_footer.html.eex:76
#, elixir-autogen, elixir-format
msgid "Other Explorers"
msgstr ""

#: lib/block_scout_web/templates/account/watchlist_address/form.html.eex:35
#: lib/block_scout_web/templates/account/watchlist_address/form.html.eex:48
#: lib/block_scout_web/templates/account/watchlist_address/form.html.eex:61
#, elixir-autogen, elixir-format
msgid "Outgoing"
msgstr ""

#: lib/block_scout_web/templates/tokens/inventory/_token.html.eex:24
#, elixir-autogen, elixir-format
msgid "Owner Address"
msgstr ""

#: lib/block_scout_web/templates/address_contract_verification_via_flattened_code/new.html.eex:77
#, elixir-autogen, elixir-format
msgid "POA solidity flattener or the"
msgstr ""

#: lib/block_scout_web/templates/api_docs/_action_tile.html.eex:19
#: lib/block_scout_web/templates/api_docs/_eth_rpc_item.html.eex:26
#, elixir-autogen, elixir-format
msgid "POST"
msgstr ""

#: lib/block_scout_web/templates/common_components/_pagination_container.html.eex:41
#, elixir-autogen, elixir-format
msgid "Page"
msgstr ""

#: lib/block_scout_web/templates/page_not_found/index.html.eex:7
#, elixir-autogen, elixir-format
msgid "Page not found"
msgstr ""

#: lib/block_scout_web/templates/api_docs/_action_tile.html.eex:33
#: lib/block_scout_web/templates/api_docs/_eth_rpc_item.html.eex:40
#, elixir-autogen, elixir-format
msgid "Parameters"
msgstr ""

#: lib/block_scout_web/templates/block/overview.html.eex:139
#, elixir-autogen, elixir-format
msgid "Parent Hash"
msgstr ""

#: lib/block_scout_web/templates/layout/_topnav.html.eex:62
#: lib/block_scout_web/views/transaction_view.ex:350
#: lib/block_scout_web/views/transaction_view.ex:388
#, elixir-autogen, elixir-format
msgid "Pending"
msgstr ""

#: lib/block_scout_web/templates/pending_transaction/index.html.eex:5
#, elixir-autogen, elixir-format
msgid "Pending Transactions"
msgstr ""

#: lib/block_scout_web/templates/address/_custom_view_df_title.html.eex:9
#: lib/block_scout_web/templates/address/_custom_view_df_title.html.eex:13
#, elixir-autogen, elixir-format
msgid "Play"
msgstr ""

#: lib/block_scout_web/templates/account/watchlist_address/form.html.eex:68
#, elixir-autogen, elixir-format
msgid "Please select notification methods:"
msgstr ""

#: lib/block_scout_web/templates/account/watchlist_address/form.html.eex:24
#, elixir-autogen, elixir-format
msgid "Please select what types of notifications you will receive:"
msgstr ""

#: lib/block_scout_web/templates/transaction/overview.html.eex:461
#, elixir-autogen, elixir-format
msgid "Position"
msgstr ""

#: lib/block_scout_web/templates/block/overview.html.eex:254
#, elixir-autogen, elixir-format
msgid "Position %{index}"
msgstr ""

#: lib/block_scout_web/templates/transaction/_decoded_input.html.eex:18
#: lib/block_scout_web/templates/transaction/_decoded_input.html.eex:32
#, elixir-autogen, elixir-format
msgid "Potential matches from our contract method database:"
msgstr ""

#: lib/block_scout_web/templates/layout/_search.html.eex:27
#, elixir-autogen, elixir-format
msgid "Press / and focus will be moved to the search field"
msgstr ""

#: lib/block_scout_web/templates/chain/show.html.eex:41
#: lib/block_scout_web/templates/layout/app.html.eex:51
#: lib/block_scout_web/templates/tokens/overview/_details.html.eex:95
#, elixir-autogen, elixir-format
msgid "Price"
msgstr ""

#: lib/block_scout_web/templates/tokens/overview/_details.html.eex:94
#, elixir-autogen, elixir-format
msgid "Price per token on the exchanges"
msgstr ""

#: lib/block_scout_web/templates/transaction/overview.html.eex:375
#, elixir-autogen, elixir-format
msgid "Price per unit of gas specified by the sender. Higher gas prices can prioritize transaction inclusion during times of high usage."
msgstr ""

#: lib/block_scout_web/templates/block/overview.html.eex:225
#: lib/block_scout_web/templates/transaction/overview.html.eex:425
#, elixir-autogen, elixir-format
msgid "Priority Fee / Tip"
msgstr ""

#: lib/block_scout_web/templates/block/_tile.html.eex:62
#, elixir-autogen, elixir-format
msgid "Priority Fees"
msgstr ""

#: lib/block_scout_web/templates/account/common/_nav.html.eex:4
#: lib/block_scout_web/templates/layout/_account_menu_item.html.eex:13
#, elixir-autogen, elixir-format
msgid "Profile"
msgstr ""

#: lib/block_scout_web/templates/layout/_account_menu_item.html.eex:19
#, elixir-autogen, elixir-format
msgid "Public Tags"
msgstr ""

#: lib/block_scout_web/templates/account/public_tags_request/index.html.eex:20
#, elixir-autogen, elixir-format
msgid "Public tag"
msgstr ""

#: lib/block_scout_web/templates/account/common/_nav.html.eex:22
#: lib/block_scout_web/templates/account/public_tags_request/index.html.eex:7
#, elixir-autogen, elixir-format
msgid "Public tags"
msgstr ""

#: lib/block_scout_web/templates/account/public_tags_request/form.html.eex:50
#, elixir-autogen, elixir-format
msgid "Public tags* (2 tags maximum, please use \";\" as a divider)"
msgstr ""

#: lib/block_scout_web/templates/common_components/_btn_qr_code.html.eex:10
#: lib/block_scout_web/templates/common_components/_modal_qr_code.html.eex:5
#: lib/block_scout_web/templates/tokens/instance/overview/_details.html.eex:83
#, elixir-autogen, elixir-format
msgid "QR Code"
msgstr ""

#: lib/block_scout_web/templates/smart_contract/_functions.html.eex:100
#, elixir-autogen, elixir-format
msgid "Query"
msgstr ""

#: lib/block_scout_web/templates/layout/_topnav.html.eex:109
#, elixir-autogen, elixir-format
msgid "RPC"
msgstr ""

#: lib/block_scout_web/templates/transaction/overview.html.eex:470
#, elixir-autogen, elixir-format
msgid "Raw Input"
msgstr ""

#: lib/block_scout_web/templates/transaction/_tabs.html.eex:24
#: lib/block_scout_web/templates/transaction_raw_trace/index.html.eex:7
#: lib/block_scout_web/views/transaction_view.ex:516
#, elixir-autogen, elixir-format
msgid "Raw Trace"
msgstr ""

#: lib/block_scout_web/templates/address/_tabs.html.eex:81
#: lib/block_scout_web/templates/tokens/overview/_tabs.html.eex:27
#: lib/block_scout_web/views/address_view.ex:376
#: lib/block_scout_web/views/tokens/overview_view.ex:41
#, elixir-autogen, elixir-format
msgid "Read Contract"
msgstr ""

#: lib/block_scout_web/templates/address/_tabs.html.eex:88
#: lib/block_scout_web/templates/tokens/overview/_tabs.html.eex:41
#: lib/block_scout_web/views/address_view.ex:377
#, elixir-autogen, elixir-format
msgid "Read Proxy"
msgstr ""

#: lib/block_scout_web/templates/common_components/_pagination_container.html.eex:13
#, elixir-autogen, elixir-format
msgid "Records"
msgstr ""

#: lib/block_scout_web/templates/account/api_key/row.html.eex:13
#: lib/block_scout_web/templates/account/custom_abi/row.html.eex:13
#, elixir-autogen, elixir-format
msgid "Remove"
msgstr ""

#: lib/block_scout_web/templates/account/watchlist_address/form.html.eex:77
#, elixir-autogen, elixir-format
msgid "Remove from Watch list"
msgstr ""

#: lib/block_scout_web/templates/api_docs/_action_tile.html.eex:155
#, elixir-autogen, elixir-format
msgid "Request URL"
msgstr ""

#: lib/block_scout_web/templates/account/public_tags_request/form.html.eex:7
#, elixir-autogen, elixir-format
msgid "Request a public tag/label"
msgstr ""

#: lib/block_scout_web/templates/account/public_tags_request/index.html.eex:37
#, elixir-autogen, elixir-format
msgid "Request to add public tag"
msgstr ""

#: lib/block_scout_web/templates/account/public_tags_request/form.html.eex:7
#, elixir-autogen, elixir-format
msgid "Request to edit a public tag/label"
msgstr ""

#: lib/block_scout_web/templates/address_contract_verification_via_flattened_code/new.html.eex:112
#: lib/block_scout_web/templates/address_contract_verification_via_json/new.html.eex:38
#: lib/block_scout_web/templates/address_contract_verification_via_multi_part_files/new.html.eex:104
#: lib/block_scout_web/templates/address_contract_verification_via_standard_json_input/new.html.eex:52
#: lib/block_scout_web/templates/address_contract_verification_vyper/new.html.eex:48
#, elixir-autogen, elixir-format
msgid "Reset"
msgstr ""

#: lib/block_scout_web/templates/api_docs/_action_tile.html.eex:173
#: lib/block_scout_web/templates/api_docs/_eth_rpc_item.html.eex:134
#, elixir-autogen, elixir-format
msgid "Response Body"
msgstr ""

#: lib/block_scout_web/templates/api_docs/_action_tile.html.eex:185
#: lib/block_scout_web/templates/api_docs/_eth_rpc_item.html.eex:147
#, elixir-autogen, elixir-format
msgid "Responses"
msgstr ""

#: lib/block_scout_web/templates/transaction/overview.html.eex:98
#, elixir-autogen, elixir-format
msgid "Result"
msgstr ""

#: lib/block_scout_web/templates/transaction/overview.html.eex:135
#, elixir-autogen, elixir-format
msgid "Revert reason"
msgstr ""

#: lib/block_scout_web/templates/block/_tile.html.eex:52
#: lib/block_scout_web/templates/chain/_block.html.eex:27
#: lib/block_scout_web/views/internal_transaction_view.ex:28
#, elixir-autogen, elixir-format
msgid "Reward"
msgstr ""

#: lib/block_scout_web/templates/admin/dashboard/index.html.eex:21
#, elixir-autogen, elixir-format
msgid "Run"
msgstr ""

#: lib/block_scout_web/templates/account/api_key/form.html.eex:26
#: lib/block_scout_web/templates/account/custom_abi/form.html.eex:31
#: lib/block_scout_web/templates/account/tag_address/form.html.eex:25
#: lib/block_scout_web/templates/account/tag_transaction/form.html.eex:25
#: lib/block_scout_web/templates/account/watchlist_address/form.html.eex:83
#, elixir-autogen, elixir-format
msgid "Save"
msgstr ""

#: lib/block_scout_web/templates/address_logs/index.html.eex:16
#: lib/block_scout_web/templates/layout/_search.html.eex:34
#, elixir-autogen, elixir-format
msgid "Search"
msgstr ""

#: lib/block_scout_web/templates/search/results.html.eex:17
#, elixir-autogen, elixir-format
msgid "Search Results"
msgstr ""

#: lib/block_scout_web/templates/layout/_search.html.eex:3
#, elixir-autogen, elixir-format
msgid "Search by address, token symbol name, transaction hash, or block number"
msgstr ""

#: lib/block_scout_web/templates/address_token_balance/_token_balances.html.eex:47
#, elixir-autogen, elixir-format
msgid "Search tokens"
msgstr ""

#: lib/block_scout_web/templates/address_contract_verification_common_fields/_yul_contracts_switcher.html.eex:19
#, elixir-autogen, elixir-format
msgid "Select Yes if you want to vefify Yul contract."
msgstr ""

#: lib/block_scout_web/templates/address_contract_verification_common_fields/_include_nightly_builds_field.html.eex:19
#, elixir-autogen, elixir-format
msgid "Select yes if you want to show nightly builds."
msgstr ""

#: lib/block_scout_web/views/internal_transaction_view.ex:27
#, elixir-autogen, elixir-format
msgid "Self-Destruct"
msgstr ""

#: lib/block_scout_web/templates/account/public_tags_request/form.html.eex:63
#, elixir-autogen, elixir-format
msgid "Send request"
msgstr ""

#: lib/block_scout_web/templates/api_docs/_action_tile.html.eex:163
#: lib/block_scout_web/templates/api_docs/_eth_rpc_item.html.eex:124
#, elixir-autogen, elixir-format
msgid "Server Response"
msgstr ""

#: lib/block_scout_web/templates/common_components/_pagination_container.html.eex:7
#, elixir-autogen, elixir-format
msgid "Show"
msgstr ""

#: lib/block_scout_web/templates/common_components/_btn_qr_code.html.eex:11
#, elixir-autogen, elixir-format
msgid "Show QR Code"
msgstr ""

#: lib/block_scout_web/templates/address_token/overview.html.eex:52
#, elixir-autogen, elixir-format
msgid "Shows the current"
msgstr ""

#: lib/block_scout_web/templates/address_token/overview.html.eex:59
#, elixir-autogen, elixir-format
msgid "Shows the tokens held in the address (includes ERC-20, ERC-721 and ERC-1155)."
msgstr ""

#: lib/block_scout_web/templates/address_token/overview.html.eex:66
#, elixir-autogen, elixir-format
msgid "Shows the total CRC balance in the address."
msgstr ""

#: lib/block_scout_web/templates/address_token/overview.html.eex:45
#, elixir-autogen, elixir-format
msgid "Shows total assets held in the address"
msgstr ""

#: lib/block_scout_web/templates/layout/_account_menu_item.html.eex:20
#, elixir-autogen, elixir-format
msgid "Sign out"
msgstr ""

#: lib/block_scout_web/templates/block/overview.html.eex:114
#, elixir-autogen, elixir-format
msgid "Size"
msgstr ""

#: lib/block_scout_web/templates/block/overview.html.eex:113
#, elixir-autogen, elixir-format
msgid "Size of the block in bytes."
msgstr ""

#: lib/block_scout_web/templates/chain/gas_price_oracle_legend_item.html.eex:20
#, elixir-autogen, elixir-format
msgid "Slow"
msgstr ""

#: lib/block_scout_web/templates/account/public_tags_request/index.html.eex:21
#, elixir-autogen, elixir-format
msgid "Smart contract / Address"
msgstr ""

#: lib/block_scout_web/templates/account/public_tags_request/address_field.html.eex:4
#: lib/block_scout_web/templates/account/public_tags_request/address_field.html.eex:5
#, elixir-autogen, elixir-format
msgid "Smart contract / Address (0x...)"
msgstr ""

#: lib/block_scout_web/templates/verified_contracts/_contract.html.eex:28
#: lib/block_scout_web/templates/verified_contracts/index.html.eex:26
#: lib/block_scout_web/views/verified_contracts_view.ex:9
#, elixir-autogen, elixir-format
msgid "Solidity"
msgstr ""

#: lib/block_scout_web/templates/address_coin_balance/index.html.eex:30
#: lib/block_scout_web/templates/address_internal_transaction/index.html.eex:50
#: lib/block_scout_web/templates/address_logs/index.html.eex:23
#: lib/block_scout_web/templates/address_token/index.html.eex:60
#: lib/block_scout_web/templates/address_token_transfer/index.html.eex:58
#: lib/block_scout_web/templates/address_transaction/index.html.eex:50
#: lib/block_scout_web/templates/address_validation/index.html.eex:20
#: lib/block_scout_web/templates/block_transaction/index.html.eex:22
#: lib/block_scout_web/templates/chain/show.html.eex:157
#: lib/block_scout_web/templates/pending_transaction/index.html.eex:18
#: lib/block_scout_web/templates/tokens/holder/index.html.eex:24
#: lib/block_scout_web/templates/tokens/instance/holder/index.html.eex:23
#: lib/block_scout_web/templates/tokens/instance/transfer/index.html.eex:23
#: lib/block_scout_web/templates/tokens/inventory/index.html.eex:23
#: lib/block_scout_web/templates/tokens/transfer/index.html.eex:22
#: lib/block_scout_web/templates/transaction/index.html.eex:25
#: lib/block_scout_web/templates/transaction_internal_transaction/index.html.eex:13
#: lib/block_scout_web/templates/transaction_log/index.html.eex:15
#: lib/block_scout_web/templates/transaction_state/index.html.eex:8
#: lib/block_scout_web/templates/transaction_token_transfer/index.html.eex:14
#: lib/block_scout_web/templates/verified_contracts/index.html.eex:45
#, elixir-autogen, elixir-format
msgid "Something went wrong, click to reload."
msgstr ""

#: lib/block_scout_web/templates/chain/show.html.eex:222
#, elixir-autogen, elixir-format
msgid "Something went wrong, click to retry."
msgstr ""

#: lib/block_scout_web/templates/address_contract_verification_via_multi_part_files/new.html.eex:63
#, elixir-autogen, elixir-format
msgid "Sources *.sol files"
msgstr ""

#: lib/block_scout_web/templates/address_contract_verification_via_multi_part_files/new.html.eex:63
#, elixir-autogen, elixir-format
msgid "Sources *.sol or *.yul files"
msgstr ""

#: lib/block_scout_web/templates/address_contract_verification_via_json/new.html.eex:14
#, elixir-autogen, elixir-format
msgid "Sources and Metadata JSON"
msgstr ""

#: lib/block_scout_web/templates/layout/_topnav.html.eex:130
#, elixir-autogen, elixir-format
msgid "Stakes"
msgstr ""

#: lib/block_scout_web/templates/address_contract_verification_via_standard_json_input/new.html.eex:24
#, elixir-autogen, elixir-format
msgid "Standard Input JSON"
msgstr ""

#: lib/block_scout_web/templates/transaction/_tabs.html.eex:29
#: lib/block_scout_web/templates/transaction_state/index.html.eex:6
#: lib/block_scout_web/views/transaction_view.ex:517
#, elixir-autogen, elixir-format
msgid "State changes"
msgstr ""

#: lib/block_scout_web/views/internal_transaction_view.ex:24
#, elixir-autogen, elixir-format
msgid "Static Call"
msgstr ""

#: lib/block_scout_web/templates/transaction/overview.html.eex:110
#, elixir-autogen, elixir-format
msgid "Status"
msgstr ""

#: lib/block_scout_web/templates/account/public_tags_request/index.html.eex:22
#, elixir-autogen, elixir-format
msgid "Submission date"
msgstr ""

#: lib/block_scout_web/templates/layout/_footer.html.eex:39
#, elixir-autogen, elixir-format
msgid "Submit an Issue"
msgstr ""

#: lib/block_scout_web/templates/transaction/_emission_reward_tile.html.eex:8
#: lib/block_scout_web/views/transaction_view.ex:352
#, elixir-autogen, elixir-format
msgid "Success"
msgstr ""

#: lib/block_scout_web/templates/transaction/_pending_tile.html.eex:21
#: lib/block_scout_web/templates/transaction/_tile.html.eex:52
#, elixir-autogen, elixir-format
msgid "TX Fee"
msgstr ""

#: lib/block_scout_web/templates/layout/_footer.html.eex:30
#, elixir-autogen, elixir-format
msgid "Telegram"
msgstr ""

#: lib/block_scout_web/templates/layout/_footer.html.eex:65
#, elixir-autogen, elixir-format
msgid "Test Networks"
msgstr ""

#: lib/block_scout_web/templates/address_contract_verification_common_fields/_library_first.html.eex:9
#, elixir-autogen, elixir-format
msgid "The 0x library address. This can be found in the generated json file or Truffle output (if using truffle)."
msgstr ""

#: lib/block_scout_web/templates/address_contract_verification_via_flattened_code/new.html.eex:34
#: lib/block_scout_web/templates/address_contract_verification_via_multi_part_files/new.html.eex:26
#, elixir-autogen, elixir-format
msgid "The EVM version the contract is written for. If the bytecode does not match the version, we try to verify using the latest EVM version."
msgstr ""

#: lib/block_scout_web/templates/block/overview.html.eex:122
#, elixir-autogen, elixir-format
msgid "The SHA256 hash of the block."
msgstr ""

#: lib/block_scout_web/templates/block/overview.html.eex:51
#, elixir-autogen, elixir-format
msgid "The block height of a particular block is defined as the number of blocks preceding it in the blockchain."
msgstr ""

#: lib/block_scout_web/templates/transaction_state/index.html.eex:13
#, elixir-autogen, elixir-format
msgid "The changes from this transaction have not yet happened since the transaction is still pending."
msgstr ""

#: lib/block_scout_web/templates/address_contract_verification_via_flattened_code/new.html.eex:26
#: lib/block_scout_web/templates/address_contract_verification_via_multi_part_files/new.html.eex:18
#, elixir-autogen, elixir-format
msgid "The compiler version is specified in <span class=\"tooltip-quote\">pragma solidity X.X.X</span>. Use the compiler version rather than the nightly build. If using the Solidity compiler, run <span class=\"tooltip-quote\">solc —version</span> to check."
msgstr ""

#: lib/block_scout_web/templates/smart_contract/_functions.html.eex:38
#, elixir-autogen, elixir-format
msgid "The fallback function is executed on a call to the contract if none of the other functions match the given function signature, or if no data was supplied at all and there is no receive Ether function. The fallback function always receives data, but in order to also receive Ether it must be marked payable."
msgstr ""

#: lib/block_scout_web/templates/block/overview.html.eex:138
#, elixir-autogen, elixir-format
msgid "The hash of the block from which this block was generated."
msgstr ""

#: lib/block_scout_web/templates/address/overview.html.eex:74
#, elixir-autogen, elixir-format
msgid "The name found in the source code of the Contract."
msgstr ""

#: lib/block_scout_web/templates/address/overview.html.eex:85
#, elixir-autogen, elixir-format
msgid "The name of the validator."
msgstr ""

#: lib/block_scout_web/templates/block/overview.html.eex:79
#, elixir-autogen, elixir-format
msgid "The number of transactions in the block."
msgstr ""

#: lib/block_scout_web/templates/smart_contract/_functions.html.eex:40
#, elixir-autogen, elixir-format
msgid "The receive function is executed on a call to the contract with empty calldata. This is the function that is executed on plain Ether transfers (e.g. via .send() or .transfer()). If no such function exists, but a payable fallback function exists, the fallback function will be called on a plain Ether transfer. If neither a receive Ether nor a payable fallback function is present, the contract cannot receive Ether through regular transactions and throws an exception."
msgstr ""

#: lib/block_scout_web/templates/transaction/overview.html.eex:134
#, elixir-autogen, elixir-format
msgid "The revert reason of the transaction."
msgstr ""

#: lib/block_scout_web/templates/transaction/overview.html.eex:109
#, elixir-autogen, elixir-format
msgid "The status of the transaction: Confirmed or Unconfirmed."
msgstr ""

#: lib/block_scout_web/templates/tokens/overview/_details.html.eex:68
#, elixir-autogen, elixir-format
msgid "The total amount of tokens issued"
msgstr ""

#: lib/block_scout_web/templates/block/overview.html.eex:177
#, elixir-autogen, elixir-format
msgid "The total gas amount used in the block and its percentage of gas filled in the block."
msgstr ""

#: lib/block_scout_web/templates/address_validation/index.html.eex:16
#, elixir-autogen, elixir-format
msgid "There are no blocks validated by this address."
msgstr ""

#: lib/block_scout_web/templates/block/index.html.eex:17
#, elixir-autogen, elixir-format
msgid "There are no blocks."
msgstr ""

#: lib/block_scout_web/templates/tokens/holder/index.html.eex:29
#, elixir-autogen, elixir-format
msgid "There are no holders for this Token."
msgstr ""

#: lib/block_scout_web/templates/address_internal_transaction/index.html.eex:54
#, elixir-autogen, elixir-format
msgid "There are no internal transactions for this address."
msgstr ""

#: lib/block_scout_web/templates/transaction_internal_transaction/index.html.eex:17
#, elixir-autogen, elixir-format
msgid "There are no internal transactions for this transaction."
msgstr ""

#: lib/block_scout_web/templates/address_logs/index.html.eex:28
#, elixir-autogen, elixir-format
msgid "There are no logs for this address."
msgstr ""

#: lib/block_scout_web/templates/transaction_log/index.html.eex:20
#, elixir-autogen, elixir-format
msgid "There are no logs for this transaction."
msgstr ""

#: lib/block_scout_web/templates/pending_transaction/index.html.eex:22
#, elixir-autogen, elixir-format
msgid "There are no pending transactions."
msgstr ""

#: lib/block_scout_web/templates/address_token_transfer/index.html.eex:53
#, elixir-autogen, elixir-format
msgid "There are no token transfers for this address."
msgstr ""

#: lib/block_scout_web/templates/transaction_token_transfer/index.html.eex:19
#, elixir-autogen, elixir-format
msgid "There are no token transfers for this transaction"
msgstr ""

#: lib/block_scout_web/templates/address_token/index.html.eex:65
#, elixir-autogen, elixir-format
msgid "There are no tokens for this address."
msgstr ""

#: lib/block_scout_web/templates/tokens/inventory/index.html.eex:28
#, elixir-autogen, elixir-format
msgid "There are no tokens."
msgstr ""

#: lib/block_scout_web/templates/address_transaction/index.html.eex:55
#, elixir-autogen, elixir-format
msgid "There are no transactions for this address."
msgstr ""

#: lib/block_scout_web/templates/block_transaction/index.html.eex:27
#, elixir-autogen, elixir-format
msgid "There are no transactions for this block."
msgstr ""

#: lib/block_scout_web/templates/transaction/index.html.eex:31
#, elixir-autogen, elixir-format
msgid "There are no transactions."
msgstr ""

#: lib/block_scout_web/templates/tokens/instance/holder/index.html.eex:28
#: lib/block_scout_web/templates/tokens/instance/transfer/index.html.eex:28
#: lib/block_scout_web/templates/tokens/transfer/index.html.eex:27
#, elixir-autogen, elixir-format
msgid "There are no transfers for this Token."
msgstr ""

#: lib/block_scout_web/templates/verified_contracts/index.html.eex:93
#, elixir-autogen, elixir-format
msgid "There are no verified contracts."
msgstr ""

#: lib/block_scout_web/templates/address_coin_balance/index.html.eex:35
#, elixir-autogen, elixir-format
msgid "There is no coin history for this address."
msgstr ""

#: lib/block_scout_web/templates/address_decompiled_contract/index.html.eex:29
#, elixir-autogen, elixir-format
msgid "There is no decompilded contracts for this address."
msgstr ""

#: lib/block_scout_web/templates/address_coin_balance/index.html.eex:21
#: lib/block_scout_web/templates/chain/show.html.eex:9
#, elixir-autogen, elixir-format
msgid "There was a problem loading the chart."
msgstr ""

#: lib/block_scout_web/templates/api_docs/index.html.eex:6
#, elixir-autogen, elixir-format
msgid "This API is provided for developers transitioning their applications from Etherscan to BlockScout. It supports GET and POST requests."
msgstr ""

#: lib/block_scout_web/templates/api_docs/eth_rpc.html.eex:7
#, elixir-autogen, elixir-format
msgid "This API is provided to support some rpc methods in the exact format specified for ethereum nodes, which can be found "
msgstr ""

#: lib/block_scout_web/views/block_transaction_view.ex:11
#, elixir-autogen, elixir-format
msgid "This block has not been processed yet."
msgstr ""

#: lib/block_scout_web/templates/address_contract/index.html.eex:42
#, elixir-autogen, elixir-format
msgid "This contract has been partially verified via Sourcify."
msgstr ""

#: lib/block_scout_web/templates/address_contract/index.html.eex:46
#, elixir-autogen, elixir-format
msgid "This contract has been verified via Sourcify."
msgstr ""

#: lib/block_scout_web/templates/api_docs/eth_rpc.html.eex:10
#, elixir-autogen, elixir-format
msgid "This is useful to allow sending requests to blockscout without having to change anything about the request."
msgstr ""

#: lib/block_scout_web/templates/transaction_state/index.html.eex:17
#, elixir-autogen, elixir-format
msgid "This transaction hasn't changed state."
msgstr ""

#: lib/block_scout_web/templates/transaction/overview.html.eex:64
#, elixir-autogen, elixir-format
msgid "This transaction is pending confirmation."
msgstr ""

#: lib/block_scout_web/templates/block/overview.html.eex:71
#: lib/block_scout_web/templates/transaction/overview.html.eex:177
#, elixir-autogen, elixir-format
msgid "Timestamp"
msgstr ""

#: lib/block_scout_web/templates/address_internal_transaction/index.html.eex:32
#: lib/block_scout_web/templates/address_token_transfer/index.html.eex:34
#: lib/block_scout_web/templates/address_transaction/index.html.eex:28
#: lib/block_scout_web/templates/transaction/overview.html.eex:244
#: lib/block_scout_web/views/address_internal_transaction_view.ex:9
#: lib/block_scout_web/views/address_token_transfer_view.ex:9
#: lib/block_scout_web/views/address_transaction_view.ex:9
#, elixir-autogen, elixir-format
msgid "To"
msgstr ""

#: lib/block_scout_web/templates/transaction/_decoded_input.html.eex:20
#, elixir-autogen, elixir-format
msgid "To have guaranteed accuracy, use the link above to verify the contract's source code."
msgstr ""

#: lib/block_scout_web/templates/address_logs/_logs.html.eex:6
#: lib/block_scout_web/templates/transaction/_decoded_input.html.eex:8
#: lib/block_scout_web/templates/transaction_log/_logs.html.eex:6
#, elixir-autogen, elixir-format
msgid "To see accurate decoded input data, the contract must be verified."
msgstr ""

#: lib/block_scout_web/templates/layout/_topnav.html.eex:18
#, elixir-autogen, elixir-format
msgid "Toggle navigation"
msgstr ""

#: lib/block_scout_web/templates/address/overview.html.eex:55
#, elixir-autogen, elixir-format
msgid "Token"
msgstr ""

#: lib/block_scout_web/templates/common_components/_token_transfer_type_display_name.html.eex:3
#: lib/block_scout_web/views/transaction_view.ex:450
#, elixir-autogen, elixir-format
msgid "Token Burning"
msgstr ""

#: lib/block_scout_web/templates/common_components/_token_transfer_type_display_name.html.eex:7
#: lib/block_scout_web/views/transaction_view.ex:451
#, elixir-autogen, elixir-format
msgid "Token Creation"
msgstr ""

#: lib/block_scout_web/templates/tokens/instance/overview/_details.html.eex:10
#: lib/block_scout_web/templates/tokens/overview/_details.html.eex:34
#, elixir-autogen, elixir-format
msgid "Token Details"
msgstr ""

#: lib/block_scout_web/templates/tokens/holder/index.html.eex:17
#: lib/block_scout_web/templates/tokens/instance/holder/index.html.eex:16
#: lib/block_scout_web/templates/tokens/instance/overview/_tabs.html.eex:17
#: lib/block_scout_web/templates/tokens/overview/_tabs.html.eex:11
#: lib/block_scout_web/views/tokens/overview_view.ex:40
#, elixir-autogen, elixir-format
msgid "Token Holders"
msgstr ""

#: lib/block_scout_web/templates/tokens/instance/overview/_details.html.eex:38
#: lib/block_scout_web/templates/tokens/inventory/_token.html.eex:18
#: lib/block_scout_web/templates/tokens/inventory/_token.html.eex:37
#, elixir-autogen, elixir-format
msgid "Token ID"
msgstr ""

#: lib/block_scout_web/templates/common_components/_token_transfer_type_display_name.html.eex:5
#: lib/block_scout_web/views/transaction_view.ex:449
#, elixir-autogen, elixir-format
msgid "Token Minting"
msgstr ""

#: lib/block_scout_web/templates/common_components/_token_transfer_type_display_name.html.eex:9
#: lib/block_scout_web/templates/common_components/_token_transfer_type_display_name.html.eex:11
#: lib/block_scout_web/views/transaction_view.ex:452
#, elixir-autogen, elixir-format
msgid "Token Transfer"
msgstr ""

#: lib/block_scout_web/templates/address/_tabs.html.eex:13
#: lib/block_scout_web/templates/address_token_transfer/index.html.eex:19
#: lib/block_scout_web/templates/tokens/instance/overview/_tabs.html.eex:3
#: lib/block_scout_web/templates/tokens/instance/transfer/index.html.eex:16
#: lib/block_scout_web/templates/tokens/overview/_tabs.html.eex:5
#: lib/block_scout_web/templates/tokens/transfer/index.html.eex:15
#: lib/block_scout_web/templates/transaction/_tabs.html.eex:4
#: lib/block_scout_web/templates/transaction_token_transfer/index.html.eex:7
#: lib/block_scout_web/views/address_view.ex:373
#: lib/block_scout_web/views/tokens/instance/overview_view.ex:197
#: lib/block_scout_web/views/tokens/overview_view.ex:39
#: lib/block_scout_web/views/transaction_view.ex:513
#, elixir-autogen, elixir-format
msgid "Token Transfers"
msgstr ""

#: lib/block_scout_web/templates/address/overview.html.eex:54
#, elixir-autogen, elixir-format
msgid "Token name and symbol."
msgstr ""

#: lib/block_scout_web/templates/tokens/overview/_details.html.eex:142
#, elixir-autogen, elixir-format
msgid "Token type"
msgstr ""

#: lib/block_scout_web/templates/address/_tabs.html.eex:21
#: lib/block_scout_web/templates/address/overview.html.eex:175
#: lib/block_scout_web/templates/address_token/overview.html.eex:58
#: lib/block_scout_web/templates/address_token_transfer/index.html.eex:13
#: lib/block_scout_web/templates/layout/_topnav.html.eex:78
#: lib/block_scout_web/templates/tokens/index.html.eex:10
#: lib/block_scout_web/views/address_view.ex:370
#, elixir-autogen, elixir-format
msgid "Tokens"
msgstr ""

#: lib/block_scout_web/templates/transaction/overview.html.eex:313
#, elixir-autogen, elixir-format
msgid "Tokens Burnt"
msgstr ""

#: lib/block_scout_web/templates/transaction/overview.html.eex:329
#, elixir-autogen, elixir-format
msgid "Tokens Created"
msgstr ""

#: lib/block_scout_web/templates/transaction/overview.html.eex:296
#, elixir-autogen, elixir-format
msgid "Tokens Minted"
msgstr ""

#: lib/block_scout_web/templates/transaction/overview.html.eex:280
#, elixir-autogen, elixir-format
msgid "Tokens Transferred"
msgstr ""

#: lib/block_scout_web/templates/address/_metatags.html.eex:13
#, elixir-autogen, elixir-format
msgid "Top Accounts - %{subnetwork} Explorer"
msgstr ""

#: lib/block_scout_web/templates/address_logs/index.html.eex:14
#, elixir-autogen, elixir-format
msgid "Topic"
msgstr ""

#: lib/block_scout_web/templates/address_logs/_logs.html.eex:71
#: lib/block_scout_web/templates/transaction_log/_logs.html.eex:91
#, elixir-autogen, elixir-format
msgid "Topics"
msgstr ""

#: lib/block_scout_web/templates/verified_contracts/_stats.html.eex:9
#: lib/block_scout_web/templates/verified_contracts/_stats.html.eex:22
#, elixir-autogen, elixir-format
msgid "Total"
msgstr ""

#: lib/block_scout_web/templates/block/overview.html.eex:169
#, elixir-autogen, elixir-format
msgid "Total Difficulty"
msgstr ""

#: lib/block_scout_web/templates/tokens/overview/_details.html.eex:83
#, elixir-autogen, elixir-format
msgid "Total Supply * Price"
msgstr ""

#: lib/block_scout_web/templates/chain/show.html.eex:130
#, elixir-autogen, elixir-format
msgid "Total blocks"
msgstr ""

#: lib/block_scout_web/templates/block/overview.html.eex:168
#, elixir-autogen, elixir-format
msgid "Total difficulty of the chain until this block."
msgstr ""

#: lib/block_scout_web/templates/block/overview.html.eex:186
#, elixir-autogen, elixir-format
msgid "Total gas limit provided by all transactions in the block."
msgstr ""

#: lib/block_scout_web/templates/tokens/overview/_details.html.eex:69
#, elixir-autogen, elixir-format
msgid "Total supply"
msgstr ""

#: lib/block_scout_web/templates/transaction/overview.html.eex:360
#, elixir-autogen, elixir-format
msgid "Total transaction fee."
msgstr ""

#: lib/block_scout_web/templates/chain/show.html.eex:109
#, elixir-autogen, elixir-format
msgid "Total transactions"
msgstr ""

#: lib/block_scout_web/templates/account/tag_transaction/form.html.eex:11
#: lib/block_scout_web/templates/account/tag_transaction/index.html.eex:23
#: lib/block_scout_web/templates/address_logs/_logs.html.eex:19
#: lib/block_scout_web/views/transaction_view.ex:462
#, elixir-autogen, elixir-format
msgid "Transaction"
msgstr ""

#: lib/block_scout_web/templates/transaction/_metatags.html.eex:3
#, elixir-autogen, elixir-format
msgid "Transaction %{transaction} - %{subnetwork} Explorer"
msgstr ""

#: lib/block_scout_web/templates/transaction/_metatags.html.eex:11
#, elixir-autogen, elixir-format
msgid "Transaction %{transaction}, %{subnetwork} %{transaction}"
msgstr ""

#: lib/block_scout_web/templates/transaction/overview.html.eex:435
#, elixir-autogen, elixir-format
msgid "Transaction Burnt Fee"
msgstr ""

#: lib/block_scout_web/templates/transaction/overview.html.eex:50
#, elixir-autogen, elixir-format
msgid "Transaction Details"
msgstr ""

#: lib/block_scout_web/templates/transaction/overview.html.eex:361
#, elixir-autogen, elixir-format
msgid "Transaction Fee"
msgstr ""

#: lib/block_scout_web/templates/transaction/overview.html.eex:80
#, elixir-autogen, elixir-format
msgid "Transaction Hash"
msgstr ""

#: lib/block_scout_web/templates/transaction/_decoded_input_body.html.eex:2
#: lib/block_scout_web/templates/transaction/_decoded_input_body.html.eex:19
#, elixir-autogen, elixir-format
msgid "Transaction Inputs"
msgstr ""

#: lib/block_scout_web/templates/account/common/_nav.html.eex:13
#: lib/block_scout_web/templates/account/tag_transaction/index.html.eex:7
#: lib/block_scout_web/templates/layout/_account_menu_item.html.eex:16
#, elixir-autogen, elixir-format
msgid "Transaction Tags"
msgstr ""

#: lib/block_scout_web/templates/transaction/overview.html.eex:385
#, elixir-autogen, elixir-format
msgid "Transaction Type"
msgstr ""

#: lib/block_scout_web/templates/transaction/overview.html.eex:458
#, elixir-autogen, elixir-format
msgid "Transaction number from the sending address. Each transaction sent from an address increments the nonce by 1."
msgstr ""

#: lib/block_scout_web/templates/transaction/overview.html.eex:384
#, elixir-autogen, elixir-format
msgid "Transaction type, introduced in EIP-2718."
msgstr ""

#: lib/block_scout_web/templates/address/_tabs.html.eex:7
#: lib/block_scout_web/templates/address/overview.html.eex:186
#: lib/block_scout_web/templates/address/overview.html.eex:192
#: lib/block_scout_web/templates/address/overview.html.eex:200
#: lib/block_scout_web/templates/address_transaction/index.html.eex:13
#: lib/block_scout_web/templates/block/overview.html.eex:80
#: lib/block_scout_web/templates/block_transaction/index.html.eex:10
#: lib/block_scout_web/templates/chain/show.html.eex:213
#: lib/block_scout_web/templates/layout/_topnav.html.eex:49
#: lib/block_scout_web/views/address_view.ex:372
#, elixir-autogen, elixir-format
msgid "Transactions"
msgstr ""

#: lib/block_scout_web/templates/address/overview.html.eex:101
#, elixir-autogen, elixir-format
msgid "Transactions and address of creation."
msgstr ""

#: lib/block_scout_web/templates/address/_tile.html.eex:31
#, elixir-autogen, elixir-format
msgid "Transactions sent"
msgstr ""

#: lib/block_scout_web/templates/address/overview.html.eex:213
#: lib/block_scout_web/templates/address/overview.html.eex:219
#: lib/block_scout_web/templates/address/overview.html.eex:227
#: lib/block_scout_web/templates/tokens/instance/overview/_details.html.eex:50
#: lib/block_scout_web/templates/tokens/overview/_details.html.eex:119
#, elixir-autogen, elixir-format
msgid "Transfers"
msgstr ""

#: lib/block_scout_web/templates/api_docs/_action_tile.html.eex:40
#: lib/block_scout_web/templates/api_docs/_eth_rpc_item.html.eex:47
#, elixir-autogen, elixir-format
msgid "Try it out"
msgstr ""

#: lib/block_scout_web/templates/address_contract_verification_common_fields/_fetch_constructor_args.html.eex:3
#, elixir-autogen, elixir-format
msgid "Try to fetch constructor arguments automatically"
msgstr ""

#: lib/block_scout_web/templates/layout/_footer.html.eex:27
#, elixir-autogen, elixir-format
msgid "Twitter"
msgstr ""

#: lib/block_scout_web/templates/layout/app.html.eex:53
#, elixir-autogen, elixir-format
msgid "Tx/day"
msgstr ""

#: lib/block_scout_web/templates/verified_contracts/index.html.eex:60
#, elixir-autogen, elixir-format
msgid "Txns"
msgstr ""

#: lib/block_scout_web/templates/log/_data_decoded_view.html.eex:5
#: lib/block_scout_web/templates/transaction/_decoded_input_body.html.eex:22
#, elixir-autogen, elixir-format
msgid "Type"
msgstr ""

#: lib/block_scout_web/templates/tokens/overview/_details.html.eex:141
#, elixir-autogen, elixir-format
msgid "Type of the token standard"
msgstr ""

#: lib/block_scout_web/templates/visualize_sol2uml/index.html.eex:5
#, elixir-autogen, elixir-format
msgid "UML diagram"
msgstr ""

#: lib/block_scout_web/templates/transaction/overview.html.eex:484
#, elixir-autogen, elixir-format
msgid "UTF-8"
msgstr ""

#: lib/block_scout_web/views/block_view.ex:77
#, elixir-autogen, elixir-format
msgid "Uncle Reward"
msgstr ""

#: lib/block_scout_web/templates/block/overview.html.eex:250
#: lib/block_scout_web/templates/layout/_topnav.html.eex:41
#, elixir-autogen, elixir-format
msgid "Uncles"
msgstr ""

#: lib/block_scout_web/views/transaction_view.ex:343
#, elixir-autogen, elixir-format
msgid "Unconfirmed"
msgstr ""

#: lib/block_scout_web/templates/tokens/inventory/_token.html.eex:9
#, elixir-autogen, elixir-format
msgid "Unique Token"
msgstr ""

#: lib/block_scout_web/templates/transaction/overview.html.eex:79
#, elixir-autogen, elixir-format
msgid "Unique character string (TxID) assigned to every verified transaction."
msgstr ""

#: lib/block_scout_web/templates/account/api_key/form.html.eex:7
#: lib/block_scout_web/templates/account/custom_abi/form.html.eex:8
#, elixir-autogen, elixir-format
msgid "Update"
msgstr ""

#: lib/block_scout_web/templates/transaction/overview.html.eex:414
#, elixir-autogen, elixir-format
msgid "User defined maximum fee (tip) per unit of gas paid to validator for transaction prioritization."
msgstr ""

#: lib/block_scout_web/templates/transaction/overview.html.eex:424
#, elixir-autogen, elixir-format
msgid "User-defined tip sent to validator for transaction priority/inclusion."
msgstr ""

#: lib/block_scout_web/templates/block/overview.html.eex:224
#, elixir-autogen, elixir-format
msgid "User-defined tips sent to validator for transaction priority/inclusion."
msgstr ""

#: lib/block_scout_web/templates/layout/_topnav.html.eex:55
#, elixir-autogen, elixir-format
msgid "Validated"
msgstr ""

#: lib/block_scout_web/templates/transaction/index.html.eex:12
#, elixir-autogen, elixir-format
msgid "Validated Transactions"
msgstr ""

#: lib/block_scout_web/templates/address/_validator_metadata_modal.html.eex:30
#, elixir-autogen, elixir-format
msgid "Validator Creation Date"
msgstr ""

#: lib/block_scout_web/templates/address/_validator_metadata_modal.html.eex:5
#, elixir-autogen, elixir-format
msgid "Validator Data"
msgstr ""

#: lib/block_scout_web/templates/address/overview.html.eex:86
#, elixir-autogen, elixir-format
msgid "Validator Name"
msgstr ""

#: lib/block_scout_web/templates/transaction/overview.html.eex:346
#, elixir-autogen, elixir-format
msgid "Value"
msgstr ""

#: lib/block_scout_web/templates/transaction/overview.html.eex:345
#, elixir-autogen, elixir-format
msgid "Value sent in the native token (and USD) if applicable."
msgstr ""

#: lib/block_scout_web/templates/verified_contracts/_metatags.html.eex:7
#, elixir-autogen, elixir-format
msgid "Verifed contracts, %{subnetwork}, %{coin}"
msgstr ""

#: lib/block_scout_web/templates/address_read_contract/index.html.eex:17
#: lib/block_scout_web/templates/address_write_contract/index.html.eex:15
#: lib/block_scout_web/templates/verified_contracts/index.html.eex:75
#, elixir-autogen, elixir-format
msgid "Verified"
msgstr ""

#: lib/block_scout_web/templates/verified_contracts/_stats.html.eex:18
#: lib/block_scout_web/templates/verified_contracts/index.html.eex:6
#, elixir-autogen, elixir-format
msgid "Verified Contracts"
msgstr ""

#: lib/block_scout_web/templates/address_contract/index.html.eex:83
#, elixir-autogen, elixir-format
msgid "Verified at"
msgstr ""

#: lib/block_scout_web/templates/layout/_topnav.html.eex:68
#, elixir-autogen, elixir-format
msgid "Verified contracts"
msgstr ""

#: lib/block_scout_web/templates/verified_contracts/_metatags.html.eex:2
#, elixir-autogen, elixir-format
msgid "Verified contracts - %{subnetwork} Explorer"
msgstr ""

#: lib/block_scout_web/templates/address_contract/index.html.eex:28
#: lib/block_scout_web/templates/address_contract/index.html.eex:30
#: lib/block_scout_web/templates/address_contract/index.html.eex:192
#: lib/block_scout_web/templates/address_contract/index.html.eex:223
#: lib/block_scout_web/templates/smart_contract/_functions.html.eex:14
#, elixir-autogen, elixir-format
msgid "Verify & Publish"
msgstr ""

#: lib/block_scout_web/templates/address_contract_verification_via_flattened_code/new.html.eex:111
#: lib/block_scout_web/templates/address_contract_verification_via_json/new.html.eex:37
#: lib/block_scout_web/templates/address_contract_verification_via_multi_part_files/new.html.eex:103
#: lib/block_scout_web/templates/address_contract_verification_via_standard_json_input/new.html.eex:51
#: lib/block_scout_web/templates/address_contract_verification_vyper/new.html.eex:47
#, elixir-autogen, elixir-format
msgid "Verify & publish"
msgstr ""

#: lib/block_scout_web/templates/address_logs/_logs.html.eex:10
#: lib/block_scout_web/templates/transaction/_decoded_input.html.eex:12
#: lib/block_scout_web/templates/transaction_log/_logs.html.eex:10
#, elixir-autogen, elixir-format
msgid "Verify the contract "
msgstr ""

#: lib/block_scout_web/templates/layout/_footer.html.eex:91
#: lib/block_scout_web/templates/verified_contracts/index.html.eex:66
#, elixir-autogen, elixir-format
msgid "Version"
msgstr ""

#: lib/block_scout_web/templates/address_contract_verification/new.html.eex:33
#, elixir-autogen, elixir-format
msgid "Via Sourcify: Sources and metadata JSON file"
msgstr ""

#: lib/block_scout_web/templates/address_contract_verification/new.html.eex:27
#, elixir-autogen, elixir-format
msgid "Via Standard Input JSON"
msgstr ""

#: lib/block_scout_web/templates/address_contract_verification/new.html.eex:22
#, elixir-autogen, elixir-format
msgid "Via flattened source code"
msgstr ""

#: lib/block_scout_web/templates/address_contract_verification/new.html.eex:40
#, elixir-autogen, elixir-format
msgid "Via multi-part files"
msgstr ""

#: lib/block_scout_web/templates/chain/show.html.eex:152
#, elixir-autogen, elixir-format
msgid "View All Blocks"
msgstr ""

#: lib/block_scout_web/templates/chain/show.html.eex:212
#, elixir-autogen, elixir-format
msgid "View All Transactions"
msgstr ""

#: lib/block_scout_web/templates/tokens/instance/overview/_details.html.eex:16
#: lib/block_scout_web/templates/tokens/instance/overview/_details.html.eex:20
#, elixir-autogen, elixir-format
msgid "View Contract"
msgstr ""

#: lib/block_scout_web/templates/transaction/_tile.html.eex:73
#, elixir-autogen, elixir-format
msgid "View Less Transfers"
msgstr ""

#: lib/block_scout_web/templates/transaction/_tile.html.eex:72
#, elixir-autogen, elixir-format
msgid "View More Transfers"
msgstr ""

#: lib/block_scout_web/templates/block/overview.html.eex:39
#, elixir-autogen, elixir-format
msgid "View next block"
msgstr ""

#: lib/block_scout_web/templates/block/overview.html.eex:23
#, elixir-autogen, elixir-format
msgid "View previous block"
msgstr ""

#: lib/block_scout_web/templates/address/_metatags.html.eex:9
#, elixir-autogen, elixir-format
msgid "View the account balance, transactions, and other data for %{address} on the %{network}"
msgstr ""

#: lib/block_scout_web/templates/block/_metatags.html.eex:10
#, elixir-autogen, elixir-format
msgid "View the transactions, token transfers, and uncles for block number %{block_number}"
msgstr ""

#: lib/block_scout_web/templates/verified_contracts/_metatags.html.eex:8
#, elixir-autogen, elixir-format
msgid "View the verified contracts on %{subnetwork}"
msgstr ""

#: lib/block_scout_web/templates/transaction/_metatags.html.eex:10
#, elixir-autogen, elixir-format
msgid "View transaction %{transaction} on %{subnetwork}"
msgstr ""

#: lib/block_scout_web/templates/verified_contracts/_contract.html.eex:28
#: lib/block_scout_web/templates/verified_contracts/index.html.eex:32
#: lib/block_scout_web/views/verified_contracts_view.ex:10
#, elixir-autogen, elixir-format
msgid "Vyper"
msgstr ""

#: lib/block_scout_web/templates/address_contract_verification/new.html.eex:46
#, elixir-autogen, elixir-format
msgid "Vyper contract"
msgstr ""

#: lib/block_scout_web/templates/smart_contract/_functions.html.eex:136
#, elixir-autogen, elixir-format
msgid "WEI"
msgstr ""

#: lib/block_scout_web/templates/smart_contract/_pending_contract_write.html.eex:9
#, elixir-autogen, elixir-format
msgid "Waiting for transaction's confirmation..."
msgstr ""

#: lib/block_scout_web/templates/chain/show.html.eex:138
#, elixir-autogen, elixir-format
msgid "Wallet addresses"
msgstr ""

#: lib/block_scout_web/templates/common_components/_changed_bytecode_warning.html.eex:3
#, elixir-autogen, elixir-format
msgid "Warning! Contract bytecode has been changed and doesn't match the verified one. Therefore, interaction with this smart contract may be risky."
msgstr ""

#: lib/block_scout_web/templates/account/common/_nav.html.eex:7
#: lib/block_scout_web/templates/account/watchlist/show.html.eex:7
#: lib/block_scout_web/templates/layout/_account_menu_item.html.eex:14
#, elixir-autogen, elixir-format
msgid "Watch list"
msgstr ""

#: lib/block_scout_web/templates/address_contract_verification_via_flattened_code/new.html.eex:77
#, elixir-autogen, elixir-format
msgid "We recommend using flattened code. This is necessary if your code utilizes a library or inherits dependencies. Use the"
msgstr ""

#: lib/block_scout_web/views/wei_helpers.ex:76
#, elixir-autogen, elixir-format
msgid "Wei"
msgstr ""

#: lib/block_scout_web/templates/smart_contract/_functions.html.eex:100
#, elixir-autogen, elixir-format
msgid "Write"
msgstr ""

#: lib/block_scout_web/templates/address/_tabs.html.eex:95
#: lib/block_scout_web/templates/tokens/overview/_tabs.html.eex:34
#: lib/block_scout_web/views/address_view.ex:378
#, elixir-autogen, elixir-format
msgid "Write Contract"
msgstr ""

#: lib/block_scout_web/templates/address/_tabs.html.eex:102
#: lib/block_scout_web/templates/tokens/overview/_tabs.html.eex:48
#: lib/block_scout_web/views/address_view.ex:379
#, elixir-autogen, elixir-format
msgid "Write Proxy"
msgstr ""

#: lib/block_scout_web/templates/address_contract_verification_common_fields/_fetch_constructor_args.html.eex:14
#: lib/block_scout_web/templates/address_contract_verification_common_fields/_include_nightly_builds_field.html.eex:14
#: lib/block_scout_web/templates/address_contract_verification_common_fields/_yul_contracts_switcher.html.eex:14
#: lib/block_scout_web/templates/address_contract_verification_via_flattened_code/new.html.eex:51
#: lib/block_scout_web/templates/address_contract_verification_via_multi_part_files/new.html.eex:43
#, elixir-autogen, elixir-format
msgid "Yes"
msgstr ""

#: lib/block_scout_web/templates/account/api_key/index.html.eex:18
#, elixir-autogen, elixir-format
msgid "You can create 3 API keys per account."
msgstr ""

#: lib/block_scout_web/templates/account/custom_abi/index.html.eex:18
#, elixir-autogen, elixir-format
msgid "You can create up to 15 Custom ABIs per account."
msgstr ""

#: lib/block_scout_web/templates/account/public_tags_request/index.html.eex:11
#, elixir-autogen, elixir-format
msgid "You can request a public category tag which is displayed to all Blockscout users. Public tags may be added to contract or external addresses, and any associated transactions will inherit that tag. Clicking a tag opens a page with related information and helps provide context and data organization. Requests are sent to a moderator for review and approval. This process can take several days."
msgstr ""

#: lib/block_scout_web/templates/account/tag_address/index.html.eex:14
#, elixir-autogen, elixir-format
msgid "You don't have address tags yet"
msgstr ""

#: lib/block_scout_web/templates/account/watchlist/show.html.eex:14
#, elixir-autogen, elixir-format
msgid "You don't have addresses on you watchlist yet"
msgstr ""

#: lib/block_scout_web/templates/account/tag_transaction/index.html.eex:14
#, elixir-autogen, elixir-format
msgid "You don't have transaction tags yet"
msgstr ""

#: lib/block_scout_web/templates/account/public_tags_request/form.html.eex:15
#, elixir-autogen, elixir-format
msgid "Your name"
msgstr ""

#: lib/block_scout_web/templates/account/public_tags_request/form.html.eex:14
#, elixir-autogen, elixir-format
msgid "Your name*"
msgstr ""

#: lib/block_scout_web/templates/address/overview.html.eex:111
#, elixir-autogen, elixir-format
msgid "at"
msgstr ""

#: lib/block_scout_web/templates/address_token/overview.html.eex:52
#, elixir-autogen, elixir-format
msgid "balance of the address"
msgstr ""

#: lib/block_scout_web/templates/transaction/overview.html.eex:434
#, elixir-autogen, elixir-format
msgid "burned for this transaction. Equals Block Base Fee per Gas * Gas Used."
msgstr ""

#: lib/block_scout_web/templates/block/overview.html.eex:215
#, elixir-autogen, elixir-format
msgid "burned from transactions included in the block (Base fee (per unit of gas) * Gas Used)."
msgstr ""

#: lib/block_scout_web/templates/address_contract/index.html.eex:28
#, elixir-autogen, elixir-format
msgid "button"
msgstr ""

#: lib/block_scout_web/templates/transaction/overview.html.eex:253
#, elixir-autogen, elixir-format
msgid "created"
msgstr ""

#: lib/block_scout_web/templates/api_docs/eth_rpc.html.eex:12
#, elixir-autogen, elixir-format
msgid "custom RPC"
msgstr ""

#: lib/block_scout_web/templates/address/overview.html.eex:149
#, elixir-autogen, elixir-format
msgid "doesn't include ERC20, ERC721, ERC1155 tokens)."
msgstr ""

#: lib/block_scout_web/templates/common_components/_rap_pagination_container.html.eex:13
#, elixir-autogen, elixir-format
msgid "elements are displayed"
msgstr ""

#: lib/block_scout_web/templates/smart_contract/_functions.html.eex:38
#, elixir-autogen, elixir-format
msgid "fallback"
msgstr ""

#: lib/block_scout_web/views/address_contract_view.ex:24
#, elixir-autogen, elixir-format
msgid "false"
msgstr ""

#: lib/block_scout_web/templates/address_logs/_logs.html.eex:10
#: lib/block_scout_web/templates/transaction/_decoded_input.html.eex:12
#: lib/block_scout_web/templates/transaction_log/_logs.html.eex:10
#, elixir-autogen, elixir-format
msgid "here"
msgstr ""

#: lib/block_scout_web/templates/api_docs/eth_rpc.html.eex:9
#, elixir-autogen, elixir-format
msgid "here."
msgstr ""

#: lib/block_scout_web/templates/smart_contract/_function_response.html.eex:3
#, elixir-autogen, elixir-format
msgid "method Response"
msgstr ""

#: lib/block_scout_web/templates/common_components/_pagination_container.html.eex:41
#, elixir-autogen, elixir-format
msgid "of"
msgstr ""

#: lib/block_scout_web/templates/smart_contract/_functions.html.eex:16
#, elixir-autogen, elixir-format
msgid "page"
msgstr ""

#: lib/block_scout_web/templates/smart_contract/_functions.html.eex:40
#, elixir-autogen, elixir-format
msgid "receive"
msgstr ""

#: lib/block_scout_web/templates/api_docs/_action_tile.html.eex:58
#: lib/block_scout_web/templates/api_docs/_action_tile.html.eex:69
#: lib/block_scout_web/templates/api_docs/_action_tile.html.eex:81
#: lib/block_scout_web/templates/api_docs/_eth_rpc_item.html.eex:70
#, elixir-autogen, elixir-format
msgid "required"
msgstr ""

#: lib/block_scout_web/templates/api_docs/_action_tile.html.eex:59
#: lib/block_scout_web/templates/api_docs/_action_tile.html.eex:70
#, elixir-autogen, elixir-format
msgid "string"
msgstr ""

#: lib/block_scout_web/views/address_contract_view.ex:23
#, elixir-autogen, elixir-format
msgid "true"
msgstr ""

#: lib/block_scout_web/templates/address_contract_verification_via_flattened_code/new.html.eex:77
#, elixir-autogen, elixir-format
msgid "truffle flattener"
msgstr ""

#: lib/block_scout_web/templates/layout/_account_menu_item.html.eex:29
#, elixir-autogen, elixir-format
msgid "Sign in"
msgstr ""

#: lib/block_scout_web/templates/layout/_account_menu_item.html.eex:11
#, elixir-autogen, elixir-format
msgid "Signed in as "
msgstr ""

#: lib/block_scout_web/templates/transaction/not_found.html.eex:8
#, elixir-autogen, elixir-format, fuzzy
msgid "1. If you have just submitted this transaction please wait for at least 30 seconds before refreshing this page."
msgstr ""

#: lib/block_scout_web/templates/transaction/not_found.html.eex:9
#, elixir-autogen, elixir-format, fuzzy
msgid "2. It could still be in the TX Pool of a different node, waiting to be broadcasted."
msgstr ""

#: lib/block_scout_web/templates/transaction/not_found.html.eex:10
#, elixir-autogen, elixir-format, fuzzy
msgid "3. During times when the network is busy (i.e during ICOs) it can take a while for your transaction to propagate through the network and for us to index it."
msgstr ""

#: lib/block_scout_web/templates/transaction/not_found.html.eex:11
#, elixir-autogen, elixir-format, fuzzy
msgid "4. If it still does not show up after 1 hour, please check with your sender/exchange/wallet/transaction provider for additional information."
msgstr ""

#: lib/block_scout_web/templates/internal_server_error/index.html.eex:8
#, elixir-autogen, elixir-format
msgid "An unexpected error has occurred. Try reloading the page, or come back soon and try again."
msgstr ""

#: lib/block_scout_web/templates/error422/index.html.eex:9
#: lib/block_scout_web/templates/internal_server_error/index.html.eex:9
#: lib/block_scout_web/templates/page_not_found/index.html.eex:9
#: lib/block_scout_web/templates/transaction/not_found.html.eex:13
#, elixir-autogen, elixir-format, fuzzy
msgid "Back to home"
msgstr ""

#: lib/block_scout_web/templates/internal_server_error/index.html.eex:7
#, elixir-autogen, elixir-format
msgid "Internal server error"
msgstr ""

#: lib/block_scout_web/templates/error422/index.html.eex:7
#, elixir-autogen, elixir-format
msgid "Request cannot be processed"
msgstr ""

#: lib/block_scout_web/templates/transaction/not_found.html.eex:6
#, elixir-autogen, elixir-format, fuzzy
msgid "Sorry, we are unable to locate this transaction hash"
msgstr ""

#: lib/block_scout_web/templates/page_not_found/index.html.eex:8
#, elixir-autogen, elixir-format
msgid "This page is no longer explorable! If you are lost, use the search bar to find what you are looking for."
msgstr ""

#: lib/block_scout_web/templates/error422/index.html.eex:8
#, elixir-autogen, elixir-format
msgid "Your request contained an error, perhaps a mistyped tx/block/address hash. Try again, and check the developer tools console for more info."
<<<<<<< HEAD
msgstr ""

#: lib/block_scout_web/templates/transaction/not_found.html.eex:10
#, elixir-autogen, elixir-format, fuzzy
msgid "3. During times when the network is busy (i.e during ICOs) it can take a while for your transaction to propagate through the network and for us to index it."
msgstr ""

#: lib/block_scout_web/templates/transaction/_actions.html.eex:25
#, elixir-autogen, elixir-format
msgid "%{qty} of <span class=\"text-muted\">Token ID [%{link_to_id}]</span>"
msgstr ""

#: lib/block_scout_web/templates/transaction/_actions.html.eex:51
#, elixir-autogen, elixir-format
msgid "<span class=\"text-muted\">Add</span> %{amount0} %{symbol0} <span class=\"text-muted\">And</span> %{amount1} %{symbol1} <span class=\"text-muted\">Liquidity To Uniswap V3</span>"
msgstr ""

#: lib/block_scout_web/templates/transaction/_actions.html.eex:57
#, elixir-autogen, elixir-format
msgid "<span class=\"text-muted\">Collect</span> %{amount0} %{symbol0} <span class=\"text-muted\">And</span> %{amount1} %{symbol1} <span class=\"text-muted\">From Uniswap V3</span>"
msgstr ""

#: lib/block_scout_web/templates/transaction/_actions.html.eex:54
#, elixir-autogen, elixir-format
msgid "<span class=\"text-muted\">Remove</span> %{amount0} %{symbol0} <span class=\"text-muted\">And</span> %{amount1} %{symbol1} <span class=\"text-muted\">Liquidity From Uniswap V3</span>"
msgstr ""

#: lib/block_scout_web/templates/transaction/_actions.html.eex:60
#, elixir-autogen, elixir-format
msgid "<span class=\"text-muted\">Swap</span> %{amount0} %{symbol0} <span class=\"text-muted\">For</span> %{amount1} %{symbol1} <span class=\"text-muted\">On Uniswap V3</span>"
msgstr ""

#: lib/block_scout_web/templates/transaction/overview.html.eex:201
#, elixir-autogen, elixir-format
msgid "Highlighted events of the transaction."
msgstr ""

#: lib/block_scout_web/templates/transaction/_actions.html.eex:16
#, elixir-autogen, elixir-format
msgid "Mint of %{address} <span class=\"text-muted\">To</span> %{to}"
msgstr ""

#: lib/block_scout_web/templates/transaction/overview.html.eex:203
#, elixir-autogen, elixir-format
msgid "Scroll to see more"
msgstr ""

#: lib/block_scout_web/templates/transaction/overview.html.eex:202
#, elixir-autogen, elixir-format, fuzzy
msgid "Transaction Action"
=======
>>>>>>> ebd5ea8b
msgstr ""<|MERGE_RESOLUTION|>--- conflicted
+++ resolved
@@ -3509,12 +3509,6 @@
 #: lib/block_scout_web/templates/error422/index.html.eex:8
 #, elixir-autogen, elixir-format
 msgid "Your request contained an error, perhaps a mistyped tx/block/address hash. Try again, and check the developer tools console for more info."
-<<<<<<< HEAD
-msgstr ""
-
-#: lib/block_scout_web/templates/transaction/not_found.html.eex:10
-#, elixir-autogen, elixir-format, fuzzy
-msgid "3. During times when the network is busy (i.e during ICOs) it can take a while for your transaction to propagate through the network and for us to index it."
 msgstr ""
 
 #: lib/block_scout_web/templates/transaction/_actions.html.eex:25
@@ -3560,6 +3554,4 @@
 #: lib/block_scout_web/templates/transaction/overview.html.eex:202
 #, elixir-autogen, elixir-format, fuzzy
 msgid "Transaction Action"
-=======
->>>>>>> ebd5ea8b
 msgstr ""