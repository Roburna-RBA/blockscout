# This file is responsible for configuring your application
# and its dependencies with the aid of the Mix.Config module.
#
# This configuration file is loaded before any dependency and
# is restricted to this project.
use Mix.Config

# General application configuration
config :block_scout_web,
  namespace: BlockScoutWeb,
  ecto_repos: [Explorer.Repo]

config :block_scout_web, BlockScoutWeb.Chain,
  network: "FuseNetwork",  #System.get_env("NETWORK"),
  subnetwork: "", #System.get_env("SUBNETWORK"),
  network_icon: System.get_env("NETWORK_ICON"),
<<<<<<< HEAD
  logo: "/images/fuse.jpg" #System.get_env("LOGO")
=======
  logo: System.get_env("LOGO"),
  has_emission_funds: false
>>>>>>> cb2e17e3

# Configures the endpoint
config :block_scout_web, BlockScoutWeb.Endpoint,
  instrumenters: [BlockScoutWeb.Prometheus.Instrumenter, SpandexPhoenix.Instrumenter],
  url: [
    host: "localhost",
    path: System.get_env("NETWORK_PATH") || "/"
  ],
  render_errors: [view: BlockScoutWeb.ErrorView, accepts: ~w(html json)],
  pubsub: [name: BlockScoutWeb.PubSub, adapter: Phoenix.PubSub.PG2]

config :block_scout_web, BlockScoutWeb.Tracer,
  service: :block_scout_web,
  adapter: SpandexDatadog.Adapter,
  trace_key: :blockscout

# Configures gettext
config :block_scout_web, BlockScoutWeb.Gettext, locales: ~w(en), default_locale: "en"

config :block_scout_web, BlockScoutWeb.SocialMedia,
  twitter: "ColuNetwork",
  facebook: "ColuNetwork",
  instagram: "ColuNetwork"

config :ex_cldr,
  default_locale: "en",
  locales: ["en"],
  gettext: BlockScoutWeb.Gettext

config :logger, :block_scout_web,
  # keep synced with `config/config.exs`
  format: "$dateT$time $metadata[$level] $message\n",
  metadata:
    ~w(application fetcher request_id first_block_number last_block_number missing_block_range_count missing_block_count
       block_number step count error_count shrunk import_id transaction_id)a,
  metadata_filter: [application: :block_scout_web]

config :spandex_phoenix, tracer: BlockScoutWeb.Tracer

config :wobserver,
  # return only the local node
  discovery: :none,
  mode: :plug

config :block_scout_web, BlockScoutWeb.Counters.BlocksIndexedCounter, enabled: true

# Import environment specific config. This must remain at the bottom
# of this file so it overrides the configuration defined above.
import_config "#{Mix.env()}.exs"<|MERGE_RESOLUTION|>--- conflicted
+++ resolved
@@ -14,12 +14,7 @@
   network: "FuseNetwork",  #System.get_env("NETWORK"),
   subnetwork: "", #System.get_env("SUBNETWORK"),
   network_icon: System.get_env("NETWORK_ICON"),
-<<<<<<< HEAD
   logo: "/images/fuse.jpg" #System.get_env("LOGO")
-=======
-  logo: System.get_env("LOGO"),
-  has_emission_funds: false
->>>>>>> cb2e17e3
 
 # Configures the endpoint
 config :block_scout_web, BlockScoutWeb.Endpoint,
