name: Blockscout

on:
  push:
    branches:
      - master
  pull_request:
    branches:
      - master
      - staking

env:
  MIX_ENV: test
  OTP_VERSION: '24.2'
  ELIXIR_VERSION: '1.12.3'
  AUTH0_DOMAIN: 'blockscoutcom.us.auth0.com'
  AUTH0_CALLBACK_URL: 'https://blockscout.com/auth/auth0/callback'
  AUTH0_LOGOUT_URL: 'https://blockscoutcom.us.auth0.com/v2/logout'
  AUTH0_LOGOUT_RETURN_URL: 'https://blockscout.com/auth/logout'

jobs:
  build-and-cache:
    name: Build and Cache deps
    runs-on: ubuntu-18.04
    steps:
      - uses: actions/checkout@v2
      - uses: erlef/setup-beam@v1
        with:
          otp-version: ${{ env.OTP_VERSION }}
          elixir-version: ${{ env.ELIXIR_VERSION }}

      - name: "ELIXIR_VERSION.lock"
        run: echo "${ELIXIR_VERSION}" > ELIXIR_VERSION.lock

      - name: "OTP_VERSION.lock"
        run: echo "${OTP_VERSION}" > OTP_VERSION.lock

      - name: Restore Mix Deps Cache
        uses: actions/cache@v2
        id: deps-cache
        with:
          path: |
            deps
            _build
<<<<<<< HEAD
          key: ${{ runner.os }}-${{ env.ELIXIR_VERSION }}-${{ env.OTP_VERSION }}-${{ env.MIX_ENV }}-deps-mixlockhash_9-${{ hashFiles('mix.lock') }}
=======
          key: ${{ runner.os }}-${{ env.ELIXIR_VERSION }}-${{ env.OTP_VERSION }}-${{ env.MIX_ENV }}-deps-mixlockhash_8-${{ hashFiles('mix.lock') }}
>>>>>>> 0aa4d250
          restore-keys: |
            ${{ runner.os }}-${{ env.ELIXIR_VERSION }}-${{ env.OTP_VERSION }}-${{ env.MIX_ENV }}-deps-

      - name: Conditionally build Mix deps cache
        if: steps.deps-cache.outputs.cache-hit != 'true'
        run: |
          mix local.hex --force
          mix local.rebar --force
          mix deps.get
          mix deps.compile
          cd deps/libsecp256k1
          make

      - name: Restore Explorer NPM Cache
        uses: actions/cache@v2
        id: explorer-npm-cache
        with:
          path: apps/explorer/node_modules
          key: ${{ runner.os }}-${{ env.ELIXIR_VERSION }}-${{ env.OTP_VERSION }}-${{ env.MIX_ENV }}-explorer-npm-${{ hashFiles('apps/explorer/package-lock.json') }}
          restore-keys: |
            ${{ runner.os }}-${{ env.ELIXIR_VERSION }}-${{ env.OTP_VERSION }}-${{ env.MIX_ENV }}-explorer-npm-

      - name: Conditionally build Explorer NPM Cache
        if: steps.explorer-npm-cache.outputs.cache-hit != 'true'
        run: npm install
        working-directory: apps/explorer

      - name: Restore Blockscout Web NPM Cache
        uses: actions/cache@v2
        id: blockscoutweb-npm-cache
        with:
          path: apps/block_scout_web/assets/node_modules
          key: ${{ runner.os }}-${{ env.ELIXIR_VERSION }}-${{ env.OTP_VERSION }}-${{ env.MIX_ENV }}-blockscoutweb-npm-${{ hashFiles('apps/block_scout_web/assets/package-lock.json') }}
          restore-keys: |
            ${{ runner.os }}-${{ env.ELIXIR_VERSION }}-${{ env.OTP_VERSION }}-${{ env.MIX_ENV }}-blockscoutweb-npm-

      - name: Conditionally build Blockscout Web NPM Cache
        if: steps.blockscoutweb-npm-cache.outputs.cache-hit != 'true'
        run: npm install
        working-directory: apps/block_scout_web/assets

  credo:
    name: Credo
    runs-on: ubuntu-18.04
    needs: build-and-cache
    steps:
      - uses: actions/checkout@v2
      - uses: erlef/setup-beam@v1
        with:
          otp-version: ${{ env.OTP_VERSION }}
          elixir-version: ${{ env.ELIXIR_VERSION }}

      - name: Restore Mix Deps Cache
        uses: actions/cache@v2
        id: deps-cache
        with:
          path: |
            deps
            _build
<<<<<<< HEAD
          key: ${{ runner.os }}-${{ env.ELIXIR_VERSION }}-${{ env.OTP_VERSION }}-${{ env.MIX_ENV }}-deps-mixlockhash_9-${{ hashFiles('mix.lock') }}
=======
          key: ${{ runner.os }}-${{ env.ELIXIR_VERSION }}-${{ env.OTP_VERSION }}-${{ env.MIX_ENV }}-deps-mixlockhash_8-${{ hashFiles('mix.lock') }}
>>>>>>> 0aa4d250
          restore-keys: |
            ${{ runner.os }}-${{ env.ELIXIR_VERSION }}-${{ env.OTP_VERSION }}-${{ env.MIX_ENV }}-deps-"

      - run: mix credo

  check_formatted:
    name: Code formatting checks
    runs-on: ubuntu-18.04
    needs: build-and-cache
    steps:
      - uses: actions/checkout@v2
      - uses: erlef/setup-beam@v1
        with:
          otp-version: ${{ env.OTP_VERSION }}
          elixir-version: ${{ env.ELIXIR_VERSION }}

      - name: Restore Mix Deps Cache
        uses: actions/cache@v2
        id: deps-cache
        with:
          path: |
            deps
            _build
<<<<<<< HEAD
          key: ${{ runner.os }}-${{ env.ELIXIR_VERSION }}-${{ env.OTP_VERSION }}-${{ env.MIX_ENV }}-deps-mixlockhash_9-${{ hashFiles('mix.lock') }}
=======
          key: ${{ runner.os }}-${{ env.ELIXIR_VERSION }}-${{ env.OTP_VERSION }}-${{ env.MIX_ENV }}-deps-mixlockhash_8-${{ hashFiles('mix.lock') }}
>>>>>>> 0aa4d250
          restore-keys: |
            ${{ runner.os }}-${{ env.ELIXIR_VERSION }}-${{ env.OTP_VERSION }}-${{ env.MIX_ENV }}-deps-"

      - run: mix format --check-formatted
  dialyzer:
    name: Dialyzer static analysis
    runs-on: ubuntu-18.04
    needs: build-and-cache
    steps:
      - uses: actions/checkout@v2
      - uses: erlef/setup-beam@v1
        with:
          otp-version: ${{ env.OTP_VERSION }}
          elixir-version: ${{ env.ELIXIR_VERSION }}

      - name: Restore Mix Deps Cache
        uses: actions/cache@v2
        id: deps-cache
        with:
          path: |
            deps
            _build
<<<<<<< HEAD
          key: ${{ runner.os }}-${{ env.ELIXIR_VERSION }}-${{ env.OTP_VERSION }}-${{ env.MIX_ENV }}-deps-mixlockhash_9-${{ hashFiles('mix.lock') }}
=======
          key: ${{ runner.os }}-${{ env.ELIXIR_VERSION }}-${{ env.OTP_VERSION }}-${{ env.MIX_ENV }}-deps-mixlockhash_8-${{ hashFiles('mix.lock') }}
>>>>>>> 0aa4d250
          restore-keys: |
            ${{ runner.os }}-${{ env.ELIXIR_VERSION }}-${{ env.OTP_VERSION }}-${{ env.MIX_ENV }}-deps-"

      - name: Restore Dialyzer Cache
        uses: actions/cache@v2
        id: dialyzer-cache
        with:
          path: priv/plts
          key: ${{ runner.os }}-${{ env.ELIXIR_VERSION }}-${{ env.OTP_VERSION }}-${{ env.MIX_ENV }}-dialyzer-mixlockhash_8-${{ hashFiles('mix.lock') }}
          restore-keys: |
            ${{ runner.os }}-${{ env.ELIXIR_VERSION }}-${{ env.OTP_VERSION }}-${{ env.MIX_ENV }}-dialyzer-"

      - name: Conditionally build Dialyzer Cache
        if: steps.dialyzer-cache.output.cache-hit != 'true'
        run: |
          mkdir -p priv/plts
          mix dialyzer --plt

      - run: mix dialyzer --halt-exit-status
        name: Run Dialyzer

  gettext:
    name: Missing translation keys check
    runs-on: ubuntu-18.04
    needs: build-and-cache
    steps:
      - uses: actions/checkout@v2
      - uses: erlef/setup-beam@v1
        with:
          otp-version: ${{ env.OTP_VERSION }}
          elixir-version: ${{ env.ELIXIR_VERSION }}

      - name: Restore Mix Deps Cache
        uses: actions/cache@v2
        id: deps-cache
        with:
          path: |
            deps
            _build
<<<<<<< HEAD
          key: ${{ runner.os }}-${{ env.ELIXIR_VERSION }}-${{ env.OTP_VERSION }}-${{ env.MIX_ENV }}-deps-mixlockhash_9-${{ hashFiles('mix.lock') }}
=======
          key: ${{ runner.os }}-${{ env.ELIXIR_VERSION }}-${{ env.OTP_VERSION }}-${{ env.MIX_ENV }}-deps-mixlockhash_8-${{ hashFiles('mix.lock') }}
>>>>>>> 0aa4d250
          restore-keys: |
            ${{ runner.os }}-${{ env.ELIXIR_VERSION }}-${{ env.OTP_VERSION }}-${{ env.MIX_ENV }}-deps-"

      - run: |
          mix gettext.extract --merge | tee stdout.txt
          ! grep "Wrote " stdout.txt
        working-directory: "apps/block_scout_web"
  sobelow:
    name: Sobelow security analysis
    runs-on: ubuntu-18.04
    needs: build-and-cache
    steps:
      - uses: actions/checkout@v2
      - uses: erlef/setup-beam@v1
        with:
          otp-version: ${{ env.OTP_VERSION }}
          elixir-version: ${{ env.ELIXIR_VERSION }}

      - name: Mix Deps Cache
        uses: actions/cache@v2
        id: deps-cache
        with:
          path: |
            deps
            _build
<<<<<<< HEAD
          key: ${{ runner.os }}-${{ env.ELIXIR_VERSION }}-${{ env.OTP_VERSION }}-${{ env.MIX_ENV }}-deps-mixlockhash_9-${{ hashFiles('mix.lock') }}
=======
          key: ${{ runner.os }}-${{ env.ELIXIR_VERSION }}-${{ env.OTP_VERSION }}-${{ env.MIX_ENV }}-deps-mixlockhash_8-${{ hashFiles('mix.lock') }}
>>>>>>> 0aa4d250
          restore-keys: |
            ${{ runner.os }}-${{ env.ELIXIR_VERSION }}-${{ env.OTP_VERSION }}-${{ env.MIX_ENV }}-deps-"

      - name: Scan explorer for vulnerabilities
        run: mix sobelow --config
        working-directory: "apps/explorer"
      - name: Scan block_scout_web for vulnerabilities
        run: mix sobelow --config
        working-directory: "apps/block_scout_web"
  eslint:
    name: ESLint
    runs-on: ubuntu-18.04
    needs: build-and-cache
    steps:
      - uses: actions/checkout@v2
      - uses: erlef/setup-beam@v1
        with:
          otp-version: ${{ env.OTP_VERSION }}
          elixir-version: ${{ env.ELIXIR_VERSION }}

      - name: Mix Deps Cache
        uses: actions/cache@v2
        id: deps-cache
        with:
          path: |
            deps
            _build
<<<<<<< HEAD
          key: ${{ runner.os }}-${{ env.ELIXIR_VERSION }}-${{ env.OTP_VERSION }}-${{ env.MIX_ENV }}-deps-mixlockhash_9-${{ hashFiles('mix.lock') }}
=======
          key: ${{ runner.os }}-${{ env.ELIXIR_VERSION }}-${{ env.OTP_VERSION }}-${{ env.MIX_ENV }}-deps-mixlockhash_8-${{ hashFiles('mix.lock') }}
>>>>>>> 0aa4d250
          restore-keys: |
            ${{ runner.os }}-${{ env.ELIXIR_VERSION }}-${{ env.OTP_VERSION }}-${{ env.MIX_ENV }}-deps-"

      - name: Restore Explorer NPM Cache
        uses: actions/cache@v2
        id: explorer-npm-cache
        with:
          path: apps/explorer/node_modules
          key: ${{ runner.os }}-${{ env.ELIXIR_VERSION }}-${{ env.OTP_VERSION }}-${{ env.MIX_ENV }}-explorer-npm-${{ hashFiles('apps/explorer/package-lock.json') }}
          restore-keys: |
            ${{ runner.os }}-${{ env.ELIXIR_VERSION }}-${{ env.OTP_VERSION }}-${{ env.MIX_ENV }}-explorer-npm-

      - name: Restore Blockscout Web NPM Cache
        uses: actions/cache@v2
        id: blockscoutweb-npm-cache
        with:
          path: apps/block_scout_web/assets/node_modules
          key: ${{ runner.os }}-${{ env.ELIXIR_VERSION }}-${{ env.OTP_VERSION }}-${{ env.MIX_ENV }}-blockscoutweb-npm-${{ hashFiles('apps/block_scout_web/assets/package-lock.json') }}
          restore-keys: |
            ${{ runner.os }}-${{ env.ELIXIR_VERSION }}-${{ env.OTP_VERSION }}-${{ env.MIX_ENV }}-blockscoutweb-npm-

      - run: npm rebuild node-sass
        working-directory: apps/block_scout_web/assets

      - name: Build assets
        run: node node_modules/webpack/bin/webpack.js --mode development
        working-directory: "apps/block_scout_web/assets"

      - run: ./node_modules/.bin/eslint --format=junit --output-file="test/eslint/junit.xml" js/**
        working-directory: apps/block_scout_web/assets
  jest:
    name: JS Tests
    runs-on: ubuntu-18.04
    needs: build-and-cache
    steps:
      - uses: actions/checkout@v2
      - uses: erlef/setup-beam@v1
        with:
          otp-version: ${{ env.OTP_VERSION }}
          elixir-version: ${{ env.ELIXIR_VERSION }}

      - name: Mix Deps Cache
        uses: actions/cache@v2
        id: deps-cache
        with:
          path: |
            deps
            _build
<<<<<<< HEAD
          key: ${{ runner.os }}-${{ env.ELIXIR_VERSION }}-${{ env.OTP_VERSION }}-${{ env.MIX_ENV }}-deps-mixlockhash_9-${{ hashFiles('mix.lock') }}
=======
          key: ${{ runner.os }}-${{ env.ELIXIR_VERSION }}-${{ env.OTP_VERSION }}-${{ env.MIX_ENV }}-deps-mixlockhash_8-${{ hashFiles('mix.lock') }}
>>>>>>> 0aa4d250
          restore-keys: |
            ${{ runner.os }}-${{ env.ELIXIR_VERSION }}-${{ env.OTP_VERSION }}-${{ env.MIX_ENV }}-deps-"

      - name: Restore Blockscout Web NPM Cache
        uses: actions/cache@v2
        id: blockscoutweb-npm-cache
        with:
          path: apps/block_scout_web/assets/node_modules
          key: ${{ runner.os }}-${{ env.ELIXIR_VERSION }}-${{ env.OTP_VERSION }}-${{ env.MIX_ENV }}-blockscoutweb-npm-${{ hashFiles('apps/block_scout_web/assets/package-lock.json') }}
          restore-keys: |
            ${{ runner.os }}-${{ env.ELIXIR_VERSION }}-${{ env.OTP_VERSION }}-${{ env.MIX_ENV }}-blockscoutweb-npm-

      - run: npm rebuild node-sass
        working-directory: apps/block_scout_web/assets

      - name: Build assets
        run: node node_modules/webpack/bin/webpack.js --mode development
        working-directory: "apps/block_scout_web/assets"

      - run: ./node_modules/.bin/jest
        working-directory: apps/block_scout_web/assets

  test_parity_mox_ethereum_jsonrpc:
    name: EthereumJSONRPC Tests
    runs-on: ubuntu-18.04
    needs: build-and-cache
    services:
      postgres:
        image: postgres
        env:
          # Match apps/explorer/config/test.exs config :explorer, Explorer.Repo, database
          POSTGRES_DB: explorer_test
          # match PGPASSWORD for elixir image above
          POSTGRES_PASSWORD: postgres
          # match PGUSER for elixir image above
          POSTGRES_USER: postgres
        # Set health checks to wait until postgres has started
        options: >-
          --health-cmd pg_isready
          --health-interval 10s
          --health-timeout 5s
          --health-retries 5
        ports:
          # Maps tcp port 5432 on service container to the host
          - 5432:5432
    steps:
      - uses: actions/checkout@v2
      - uses: erlef/setup-beam@v1
        with:
          otp-version: ${{ env.OTP_VERSION }}
          elixir-version: ${{ env.ELIXIR_VERSION }}
      - run: curl --proto '=https' --tlsv1.2 -sSf https://sh.rustup.rs | sh -s -- -y
      - run: echo 'export PATH=~/.cargo/bin/:$PATH' >> $GITHUB_ENV

      - name: Mix Deps Cache
        uses: actions/cache@v2
        id: deps-cache
        with:
          path: |
            deps
            _build
<<<<<<< HEAD
          key: ${{ runner.os }}-${{ env.ELIXIR_VERSION }}-${{ env.OTP_VERSION }}-${{ env.MIX_ENV }}-deps-mixlockhash_9-${{ hashFiles('mix.lock') }}
=======
          key: ${{ runner.os }}-${{ env.ELIXIR_VERSION }}-${{ env.OTP_VERSION }}-${{ env.MIX_ENV }}-deps-mixlockhash_8-${{ hashFiles('mix.lock') }}
>>>>>>> 0aa4d250
          restore-keys: |
            ${{ runner.os }}-${{ env.ELIXIR_VERSION }}-${{ env.OTP_VERSION }}-${{ env.MIX_ENV }}-deps-"

      - run: ./bin/install_chrome_headless.sh
      - name: mix test --exclude no_parity
        run: |
          cd apps/ethereum_jsonrpc
          mix compile
          mix test --no-start --exclude no_parity
        env:
          # match POSTGRES_PASSWORD for postgres image below
          PGPASSWORD: postgres
          # match POSTGRES_USER for postgres image below
          PGUSER: postgres
          ETHEREUM_JSONRPC_CASE: "EthereumJSONRPC.Case.Parity.Mox"
          ETHEREUM_JSONRPC_WEB_SOCKET_CASE: "EthereumJSONRPC.WebSocket.Case.Mox"
  test_parity_mox_explorer:
    name: Explorer Tests
    runs-on: ubuntu-18.04
    needs: build-and-cache
    services:
      postgres:
        image: postgres
        env:
          # Match apps/explorer/config/test.exs config :explorer, Explorer.Repo, database
          POSTGRES_DB: explorer_test
          # match PGPASSWORD for elixir image above
          POSTGRES_PASSWORD: postgres
          # match PGUSER for elixir image above
          POSTGRES_USER: postgres
        # Set health checks to wait until postgres has started
        options: >-
          --health-cmd pg_isready
          --health-interval 10s
          --health-timeout 5s
          --health-retries 5
        ports:
          # Maps tcp port 5432 on service container to the host
          - 5432:5432
    steps:
      - uses: actions/checkout@v2
      - uses: erlef/setup-beam@v1
        with:
          otp-version: ${{ env.OTP_VERSION }}
          elixir-version: ${{ env.ELIXIR_VERSION }}
      - run: curl --proto '=https' --tlsv1.2 -sSf https://sh.rustup.rs | sh -s -- -y
      - run: echo 'export PATH=~/.cargo/bin/:$PATH' >> $GITHUB_ENV

      - name: Mix Deps Cache
        uses: actions/cache@v2
        id: deps-cache
        with:
          path: |
            deps
            _build
<<<<<<< HEAD
          key: ${{ runner.os }}-${{ env.ELIXIR_VERSION }}-${{ env.OTP_VERSION }}-${{ env.MIX_ENV }}-deps-mixlockhash_9-${{ hashFiles('mix.lock') }}
=======
          key: ${{ runner.os }}-${{ env.ELIXIR_VERSION }}-${{ env.OTP_VERSION }}-${{ env.MIX_ENV }}-deps-mixlockhash_8-${{ hashFiles('mix.lock') }}
>>>>>>> 0aa4d250
          restore-keys: |
            ${{ runner.os }}-${{ env.ELIXIR_VERSION }}-${{ env.OTP_VERSION }}-${{ env.MIX_ENV }}-deps-"

      - name: Restore Explorer NPM Cache
        uses: actions/cache@v2
        id: explorer-npm-cache
        with:
          path: apps/explorer/node_modules
          key: ${{ runner.os }}-${{ env.ELIXIR_VERSION }}-${{ env.OTP_VERSION }}-${{ env.MIX_ENV }}-explorer-npm-${{ hashFiles('apps/explorer/package-lock.json') }}
          restore-keys: |
            ${{ runner.os }}-${{ env.ELIXIR_VERSION }}-${{ env.OTP_VERSION }}-${{ env.MIX_ENV }}-explorer-npm

      - run: ./bin/install_chrome_headless.sh
      - name: mix test --exclude no_parity
        run: |
          mix ecto.create --quiet
          mix ecto.migrate
          cd apps/explorer
          mix compile
          mix test --no-start --exclude no_parity
        env:
          # match POSTGRES_PASSWORD for postgres image below
          PGPASSWORD: postgres
          # match POSTGRES_USER for postgres image below
          PGUSER: postgres
          ETHEREUM_JSONRPC_CASE: "EthereumJSONRPC.Case.Parity.Mox"
          ETHEREUM_JSONRPC_WEB_SOCKET_CASE: "EthereumJSONRPC.WebSocket.Case.Mox"
  test_parity_mox_indexer:
    name: Indexer Tests
    runs-on: ubuntu-18.04
    needs: build-and-cache
    services:
      postgres:
        image: postgres
        env:
          # Match apps/explorer/config/test.exs config :explorer, Explorer.Repo, database
          POSTGRES_DB: explorer_test
          # match PGPASSWORD for elixir image above
          POSTGRES_PASSWORD: postgres
          # match PGUSER for elixir image above
          POSTGRES_USER: postgres
        # Set health checks to wait until postgres has started
        options: >-
          --health-cmd pg_isready
          --health-interval 10s
          --health-timeout 5s
          --health-retries 5
        ports:
          # Maps tcp port 5432 on service container to the host
          - 5432:5432
    steps:
      - uses: actions/checkout@v2
      - uses: erlef/setup-beam@v1
        with:
          otp-version: ${{ env.OTP_VERSION }}
          elixir-version: ${{ env.ELIXIR_VERSION }}
      - run: curl --proto '=https' --tlsv1.2 -sSf https://sh.rustup.rs | sh -s -- -y
      - run: echo 'export PATH=~/.cargo/bin/:$PATH' >> $GITHUB_ENV

      - name: Mix Deps Cache
        uses: actions/cache@v2
        id: deps-cache
        with:
          path: |
            deps
            _build
<<<<<<< HEAD
          key: ${{ runner.os }}-${{ env.ELIXIR_VERSION }}-${{ env.OTP_VERSION }}-${{ env.MIX_ENV }}-deps-mixlockhash_9-${{ hashFiles('mix.lock') }}
=======
          key: ${{ runner.os }}-${{ env.ELIXIR_VERSION }}-${{ env.OTP_VERSION }}-${{ env.MIX_ENV }}-deps-mixlockhash_8-${{ hashFiles('mix.lock') }}
>>>>>>> 0aa4d250
          restore-keys: |
            ${{ runner.os }}-${{ env.ELIXIR_VERSION }}-${{ env.OTP_VERSION }}-${{ env.MIX_ENV }}-deps-"


      - run: ./bin/install_chrome_headless.sh

      - name: mix test --exclude no_parity
        run: |
          mix ecto.create --quiet
          mix ecto.migrate
          cd apps/indexer
          mix compile
          mix test --no-start --exclude no_parity
        env:
          # match POSTGRES_PASSWORD for postgres image below
          PGPASSWORD: postgres
          # match POSTGRES_USER for postgres image below
          PGUSER: postgres
          ETHEREUM_JSONRPC_CASE: "EthereumJSONRPC.Case.Parity.Mox"
          ETHEREUM_JSONRPC_WEB_SOCKET_CASE: "EthereumJSONRPC.WebSocket.Case.Mox"

  test_parity_mox_block_scout_web:
    name: Blockscout Web Tests
    runs-on: ubuntu-18.04
    needs: build-and-cache
    services:
      postgres:
        image: postgres
        env:
          # Match apps/explorer/config/test.exs config :explorer, Explorer.Repo, database
          POSTGRES_DB: explorer_test
          # match PGPASSWORD for elixir image above
          POSTGRES_PASSWORD: postgres
          # match PGUSER for elixir image above
          POSTGRES_USER: postgres
        # Set health checks to wait until postgres has started
        options: >-
          --health-cmd pg_isready
          --health-interval 10s
          --health-timeout 5s
          --health-retries 5
        ports:
          # Maps tcp port 5432 on service container to the host
          - 5432:5432
    steps:
      - uses: actions/checkout@v2
      - uses: erlef/setup-beam@v1
        with:
          otp-version: ${{ env.OTP_VERSION }}
          elixir-version: ${{ env.ELIXIR_VERSION }}
      - run: curl --proto '=https' --tlsv1.2 -sSf https://sh.rustup.rs | sh -s -- -y
      - run: echo 'export PATH=~/.cargo/bin/:$PATH' >> $GITHUB_ENV

      - name: Mix Deps Cache
        uses: actions/cache@v2
        id: deps-cache
        with:
          path: |
            deps
            _build
<<<<<<< HEAD
          key: ${{ runner.os }}-${{ env.ELIXIR_VERSION }}-${{ env.OTP_VERSION }}-${{ env.MIX_ENV }}-deps-mixlockhash_9-${{ hashFiles('mix.lock') }}
=======
          key: ${{ runner.os }}-${{ env.ELIXIR_VERSION }}-${{ env.OTP_VERSION }}-${{ env.MIX_ENV }}-deps-mixlockhash_8-${{ hashFiles('mix.lock') }}
>>>>>>> 0aa4d250
          restore-keys: |
            ${{ runner.os }}-${{ env.ELIXIR_VERSION }}-${{ env.OTP_VERSION }}-${{ env.MIX_ENV }}-deps-"


      - name: Restore Explorer NPM Cache
        uses: actions/cache@v2
        id: explorer-npm-cache
        with:
          path: apps/explorer/node_modules
          key: ${{ runner.os }}-${{ env.ELIXIR_VERSION }}-${{ env.OTP_VERSION }}-${{ env.MIX_ENV }}-explorer-npm-${{ hashFiles('apps/explorer/package-lock.json') }}
          restore-keys: |
            ${{ runner.os }}-${{ env.ELIXIR_VERSION }}-${{ env.OTP_VERSION }}-${{ env.MIX_ENV }}-explorer-npm-

      - name: Restore Blockscout Web NPM Cache
        uses: actions/cache@v2
        id: blockscoutweb-npm-cache
        with:
          path: apps/block_scout_web/assets/node_modules
          key: ${{ runner.os }}-${{ env.ELIXIR_VERSION }}-${{ env.OTP_VERSION }}-${{ env.MIX_ENV }}-blockscoutweb-npm-${{ hashFiles('apps/block_scout_web/assets/package-lock.json') }}
          restore-keys: |
            ${{ runner.os }}-${{ env.ELIXIR_VERSION }}-${{ env.OTP_VERSION }}-${{ env.MIX_ENV }}-blockscoutweb-npm-

      - run: npm rebuild node-sass
        working-directory: apps/block_scout_web/assets

      - name: Build assets
        run: node node_modules/webpack/bin/webpack.js --mode development
        working-directory: "apps/block_scout_web/assets"

      - run: ./bin/install_chrome_headless.sh

      - name: mix test --exclude no_parity
        run: |
          mix ecto.create --quiet
          mix ecto.migrate
          cd apps/block_scout_web
          mix compile
          mix test --no-start --exclude no_parity
        env:
          # match POSTGRES_PASSWORD for postgres image below
          PGPASSWORD: postgres
          # match POSTGRES_USER for postgres image below
          PGUSER: postgres
          ETHEREUM_JSONRPC_CASE: "EthereumJSONRPC.Case.Parity.Mox"
          ETHEREUM_JSONRPC_WEB_SOCKET_CASE: "EthereumJSONRPC.WebSocket.Case.Mox"
          CHAIN_ID: "77"<|MERGE_RESOLUTION|>--- conflicted
+++ resolved
@@ -42,11 +42,7 @@
           path: |
             deps
             _build
-<<<<<<< HEAD
-          key: ${{ runner.os }}-${{ env.ELIXIR_VERSION }}-${{ env.OTP_VERSION }}-${{ env.MIX_ENV }}-deps-mixlockhash_9-${{ hashFiles('mix.lock') }}
-=======
-          key: ${{ runner.os }}-${{ env.ELIXIR_VERSION }}-${{ env.OTP_VERSION }}-${{ env.MIX_ENV }}-deps-mixlockhash_8-${{ hashFiles('mix.lock') }}
->>>>>>> 0aa4d250
+          key: ${{ runner.os }}-${{ env.ELIXIR_VERSION }}-${{ env.OTP_VERSION }}-${{ env.MIX_ENV }}-deps-mixlockhash_8-${{ hashFiles('mix.lock') }}
           restore-keys: |
             ${{ runner.os }}-${{ env.ELIXIR_VERSION }}-${{ env.OTP_VERSION }}-${{ env.MIX_ENV }}-deps-
 
@@ -106,11 +102,7 @@
           path: |
             deps
             _build
-<<<<<<< HEAD
-          key: ${{ runner.os }}-${{ env.ELIXIR_VERSION }}-${{ env.OTP_VERSION }}-${{ env.MIX_ENV }}-deps-mixlockhash_9-${{ hashFiles('mix.lock') }}
-=======
-          key: ${{ runner.os }}-${{ env.ELIXIR_VERSION }}-${{ env.OTP_VERSION }}-${{ env.MIX_ENV }}-deps-mixlockhash_8-${{ hashFiles('mix.lock') }}
->>>>>>> 0aa4d250
+          key: ${{ runner.os }}-${{ env.ELIXIR_VERSION }}-${{ env.OTP_VERSION }}-${{ env.MIX_ENV }}-deps-mixlockhash_8-${{ hashFiles('mix.lock') }}
           restore-keys: |
             ${{ runner.os }}-${{ env.ELIXIR_VERSION }}-${{ env.OTP_VERSION }}-${{ env.MIX_ENV }}-deps-"
 
@@ -134,11 +126,7 @@
           path: |
             deps
             _build
-<<<<<<< HEAD
-          key: ${{ runner.os }}-${{ env.ELIXIR_VERSION }}-${{ env.OTP_VERSION }}-${{ env.MIX_ENV }}-deps-mixlockhash_9-${{ hashFiles('mix.lock') }}
-=======
-          key: ${{ runner.os }}-${{ env.ELIXIR_VERSION }}-${{ env.OTP_VERSION }}-${{ env.MIX_ENV }}-deps-mixlockhash_8-${{ hashFiles('mix.lock') }}
->>>>>>> 0aa4d250
+          key: ${{ runner.os }}-${{ env.ELIXIR_VERSION }}-${{ env.OTP_VERSION }}-${{ env.MIX_ENV }}-deps-mixlockhash_8-${{ hashFiles('mix.lock') }}
           restore-keys: |
             ${{ runner.os }}-${{ env.ELIXIR_VERSION }}-${{ env.OTP_VERSION }}-${{ env.MIX_ENV }}-deps-"
 
@@ -161,11 +149,7 @@
           path: |
             deps
             _build
-<<<<<<< HEAD
-          key: ${{ runner.os }}-${{ env.ELIXIR_VERSION }}-${{ env.OTP_VERSION }}-${{ env.MIX_ENV }}-deps-mixlockhash_9-${{ hashFiles('mix.lock') }}
-=======
-          key: ${{ runner.os }}-${{ env.ELIXIR_VERSION }}-${{ env.OTP_VERSION }}-${{ env.MIX_ENV }}-deps-mixlockhash_8-${{ hashFiles('mix.lock') }}
->>>>>>> 0aa4d250
+          key: ${{ runner.os }}-${{ env.ELIXIR_VERSION }}-${{ env.OTP_VERSION }}-${{ env.MIX_ENV }}-deps-mixlockhash_8-${{ hashFiles('mix.lock') }}
           restore-keys: |
             ${{ runner.os }}-${{ env.ELIXIR_VERSION }}-${{ env.OTP_VERSION }}-${{ env.MIX_ENV }}-deps-"
 
@@ -205,11 +189,7 @@
           path: |
             deps
             _build
-<<<<<<< HEAD
-          key: ${{ runner.os }}-${{ env.ELIXIR_VERSION }}-${{ env.OTP_VERSION }}-${{ env.MIX_ENV }}-deps-mixlockhash_9-${{ hashFiles('mix.lock') }}
-=======
-          key: ${{ runner.os }}-${{ env.ELIXIR_VERSION }}-${{ env.OTP_VERSION }}-${{ env.MIX_ENV }}-deps-mixlockhash_8-${{ hashFiles('mix.lock') }}
->>>>>>> 0aa4d250
+          key: ${{ runner.os }}-${{ env.ELIXIR_VERSION }}-${{ env.OTP_VERSION }}-${{ env.MIX_ENV }}-deps-mixlockhash_8-${{ hashFiles('mix.lock') }}
           restore-keys: |
             ${{ runner.os }}-${{ env.ELIXIR_VERSION }}-${{ env.OTP_VERSION }}-${{ env.MIX_ENV }}-deps-"
 
@@ -235,11 +215,7 @@
           path: |
             deps
             _build
-<<<<<<< HEAD
-          key: ${{ runner.os }}-${{ env.ELIXIR_VERSION }}-${{ env.OTP_VERSION }}-${{ env.MIX_ENV }}-deps-mixlockhash_9-${{ hashFiles('mix.lock') }}
-=======
-          key: ${{ runner.os }}-${{ env.ELIXIR_VERSION }}-${{ env.OTP_VERSION }}-${{ env.MIX_ENV }}-deps-mixlockhash_8-${{ hashFiles('mix.lock') }}
->>>>>>> 0aa4d250
+          key: ${{ runner.os }}-${{ env.ELIXIR_VERSION }}-${{ env.OTP_VERSION }}-${{ env.MIX_ENV }}-deps-mixlockhash_8-${{ hashFiles('mix.lock') }}
           restore-keys: |
             ${{ runner.os }}-${{ env.ELIXIR_VERSION }}-${{ env.OTP_VERSION }}-${{ env.MIX_ENV }}-deps-"
 
@@ -267,11 +243,7 @@
           path: |
             deps
             _build
-<<<<<<< HEAD
-          key: ${{ runner.os }}-${{ env.ELIXIR_VERSION }}-${{ env.OTP_VERSION }}-${{ env.MIX_ENV }}-deps-mixlockhash_9-${{ hashFiles('mix.lock') }}
-=======
-          key: ${{ runner.os }}-${{ env.ELIXIR_VERSION }}-${{ env.OTP_VERSION }}-${{ env.MIX_ENV }}-deps-mixlockhash_8-${{ hashFiles('mix.lock') }}
->>>>>>> 0aa4d250
+          key: ${{ runner.os }}-${{ env.ELIXIR_VERSION }}-${{ env.OTP_VERSION }}-${{ env.MIX_ENV }}-deps-mixlockhash_8-${{ hashFiles('mix.lock') }}
           restore-keys: |
             ${{ runner.os }}-${{ env.ELIXIR_VERSION }}-${{ env.OTP_VERSION }}-${{ env.MIX_ENV }}-deps-"
 
@@ -320,11 +292,7 @@
           path: |
             deps
             _build
-<<<<<<< HEAD
-          key: ${{ runner.os }}-${{ env.ELIXIR_VERSION }}-${{ env.OTP_VERSION }}-${{ env.MIX_ENV }}-deps-mixlockhash_9-${{ hashFiles('mix.lock') }}
-=======
-          key: ${{ runner.os }}-${{ env.ELIXIR_VERSION }}-${{ env.OTP_VERSION }}-${{ env.MIX_ENV }}-deps-mixlockhash_8-${{ hashFiles('mix.lock') }}
->>>>>>> 0aa4d250
+          key: ${{ runner.os }}-${{ env.ELIXIR_VERSION }}-${{ env.OTP_VERSION }}-${{ env.MIX_ENV }}-deps-mixlockhash_8-${{ hashFiles('mix.lock') }}
           restore-keys: |
             ${{ runner.os }}-${{ env.ELIXIR_VERSION }}-${{ env.OTP_VERSION }}-${{ env.MIX_ENV }}-deps-"
 
@@ -386,11 +354,7 @@
           path: |
             deps
             _build
-<<<<<<< HEAD
-          key: ${{ runner.os }}-${{ env.ELIXIR_VERSION }}-${{ env.OTP_VERSION }}-${{ env.MIX_ENV }}-deps-mixlockhash_9-${{ hashFiles('mix.lock') }}
-=======
-          key: ${{ runner.os }}-${{ env.ELIXIR_VERSION }}-${{ env.OTP_VERSION }}-${{ env.MIX_ENV }}-deps-mixlockhash_8-${{ hashFiles('mix.lock') }}
->>>>>>> 0aa4d250
+          key: ${{ runner.os }}-${{ env.ELIXIR_VERSION }}-${{ env.OTP_VERSION }}-${{ env.MIX_ENV }}-deps-mixlockhash_8-${{ hashFiles('mix.lock') }}
           restore-keys: |
             ${{ runner.os }}-${{ env.ELIXIR_VERSION }}-${{ env.OTP_VERSION }}-${{ env.MIX_ENV }}-deps-"
 
@@ -446,11 +410,7 @@
           path: |
             deps
             _build
-<<<<<<< HEAD
-          key: ${{ runner.os }}-${{ env.ELIXIR_VERSION }}-${{ env.OTP_VERSION }}-${{ env.MIX_ENV }}-deps-mixlockhash_9-${{ hashFiles('mix.lock') }}
-=======
-          key: ${{ runner.os }}-${{ env.ELIXIR_VERSION }}-${{ env.OTP_VERSION }}-${{ env.MIX_ENV }}-deps-mixlockhash_8-${{ hashFiles('mix.lock') }}
->>>>>>> 0aa4d250
+          key: ${{ runner.os }}-${{ env.ELIXIR_VERSION }}-${{ env.OTP_VERSION }}-${{ env.MIX_ENV }}-deps-mixlockhash_8-${{ hashFiles('mix.lock') }}
           restore-keys: |
             ${{ runner.os }}-${{ env.ELIXIR_VERSION }}-${{ env.OTP_VERSION }}-${{ env.MIX_ENV }}-deps-"
 
@@ -517,11 +477,7 @@
           path: |
             deps
             _build
-<<<<<<< HEAD
-          key: ${{ runner.os }}-${{ env.ELIXIR_VERSION }}-${{ env.OTP_VERSION }}-${{ env.MIX_ENV }}-deps-mixlockhash_9-${{ hashFiles('mix.lock') }}
-=======
-          key: ${{ runner.os }}-${{ env.ELIXIR_VERSION }}-${{ env.OTP_VERSION }}-${{ env.MIX_ENV }}-deps-mixlockhash_8-${{ hashFiles('mix.lock') }}
->>>>>>> 0aa4d250
+          key: ${{ runner.os }}-${{ env.ELIXIR_VERSION }}-${{ env.OTP_VERSION }}-${{ env.MIX_ENV }}-deps-mixlockhash_8-${{ hashFiles('mix.lock') }}
           restore-keys: |
             ${{ runner.os }}-${{ env.ELIXIR_VERSION }}-${{ env.OTP_VERSION }}-${{ env.MIX_ENV }}-deps-"
 
@@ -582,11 +538,7 @@
           path: |
             deps
             _build
-<<<<<<< HEAD
-          key: ${{ runner.os }}-${{ env.ELIXIR_VERSION }}-${{ env.OTP_VERSION }}-${{ env.MIX_ENV }}-deps-mixlockhash_9-${{ hashFiles('mix.lock') }}
-=======
-          key: ${{ runner.os }}-${{ env.ELIXIR_VERSION }}-${{ env.OTP_VERSION }}-${{ env.MIX_ENV }}-deps-mixlockhash_8-${{ hashFiles('mix.lock') }}
->>>>>>> 0aa4d250
+          key: ${{ runner.os }}-${{ env.ELIXIR_VERSION }}-${{ env.OTP_VERSION }}-${{ env.MIX_ENV }}-deps-mixlockhash_8-${{ hashFiles('mix.lock') }}
           restore-keys: |
             ${{ runner.os }}-${{ env.ELIXIR_VERSION }}-${{ env.OTP_VERSION }}-${{ env.MIX_ENV }}-deps-"
 
