name: Blockscout

on:
  push:
    branches:
      - master
  pull_request:
    branches:
      - master
      - staking

env:
  MIX_ENV: test
  OTP_VERSION: '24.1'
  ELIXIR_VERSION: '1.12.3'

jobs:
  build-and-cache:
    name: Build and Cache deps
    runs-on: ubuntu-18.04
    steps:
      - uses: actions/checkout@v2
      - uses: actions/setup-elixir@v1
        with:
          otp-version: ${{ env.OTP_VERSION }}
          elixir-version: ${{ env.ELIXIR_VERSION }}

      - name: "ELIXIR_VERSION.lock"
        run: echo "${ELIXIR_VERSION}" > ELIXIR_VERSION.lock

      - name: "OTP_VERSION.lock"
        run: echo "${OTP_VERSION}" > OTP_VERSION.lock

      - name: Restore Mix Deps Cache
        uses: actions/cache@v2
        id: deps-cache
        with:
          path: | 
            deps
            _build
          key: ${{ runner.os }}-${{ env.ELIXIR_VERSION }}-${{ env.OTP_VERSION }}-${{ env.MIX_ENV }}-deps-mixlockhash_7-${{ hashFiles('mix.lock') }}
          restore-keys: |
            ${{ runner.os }}-${{ env.ELIXIR_VERSION }}-${{ env.OTP_VERSION }}-${{ env.MIX_ENV }}-deps-

      - name: Conditionally build Mix deps cache
        if: steps.deps-cache.outputs.cache-hit != 'true'
        run: |
          mix local.hex --force
          mix local.rebar --force
          mix deps.get
          mix deps.compile
          cd deps/libsecp256k1
          make

      - name: Restore Explorer NPM Cache
        uses: actions/cache@v2
        id: explorer-npm-cache
        with:
          path: apps/explorer/node_modules
          key: ${{ runner.os }}-${{ env.ELIXIR_VERSION }}-${{ env.OTP_VERSION }}-${{ env.MIX_ENV }}-explorer-npm-${{ hashFiles('apps/explorer/package-lock.json') }}
          restore-keys: |
            ${{ runner.os }}-${{ env.ELIXIR_VERSION }}-${{ env.OTP_VERSION }}-${{ env.MIX_ENV }}-explorer-npm-

      - name: Conditionally build Explorer NPM Cache
        if: steps.explorer-npm-cache.outputs.cache-hit != 'true'
        run: npm install
        working-directory: apps/explorer

      - name: Restore Blockscout Web NPM Cache
        uses: actions/cache@v2
        id: blockscoutweb-npm-cache
        with:
          path: apps/block_scout_web/assets/node_modules
          key: ${{ runner.os }}-${{ env.ELIXIR_VERSION }}-${{ env.OTP_VERSION }}-${{ env.MIX_ENV }}-blockscoutweb-npm-${{ hashFiles('apps/block_scout_web/assets/package-lock.json') }}
          restore-keys: |
            ${{ runner.os }}-${{ env.ELIXIR_VERSION }}-${{ env.OTP_VERSION }}-${{ env.MIX_ENV }}-blockscoutweb-npm-

      - name: Conditionally build Blockscout Web NPM Cache
        if: steps.blockscoutweb-npm-cache.outputs.cache-hit != 'true'
        run: npm install
        working-directory: apps/block_scout_web/assets

  credo:
    name: Credo
    runs-on: ubuntu-18.04
    needs: build-and-cache
    steps:
      - uses: actions/checkout@v2
      - uses: actions/setup-elixir@v1
        with:
          otp-version: ${{ env.OTP_VERSION }}
          elixir-version: ${{ env.ELIXIR_VERSION }}
      
      - name: Restore Mix Deps Cache
        uses: actions/cache@v2
        id: deps-cache
        with:
          path: | 
            deps
            _build
          key: ${{ runner.os }}-${{ env.ELIXIR_VERSION }}-${{ env.OTP_VERSION }}-${{ env.MIX_ENV }}-deps-mixlockhash_7-${{ hashFiles('mix.lock') }}
          restore-keys: |
            ${{ runner.os }}-${{ env.ELIXIR_VERSION }}-${{ env.OTP_VERSION }}-${{ env.MIX_ENV }}-deps-"

      - run: mix credo

  check_formatted:
    name: Code formatting checks
    runs-on: ubuntu-18.04
    needs: build-and-cache
    steps:
      - uses: actions/checkout@v2
      - uses: actions/setup-elixir@v1
        with:
          otp-version: ${{ env.OTP_VERSION }}
          elixir-version: ${{ env.ELIXIR_VERSION }}

      - name: Restore Mix Deps Cache
        uses: actions/cache@v2
        id: deps-cache
        with:
          path: | 
            deps
            _build
          key: ${{ runner.os }}-${{ env.ELIXIR_VERSION }}-${{ env.OTP_VERSION }}-${{ env.MIX_ENV }}-deps-mixlockhash_7-${{ hashFiles('mix.lock') }}
          restore-keys: |
            ${{ runner.os }}-${{ env.ELIXIR_VERSION }}-${{ env.OTP_VERSION }}-${{ env.MIX_ENV }}-deps-"

      - run: mix format --check-formatted
  dialyzer:
    name: Dialyzer static analysis
    runs-on: ubuntu-18.04
    needs: build-and-cache
    steps:
      - uses: actions/checkout@v2
      - uses: actions/setup-elixir@v1
        with:
          otp-version: ${{ env.OTP_VERSION }}
          elixir-version: ${{ env.ELIXIR_VERSION }}

      - name: Restore Mix Deps Cache
        uses: actions/cache@v2
        id: deps-cache
        with:
          path: | 
            deps
            _build
          key: ${{ runner.os }}-${{ env.ELIXIR_VERSION }}-${{ env.OTP_VERSION }}-${{ env.MIX_ENV }}-deps-mixlockhash_7-${{ hashFiles('mix.lock') }}
          restore-keys: |
            ${{ runner.os }}-${{ env.ELIXIR_VERSION }}-${{ env.OTP_VERSION }}-${{ env.MIX_ENV }}-deps-"

      - name: Restore Dialyzer Cache
        uses: actions/cache@v2
        id: dialyzer-cache
        with:
          path: priv/plts
<<<<<<< HEAD
          key: ${{ runner.os }}-${{ env.ELIXIR_VERSION }}-${{ env.OTP_VERSION }}-${{ env.MIX_ENV }}-dialyzer-mixlockhash_6-${{ hashFiles('mix.lock') }}
=======
          key: ${{ runner.os }}-${{ env.ELIXIR_VERSION }}-${{ env.OTP_VERSION }}-${{ env.MIX_ENV }}-dialyzer-mixlockhash_7-${{ hashFiles('mix.lock') }}
>>>>>>> d90ddef1
          restore-keys: |
            ${{ runner.os }}-${{ env.ELIXIR_VERSION }}-${{ env.OTP_VERSION }}-${{ env.MIX_ENV }}-dialyzer-"

      - name: Conditionally build Dialyzer Cache
        if: steps.dialyzer-cache.output.cache-hit != 'true'
        run: |
          mkdir -p priv/plts
          mix dialyzer --plt

      - run: mix dialyzer --halt-exit-status
        name: Run Dialyzer

  gettext:
    name: Missing translation keys check
    runs-on: ubuntu-18.04
    needs: build-and-cache
    steps:
      - uses: actions/checkout@v2
      - uses: actions/setup-elixir@v1
        with:
          otp-version: ${{ env.OTP_VERSION }}
          elixir-version: ${{ env.ELIXIR_VERSION }}

      - name: Restore Mix Deps Cache
        uses: actions/cache@v2
        id: deps-cache
        with:
          path: | 
            deps
            _build
          key: ${{ runner.os }}-${{ env.ELIXIR_VERSION }}-${{ env.OTP_VERSION }}-${{ env.MIX_ENV }}-deps-mixlockhash_7-${{ hashFiles('mix.lock') }}
          restore-keys: |
            ${{ runner.os }}-${{ env.ELIXIR_VERSION }}-${{ env.OTP_VERSION }}-${{ env.MIX_ENV }}-deps-"

      - run: |
          mix gettext.extract --merge | tee stdout.txt
          ! grep "Wrote " stdout.txt
        working-directory: "apps/block_scout_web"
  sobelow:
    name: Sobelow security analysis
    runs-on: ubuntu-18.04
    needs: build-and-cache
    steps:
      - uses: actions/checkout@v2
      - uses: actions/setup-elixir@v1
        with:
          otp-version: ${{ env.OTP_VERSION }}
          elixir-version: ${{ env.ELIXIR_VERSION }}

      - name: Mix Deps Cache
        uses: actions/cache@v2
        id: deps-cache
        with:
          path: | 
            deps
            _build
          key: ${{ runner.os }}-${{ env.ELIXIR_VERSION }}-${{ env.OTP_VERSION }}-${{ env.MIX_ENV }}-deps-mixlockhash_7-${{ hashFiles('mix.lock') }}
          restore-keys: |
            ${{ runner.os }}-${{ env.ELIXIR_VERSION }}-${{ env.OTP_VERSION }}-${{ env.MIX_ENV }}-deps-"

      - name: Scan explorer for vulnerabilities
        run: mix sobelow --config
        working-directory: "apps/explorer"
      - name: Scan block_scout_web for vulnerabilities
        run: mix sobelow --config
        working-directory: "apps/block_scout_web"
  eslint:
    name: ESLint
    runs-on: ubuntu-18.04
    needs: build-and-cache
    steps:
      - uses: actions/checkout@v2
      - uses: actions/setup-elixir@v1
        with:
          otp-version: ${{ env.OTP_VERSION }}
          elixir-version: ${{ env.ELIXIR_VERSION }}

      - name: Mix Deps Cache
        uses: actions/cache@v2
        id: deps-cache
        with:
          path: | 
            deps
            _build
          key: ${{ runner.os }}-${{ env.ELIXIR_VERSION }}-${{ env.OTP_VERSION }}-${{ env.MIX_ENV }}-deps-mixlockhash_7-${{ hashFiles('mix.lock') }}
          restore-keys: |
            ${{ runner.os }}-${{ env.ELIXIR_VERSION }}-${{ env.OTP_VERSION }}-${{ env.MIX_ENV }}-deps-"

      - name: Restore Explorer NPM Cache
        uses: actions/cache@v2
        id: explorer-npm-cache
        with:
          path: apps/explorer/node_modules
          key: ${{ runner.os }}-${{ env.ELIXIR_VERSION }}-${{ env.OTP_VERSION }}-${{ env.MIX_ENV }}-explorer-npm-${{ hashFiles('apps/explorer/package-lock.json') }}
          restore-keys: |
            ${{ runner.os }}-${{ env.ELIXIR_VERSION }}-${{ env.OTP_VERSION }}-${{ env.MIX_ENV }}-explorer-npm-

      - name: Restore Blockscout Web NPM Cache
        uses: actions/cache@v2
        id: blockscoutweb-npm-cache
        with:
          path: apps/block_scout_web/assets/node_modules
          key: ${{ runner.os }}-${{ env.ELIXIR_VERSION }}-${{ env.OTP_VERSION }}-${{ env.MIX_ENV }}-blockscoutweb-npm-${{ hashFiles('apps/block_scout_web/assets/package-lock.json') }}
          restore-keys: |
            ${{ runner.os }}-${{ env.ELIXIR_VERSION }}-${{ env.OTP_VERSION }}-${{ env.MIX_ENV }}-blockscoutweb-npm-

      - run: npm rebuild node-sass
        working-directory: apps/block_scout_web/assets

      - name: Build assets
        run: node node_modules/webpack/bin/webpack.js --mode development
        working-directory: "apps/block_scout_web/assets"

      - run: ./node_modules/.bin/eslint --format=junit --output-file="test/eslint/junit.xml" js/**
        working-directory: apps/block_scout_web/assets
  jest:
    name: JS Tests
    runs-on: ubuntu-18.04
    needs: build-and-cache
    steps:
      - uses: actions/checkout@v2
      - uses: actions/setup-elixir@v1
        with:
          otp-version: ${{ env.OTP_VERSION }}
          elixir-version: ${{ env.ELIXIR_VERSION }}

      - name: Mix Deps Cache
        uses: actions/cache@v2
        id: deps-cache
        with:
          path: | 
            deps
            _build
          key: ${{ runner.os }}-${{ env.ELIXIR_VERSION }}-${{ env.OTP_VERSION }}-${{ env.MIX_ENV }}-deps-mixlockhash_7-${{ hashFiles('mix.lock') }}
          restore-keys: |
            ${{ runner.os }}-${{ env.ELIXIR_VERSION }}-${{ env.OTP_VERSION }}-${{ env.MIX_ENV }}-deps-"

      - name: Restore Blockscout Web NPM Cache
        uses: actions/cache@v2
        id: blockscoutweb-npm-cache
        with:
          path: apps/block_scout_web/assets/node_modules
          key: ${{ runner.os }}-${{ env.ELIXIR_VERSION }}-${{ env.OTP_VERSION }}-${{ env.MIX_ENV }}-blockscoutweb-npm-${{ hashFiles('apps/block_scout_web/assets/package-lock.json') }}
          restore-keys: |
            ${{ runner.os }}-${{ env.ELIXIR_VERSION }}-${{ env.OTP_VERSION }}-${{ env.MIX_ENV }}-blockscoutweb-npm-

      - run: npm rebuild node-sass
        working-directory: apps/block_scout_web/assets

      - name: Build assets
        run: node node_modules/webpack/bin/webpack.js --mode development
        working-directory: "apps/block_scout_web/assets"

      - run: ./node_modules/.bin/jest
        working-directory: apps/block_scout_web/assets

  test_parity_mox_ethereum_jsonrpc:
    name: EthereumJSONRPC Tests
    runs-on: ubuntu-18.04
    needs: build-and-cache
    services:
      postgres:
        image: postgres
        env:
          # Match apps/explorer/config/test.exs config :explorer, Explorer.Repo, database
          POSTGRES_DB: explorer_test
          # match PGPASSWORD for elixir image above
          POSTGRES_PASSWORD: postgres
          # match PGUSER for elixir image above
          POSTGRES_USER: postgres
        # Set health checks to wait until postgres has started
        options: >-
          --health-cmd pg_isready
          --health-interval 10s
          --health-timeout 5s
          --health-retries 5
        ports:
          # Maps tcp port 5432 on service container to the host
          - 5432:5432
    steps:
      - uses: actions/checkout@v2
      - uses: actions/setup-elixir@v1
        with:
          otp-version: ${{ env.OTP_VERSION }}
          elixir-version: ${{ env.ELIXIR_VERSION }}
      - run: curl --proto '=https' --tlsv1.2 -sSf https://sh.rustup.rs | sh -s -- -y
      - run: echo 'export PATH=~/.cargo/bin/:$PATH' >> $GITHUB_ENV

      - name: Mix Deps Cache
        uses: actions/cache@v2
        id: deps-cache
        with:
          path: | 
            deps
            _build
          key: ${{ runner.os }}-${{ env.ELIXIR_VERSION }}-${{ env.OTP_VERSION }}-${{ env.MIX_ENV }}-deps-mixlockhash_7-${{ hashFiles('mix.lock') }}
          restore-keys: |
            ${{ runner.os }}-${{ env.ELIXIR_VERSION }}-${{ env.OTP_VERSION }}-${{ env.MIX_ENV }}-deps-"

      - run: ./bin/install_chrome_headless.sh
      - name: mix test --exclude no_parity
        run: |
          cd apps/ethereum_jsonrpc
          mix compile
          mix test --no-start --exclude no_parity
        env:
          # match POSTGRES_PASSWORD for postgres image below
          PGPASSWORD: postgres
          # match POSTGRES_USER for postgres image below
          PGUSER: postgres
          ETHEREUM_JSONRPC_CASE: "EthereumJSONRPC.Case.Parity.Mox"
          ETHEREUM_JSONRPC_WEB_SOCKET_CASE: "EthereumJSONRPC.WebSocket.Case.Mox"
  test_parity_mox_explorer:
    name: Explorer Tests
    runs-on: ubuntu-18.04
    needs: build-and-cache
    services:
      postgres:
        image: postgres
        env:
          # Match apps/explorer/config/test.exs config :explorer, Explorer.Repo, database
          POSTGRES_DB: explorer_test
          # match PGPASSWORD for elixir image above
          POSTGRES_PASSWORD: postgres
          # match PGUSER for elixir image above
          POSTGRES_USER: postgres
        # Set health checks to wait until postgres has started
        options: >-
          --health-cmd pg_isready
          --health-interval 10s
          --health-timeout 5s
          --health-retries 5
        ports:
          # Maps tcp port 5432 on service container to the host
          - 5432:5432
    steps:
      - uses: actions/checkout@v2
      - uses: actions/setup-elixir@v1
        with:
          otp-version: ${{ env.OTP_VERSION }}
          elixir-version: ${{ env.ELIXIR_VERSION }}
      - run: curl --proto '=https' --tlsv1.2 -sSf https://sh.rustup.rs | sh -s -- -y
      - run: echo 'export PATH=~/.cargo/bin/:$PATH' >> $GITHUB_ENV

      - name: Mix Deps Cache
        uses: actions/cache@v2
        id: deps-cache
        with:
          path: | 
            deps
            _build
          key: ${{ runner.os }}-${{ env.ELIXIR_VERSION }}-${{ env.OTP_VERSION }}-${{ env.MIX_ENV }}-deps-mixlockhash_7-${{ hashFiles('mix.lock') }}
          restore-keys: |
            ${{ runner.os }}-${{ env.ELIXIR_VERSION }}-${{ env.OTP_VERSION }}-${{ env.MIX_ENV }}-deps-"

      - name: Restore Explorer NPM Cache
        uses: actions/cache@v2
        id: explorer-npm-cache
        with:
          path: apps/explorer/node_modules
          key: ${{ runner.os }}-${{ env.ELIXIR_VERSION }}-${{ env.OTP_VERSION }}-${{ env.MIX_ENV }}-explorer-npm-${{ hashFiles('apps/explorer/package-lock.json') }}
          restore-keys: |
            ${{ runner.os }}-${{ env.ELIXIR_VERSION }}-${{ env.OTP_VERSION }}-${{ env.MIX_ENV }}-explorer-npm

      - run: ./bin/install_chrome_headless.sh
      - name: mix test --exclude no_parity
        run: |
          mix ecto.create --quiet
          mix ecto.migrate
          cd apps/explorer
          mix compile
          mix test --no-start --exclude no_parity
        env:
          # match POSTGRES_PASSWORD for postgres image below
          PGPASSWORD: postgres
          # match POSTGRES_USER for postgres image below
          PGUSER: postgres
          ETHEREUM_JSONRPC_CASE: "EthereumJSONRPC.Case.Parity.Mox"
          ETHEREUM_JSONRPC_WEB_SOCKET_CASE: "EthereumJSONRPC.WebSocket.Case.Mox"
  test_parity_mox_indexer:
    name: Indexer Tests
    runs-on: ubuntu-18.04
    needs: build-and-cache
    services:
      postgres:
        image: postgres
        env:
          # Match apps/explorer/config/test.exs config :explorer, Explorer.Repo, database
          POSTGRES_DB: explorer_test
          # match PGPASSWORD for elixir image above
          POSTGRES_PASSWORD: postgres
          # match PGUSER for elixir image above
          POSTGRES_USER: postgres
        # Set health checks to wait until postgres has started
        options: >-
          --health-cmd pg_isready
          --health-interval 10s
          --health-timeout 5s
          --health-retries 5
        ports:
          # Maps tcp port 5432 on service container to the host
          - 5432:5432
    steps:
      - uses: actions/checkout@v2
      - uses: actions/setup-elixir@v1
        with:
          otp-version: ${{ env.OTP_VERSION }}
          elixir-version: ${{ env.ELIXIR_VERSION }}
      - run: curl --proto '=https' --tlsv1.2 -sSf https://sh.rustup.rs | sh -s -- -y
      - run: echo 'export PATH=~/.cargo/bin/:$PATH' >> $GITHUB_ENV

      - name: Mix Deps Cache
        uses: actions/cache@v2
        id: deps-cache
        with:
          path: | 
            deps
            _build
          key: ${{ runner.os }}-${{ env.ELIXIR_VERSION }}-${{ env.OTP_VERSION }}-${{ env.MIX_ENV }}-deps-mixlockhash_7-${{ hashFiles('mix.lock') }}
          restore-keys: |
            ${{ runner.os }}-${{ env.ELIXIR_VERSION }}-${{ env.OTP_VERSION }}-${{ env.MIX_ENV }}-deps-"


      - run: ./bin/install_chrome_headless.sh

      - name: mix test --exclude no_parity
        run: |
          mix ecto.create --quiet
          mix ecto.migrate
          cd apps/indexer
          mix compile
          mix test --no-start --exclude no_parity
        env:
          # match POSTGRES_PASSWORD for postgres image below
          PGPASSWORD: postgres
          # match POSTGRES_USER for postgres image below
          PGUSER: postgres
          ETHEREUM_JSONRPC_CASE: "EthereumJSONRPC.Case.Parity.Mox"
          ETHEREUM_JSONRPC_WEB_SOCKET_CASE: "EthereumJSONRPC.WebSocket.Case.Mox"

  test_parity_mox_block_scout_web:
    name: Blockscout Web Tests
    runs-on: ubuntu-18.04
    needs: build-and-cache
    services:
      postgres:
        image: postgres
        env:
          # Match apps/explorer/config/test.exs config :explorer, Explorer.Repo, database
          POSTGRES_DB: explorer_test
          # match PGPASSWORD for elixir image above
          POSTGRES_PASSWORD: postgres
          # match PGUSER for elixir image above
          POSTGRES_USER: postgres
        # Set health checks to wait until postgres has started
        options: >-
          --health-cmd pg_isready
          --health-interval 10s
          --health-timeout 5s
          --health-retries 5
        ports:
          # Maps tcp port 5432 on service container to the host
          - 5432:5432
    steps:
      - uses: actions/checkout@v2
      - uses: actions/setup-elixir@v1
        with:
          otp-version: ${{ env.OTP_VERSION }}
          elixir-version: ${{ env.ELIXIR_VERSION }}
      - run: curl --proto '=https' --tlsv1.2 -sSf https://sh.rustup.rs | sh -s -- -y
      - run: echo 'export PATH=~/.cargo/bin/:$PATH' >> $GITHUB_ENV

      - name: Mix Deps Cache
        uses: actions/cache@v2
        id: deps-cache
        with:
          path: | 
            deps
            _build
          key: ${{ runner.os }}-${{ env.ELIXIR_VERSION }}-${{ env.OTP_VERSION }}-${{ env.MIX_ENV }}-deps-mixlockhash_7-${{ hashFiles('mix.lock') }}
          restore-keys: |
            ${{ runner.os }}-${{ env.ELIXIR_VERSION }}-${{ env.OTP_VERSION }}-${{ env.MIX_ENV }}-deps-"


      - name: Restore Explorer NPM Cache
        uses: actions/cache@v2
        id: explorer-npm-cache
        with:
          path: apps/explorer/node_modules
          key: ${{ runner.os }}-${{ env.ELIXIR_VERSION }}-${{ env.OTP_VERSION }}-${{ env.MIX_ENV }}-explorer-npm-${{ hashFiles('apps/explorer/package-lock.json') }}
          restore-keys: |
            ${{ runner.os }}-${{ env.ELIXIR_VERSION }}-${{ env.OTP_VERSION }}-${{ env.MIX_ENV }}-explorer-npm-

      - name: Restore Blockscout Web NPM Cache
        uses: actions/cache@v2
        id: blockscoutweb-npm-cache
        with:
          path: apps/block_scout_web/assets/node_modules
          key: ${{ runner.os }}-${{ env.ELIXIR_VERSION }}-${{ env.OTP_VERSION }}-${{ env.MIX_ENV }}-blockscoutweb-npm-${{ hashFiles('apps/block_scout_web/assets/package-lock.json') }}
          restore-keys: |
            ${{ runner.os }}-${{ env.ELIXIR_VERSION }}-${{ env.OTP_VERSION }}-${{ env.MIX_ENV }}-blockscoutweb-npm-

      - run: npm rebuild node-sass
        working-directory: apps/block_scout_web/assets

      - name: Build assets
        run: node node_modules/webpack/bin/webpack.js --mode development
        working-directory: "apps/block_scout_web/assets"

      - run: ./bin/install_chrome_headless.sh

      - name: mix test --exclude no_parity
        run: |
          mix ecto.create --quiet
          mix ecto.migrate
          cd apps/block_scout_web
          mix compile
          mix test --no-start --exclude no_parity
        env:
          # match POSTGRES_PASSWORD for postgres image below
          PGPASSWORD: postgres
          # match POSTGRES_USER for postgres image below
          PGUSER: postgres
          ETHEREUM_JSONRPC_CASE: "EthereumJSONRPC.Case.Parity.Mox"
          ETHEREUM_JSONRPC_WEB_SOCKET_CASE: "EthereumJSONRPC.WebSocket.Case.Mox"
          CHAIN_ID: "77"<|MERGE_RESOLUTION|>--- conflicted
+++ resolved
@@ -154,11 +154,7 @@
         id: dialyzer-cache
         with:
           path: priv/plts
-<<<<<<< HEAD
-          key: ${{ runner.os }}-${{ env.ELIXIR_VERSION }}-${{ env.OTP_VERSION }}-${{ env.MIX_ENV }}-dialyzer-mixlockhash_6-${{ hashFiles('mix.lock') }}
-=======
           key: ${{ runner.os }}-${{ env.ELIXIR_VERSION }}-${{ env.OTP_VERSION }}-${{ env.MIX_ENV }}-dialyzer-mixlockhash_7-${{ hashFiles('mix.lock') }}
->>>>>>> d90ddef1
           restore-keys: |
             ${{ runner.os }}-${{ env.ELIXIR_VERSION }}-${{ env.OTP_VERSION }}-${{ env.MIX_ENV }}-dialyzer-"
 
