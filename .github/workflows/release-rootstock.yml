--- conflicted
+++ resolved
@@ -58,23 +58,3 @@
             BLOCKSCOUT_VERSION=v${{ env.RELEASE_VERSION }}
             RELEASE_VERSION=${{ env.RELEASE_VERSION }}
             CHAIN_TYPE=rsk
-<<<<<<< HEAD
-
-      - name: Build and push Docker image for Rootstock (API)
-        uses: docker/build-push-action@v6
-        with:
-          context: .
-          file: ./docker/Dockerfile
-          push: true
-          tags: ghcr.io/blockscout/blockscout-rsk:${{ env.RELEASE_VERSION }}-api
-          labels: ${{ steps.setup.outputs.docker-labels }}
-          platforms: |
-            linux/amd64
-            linux/arm64/v8
-          build-args: |
-            DISABLE_INDEXER=true
-            BLOCKSCOUT_VERSION=v${{ env.RELEASE_VERSION }}
-            RELEASE_VERSION=${{ env.RELEASE_VERSION }}
-            CHAIN_TYPE=rsk
-=======
->>>>>>> 804a2c31
