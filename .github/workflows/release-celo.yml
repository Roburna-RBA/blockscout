name: Release for Celo

on:
  workflow_dispatch:
  release:
    types: [published]

env:
  OTP_VERSION: ${{ vars.OTP_VERSION }}
  ELIXIR_VERSION: ${{ vars.ELIXIR_VERSION }}

jobs:
  push_to_registry:
    name: Push Docker image to Docker Hub
    runs-on: ubuntu-latest
    env:
      RELEASE_VERSION: 7.0.2
      API_GRAPHQL_MAX_COMPLEXITY: 10400
    steps:
      - uses: actions/checkout@v4
      - name: Setup repo
        uses: ./.github/actions/setup-repo
        id: setup
        with:
          github-token: ${{ secrets.GITHUB_TOKEN }}
          docker-remote-multi-platform: true
          docker-arm-host: ${{ secrets.ARM_RUNNER_HOSTNAME }}
          docker-arm-host-key: ${{ secrets.ARM_RUNNER_KEY }}

      - name: Build and push Docker image for CELO (indexer + API)
        uses: docker/build-push-action@v6
        with:
          context: .
          file: ./docker/Dockerfile
          push: true
          tags: ghcr.io/blockscout/blockscout-celo:latest, ghcr.io/blockscout/blockscout-celo:${{ env.RELEASE_VERSION }}
          labels: ${{ steps.setup.outputs.docker-labels }}
          platforms: |
            linux/amd64
            linux/arm64/v8
          build-args: |
            API_GRAPHQL_MAX_COMPLEXITY=${{ env.API_GRAPHQL_MAX_COMPLEXITY }}
            BLOCKSCOUT_VERSION=v${{ env.RELEASE_VERSION }}
            RELEASE_VERSION=${{ env.RELEASE_VERSION }}
            CHAIN_TYPE=celo

      - name: Build and push Docker image for CELO (indexer)
        uses: docker/build-push-action@v6
        with:
          context: .
          file: ./docker/Dockerfile
          push: true
          tags: ghcr.io/blockscout/blockscout-celo:${{ env.RELEASE_VERSION }}-indexer
          labels: ${{ steps.setup.outputs.docker-labels }}
          platforms: |
            linux/amd64
            linux/arm64/v8
          build-args: |
            API_GRAPHQL_MAX_COMPLEXITY=${{ env.API_GRAPHQL_MAX_COMPLEXITY }}
            DISABLE_API=true
            BLOCKSCOUT_VERSION=v${{ env.RELEASE_VERSION }}
            RELEASE_VERSION=${{ env.RELEASE_VERSION }}
            CHAIN_TYPE=celo
<<<<<<< HEAD

      - name: Build and push Docker image for CELO (API)
        uses: docker/build-push-action@v6
        with:
          context: .
          file: ./docker/Dockerfile
          push: true
          tags: ghcr.io/blockscout/blockscout-celo:${{ env.RELEASE_VERSION }}-api
          labels: ${{ steps.setup.outputs.docker-labels }}
          platforms: |
            linux/amd64
            linux/arm64/v8
          build-args: |
            API_GRAPHQL_MAX_COMPLEXITY=${{ env.API_GRAPHQL_MAX_COMPLEXITY }}
            DISABLE_INDEXER=true
            BLOCKSCOUT_VERSION=v${{ env.RELEASE_VERSION }}
            RELEASE_VERSION=${{ env.RELEASE_VERSION }}
            CHAIN_TYPE=celo
=======
>>>>>>> 804a2c31
<|MERGE_RESOLUTION|>--- conflicted
+++ resolved
@@ -61,24 +61,3 @@
             BLOCKSCOUT_VERSION=v${{ env.RELEASE_VERSION }}
             RELEASE_VERSION=${{ env.RELEASE_VERSION }}
             CHAIN_TYPE=celo
-<<<<<<< HEAD
-
-      - name: Build and push Docker image for CELO (API)
-        uses: docker/build-push-action@v6
-        with:
-          context: .
-          file: ./docker/Dockerfile
-          push: true
-          tags: ghcr.io/blockscout/blockscout-celo:${{ env.RELEASE_VERSION }}-api
-          labels: ${{ steps.setup.outputs.docker-labels }}
-          platforms: |
-            linux/amd64
-            linux/arm64/v8
-          build-args: |
-            API_GRAPHQL_MAX_COMPLEXITY=${{ env.API_GRAPHQL_MAX_COMPLEXITY }}
-            DISABLE_INDEXER=true
-            BLOCKSCOUT_VERSION=v${{ env.RELEASE_VERSION }}
-            RELEASE_VERSION=${{ env.RELEASE_VERSION }}
-            CHAIN_TYPE=celo
-=======
->>>>>>> 804a2c31
