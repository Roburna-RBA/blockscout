## Current

### Features
- [#3199](https://github.com/poanetwork/blockscout/pull/3199) - Show compilation error at contract verification
- [#3193](https://github.com/poanetwork/blockscout/pull/3193) - Raw trace copy button
- [#3184](https://github.com/poanetwork/blockscout/pull/3184) - Apps navbar menu item
- [#3145](https://github.com/poanetwork/blockscout/pull/3145) - Pending txs per address API endpoint

### Fixes
- [#3209](https://github.com/poanetwork/blockscout/pull/3209) - GraphQL: fix internal server error at request of internal transactions at address
- [#3207](https://github.com/poanetwork/blockscout/pull/3207) - Fix read contract bytes array type output
- [#3203](https://github.com/poanetwork/blockscout/pull/3203) - Improve "get mined blocks" query performance
- [#3202](https://github.com/poanetwork/blockscout/pull/3202) - Fix contracts verification with experimental features enabled
- [#3201](https://github.com/poanetwork/blockscout/pull/3201) - Connect to Metamask button
- [#3192](https://github.com/poanetwork/blockscout/pull/3192) - Dropdown menu doesn't open at "not found" page
- [#3190](https://github.com/poanetwork/blockscout/pull/3190) - Contract log/method decoded view improvements: eliminate horizontal scroll, remove excess borders, whitespaces
- [#3185](https://github.com/poanetwork/blockscout/pull/3185) - Transaction page: decoding logs from nested contracts calls
- [#3182](https://github.com/poanetwork/blockscout/pull/3182) - Besu: support revertReason key in eth_getTransactionReceipt endpoint
- [#3178](https://github.com/poanetwork/blockscout/pull/3178) - Fix permanent fetching tokens...  when read/write proxy tab is active
- [#3178](https://github.com/poanetwork/blockscout/pull/3178) - Fix unavailable navbar menu when read/write proxy tab is active

### Chore
- [#3210](https://github.com/poanetwork/blockscout/pull/3210) - Update Phoenix up to 1.4.17
- [#3206](https://github.com/poanetwork/blockscout/pull/3206) - Update Elixir version: 1.10.2 -> 1.10.3
- [#3204](https://github.com/poanetwork/blockscout/pull/3204) - GraphQL Absinthe related packages update up to stable versions
- [#3180](https://github.com/poanetwork/blockscout/pull/3180) - Return correct status in verify API endpoint if contract verified
- [#3180](https://github.com/poanetwork/blockscout/pull/3180) - Remove Kovan from the list of default chains


## 3.3.0-beta

### Features
- [#3174](https://github.com/poanetwork/blockscout/pull/3174) - EIP-1967 support: transparent proxy pattern
- [#3173](https://github.com/poanetwork/blockscout/pull/3173) - Display implementation address at read/write proxy tabs
- [#3171](https://github.com/poanetwork/blockscout/pull/3171) - Import accounts/contracts/balances from Geth genesis.json
- [#3161](https://github.com/poanetwork/blockscout/pull/3161) - Write proxy contracts feature
- [#3160](https://github.com/poanetwork/blockscout/pull/3160) - Write contracts feature
- [#3157](https://github.com/poanetwork/blockscout/pull/3157) - Read methods of implementation on proxy contract

### Fixes
- [#3168](https://github.com/poanetwork/blockscout/pull/3168) - Eliminate internal server error at /accounts page with token-bridge type of supply and inexistent bridge contracts
- [#3169](https://github.com/poanetwork/blockscout/pull/3169) - Fix for verification of contracts defined in genesis block

### Chore


## 3.2.0-beta

### Features
- [#3154](https://github.com/poanetwork/blockscout/pull/3154) - Support of Hyperledger Besu client
- [#3153](https://github.com/poanetwork/blockscout/pull/3153) - Proxy contracts: logs decoding using implementation ABI
- [#3153](https://github.com/poanetwork/blockscout/pull/3153) - Proxy contracts: methods decoding using implementation ABI
- [#3149](https://github.com/poanetwork/blockscout/pull/3149) - Display and store revert reason of tx on demand at transaction details page and at gettxinfo API endpoint.

### Fixes

### Chore
- [#3152](https://github.com/poanetwork/blockscout/pull/3152) - Fix contract compilation tests for old versions of compiler


## 3.1.3-beta

### Features
- [#3125](https://github.com/poanetwork/blockscout/pull/3125)  - Availability to configure a number of days to consider at coin balance history chart via environment variable

### Fixes
<<<<<<< HEAD
- [#3143](https://github.com/poanetwork/blockscout/pull/3143) - Update Phoenix 1.4 -> 1.5, Elixir 1.10.2 -> 1.10.3
=======
- [#3146](https://github.com/poanetwork/blockscout/pull/3146) - Fix coin balance history page: order of items, fix if no balance changes
>>>>>>> 61474504
- [#3142](https://github.com/poanetwork/blockscout/pull/3142) - Speed-up last coin balance timestamp query (coin balance history page performance improvement)
- [#3140](https://github.com/poanetwork/blockscout/pull/3140) - Fix performance of the balance changing history list loading
- [#3133](https://github.com/poanetwork/blockscout/pull/3133) - Take into account FIRST_BLOCK in trace_ReplayBlockTransactions requests
- [#3132](https://github.com/poanetwork/blockscout/pull/3132) - Fix performance of coin supply API endpoints
- [#3130](https://github.com/poanetwork/blockscout/pull/3130) - Take into account FIRST_BLOCK for block rewards fetching
- [#3128](https://github.com/poanetwork/blockscout/pull/3128) - Token instance metadata retriever refinement: add processing of token metadata if only image URL is passed to token URI
- [#3126](https://github.com/poanetwork/blockscout/pull/3126) - Fetch balance only for blocks which are greater or equal block with FIRST_BLOCK number
- [#3125](https://github.com/poanetwork/blockscout/pull/3125) - Fix performance of coin balance history chart
- [#3122](https://github.com/poanetwork/blockscout/pull/3122) - Exclude balance percentage calculation for burn address on accounts page
- [#3121](https://github.com/poanetwork/blockscout/pull/3121) - Geth: handle response from eth_getblockbyhash JSON RPC method without totalDifficulty (uncle blocks)
- [#3119](https://github.com/poanetwork/blockscout/pull/3119), [#3120](https://github.com/poanetwork/blockscout/pull/3120) - Fix performance of Inventory tab loading for ERC-721 tokens
- [#3114](https://github.com/poanetwork/blockscout/pull/3114) - Fix performance of "Blocks validated" page
- [#3112](https://github.com/poanetwork/blockscout/pull/3112) - Fix verification of contracts, compiled with nightly builds of solc compiler
- [#3112](https://github.com/poanetwork/blockscout/pull/3112) - Check compiler version at contract verification
- [#3106](https://github.com/poanetwork/blockscout/pull/3106) - Fix verification of contracts with `immutable` declaration
- [#3106](https://github.com/poanetwork/blockscout/pull/3106), [#3115](https://github.com/poanetwork/blockscout/pull/3115) - Fix verification of contracts, created from factory (from internal transaction)

### Chore
- [#3137](https://github.com/poanetwork/blockscout/pull/3137) - RSK Papyrus Release v2.0.1 hardfork: cumulativeDifficulty
- [#3134](https://github.com/poanetwork/blockscout/pull/3134) - Get last value of fetched coinsupply API endpoint from DB if cache is empty
- [#3124](https://github.com/poanetwork/blockscout/pull/3124) - Display upper border for tx speed if the value cannot be calculated


## 3.1.2-beta

### Features
- [#3089](https://github.com/poanetwork/blockscout/pull/3089) - CoinGecko API coin id environment variable
- [#3069](https://github.com/poanetwork/blockscout/pull/3069) - Make a link to address page on decoded constructor argument of address type
- [#3067](https://github.com/poanetwork/blockscout/pull/3067) - Show proper title of the tile or container for token burnings/mintings instead of "Token Transfer"
- [#3066](https://github.com/poanetwork/blockscout/pull/3066) - ERC-721 token instance page: link to token added
- [#3065](https://github.com/poanetwork/blockscout/pull/3065) - Transactions history chart

### Fixes
- [#3097](https://github.com/poanetwork/blockscout/pull/3097) - Fix contract reader decoding
- [#3095](https://github.com/poanetwork/blockscout/pull/3095) - Fix constructor arguments decoding
- [#3092](https://github.com/poanetwork/blockscout/pull/3092) - Contract verification: constructor arguments search search refinement
- [#3077](https://github.com/poanetwork/blockscout/pull/3077) - Finally speedup pending tx list
- [#3076](https://github.com/poanetwork/blockscout/pull/3076) - Speedup tx list query on address page: check if an address has a reward, check if this is actual payout key of the validator - beneficiary, return only mined txs in tx list query
- [#3071](https://github.com/poanetwork/blockscout/pull/3071) - Speedup list of token transfers per token query
- [#3070](https://github.com/poanetwork/blockscout/pull/3070) - Index creation to blazingly speedup token holders query
- [#3064](https://github.com/poanetwork/blockscout/pull/3064) - Automatically define Block reward contract address in TokenBridge supply module
- [#3061](https://github.com/poanetwork/blockscout/pull/3061) - Fix verification of contracts with error messages in require in parent contract
- [#2756](https://github.com/poanetwork/blockscout/pull/2756) - Improve subquery joins

### Chore
- [#3100](https://github.com/poanetwork/blockscout/pull/3100) - Update npm packages
- [#3099](https://github.com/poanetwork/blockscout/pull/3099) - Remove pending txs cache
- [#3093](https://github.com/poanetwork/blockscout/pull/3093) - Extend list of env vars for Docker setup
- [#3084](https://github.com/poanetwork/blockscout/pull/3084) - Bump Elixir version 1.10.2
- [#3079](https://github.com/poanetwork/blockscout/pull/3079) - Extend optionality of websockets to Geth


## 3.1.1-beta

### Features
- [#3058](https://github.com/poanetwork/blockscout/pull/3058) - Searching by verified contract name

### Fixes
- [#3053](https://github.com/poanetwork/blockscout/pull/3053) - Fix ABI decoding in contracts methods, logs (migrate to ex_abi 0.3.0)
- [#3044](https://github.com/poanetwork/blockscout/pull/3044) - Prevent division by zero on /accounts page
- [#3043](https://github.com/poanetwork/blockscout/pull/3043) - Extract host name for split couple of indexer and web app
- [#3042](https://github.com/poanetwork/blockscout/pull/3042) - Speedup pending txs list query
- [#2944](https://github.com/poanetwork/blockscout/pull/2944), [#3046](https://github.com/poanetwork/blockscout/pull/3046) - Split js logic into multiple files


## 3.1.0-beta

### Features
- [#3013](https://github.com/poanetwork/blockscout/pull/3013), [#3026](https://github.com/poanetwork/blockscout/pull/3026), [#3031](https://github.com/poanetwork/blockscout/pull/3031) - Raw trace of transaction on-demand
- [#3000](https://github.com/poanetwork/blockscout/pull/3000) - Get rid of storing of first trace for all types of transactions for Parity variant
- [#2875](https://github.com/poanetwork/blockscout/pull/2875) - Save contract code from Parity genesis file
- [#2834](https://github.com/poanetwork/blockscout/pull/2834), [#3009](https://github.com/poanetwork/blockscout/pull/3009), [#3014](https://github.com/poanetwork/blockscout/pull/3014), [#3033](https://github.com/poanetwork/blockscout/pull/3033) - always redirect to checksummed hash

### Fixes
- [#3037](https://github.com/poanetwork/blockscout/pull/3037) - Make buttons color at verification page consistent
- [#3034](https://github.com/poanetwork/blockscout/pull/3034) - Support stateMutability=view to define reading functions in smart-contracts
- [#3029](https://github.com/poanetwork/blockscout/pull/3029) - Fix transactions and blocks appearance on the main page
- [#3028](https://github.com/poanetwork/blockscout/pull/3028) - Decrease polling period value for realtime fetcher
- [#3027](https://github.com/poanetwork/blockscout/pull/3027) - Rescue for SUPPORTED_CHAINS env var parsing
- [#3025](https://github.com/poanetwork/blockscout/pull/3025) - Fix splitting of indexer/web components setup
- [#3024](https://github.com/poanetwork/blockscout/pull/3024) - Fix pool size default value in config
- [#3021](https://github.com/poanetwork/blockscout/pull/3021), [#3022](https://github.com/poanetwork/blockscout/pull/3022) - Refine dev/test config
- [#3016](https://github.com/poanetwork/blockscout/pull/3016), [#3017](https://github.com/poanetwork/blockscout/pull/3017) - Fix token instance QR code data
- [#3012](https://github.com/poanetwork/blockscout/pull/3012) - Speedup token transfers list query
- [#3011](https://github.com/poanetwork/blockscout/pull/3011) - Revert realtime fetcher small skips feature
- [#3007](https://github.com/poanetwork/blockscout/pull/3007) - Fix copy UTF8 tx input action
- [#2996](https://github.com/poanetwork/blockscout/pull/2996) - Fix awesomplete lib loading in Firefox
- [#2993](https://github.com/poanetwork/blockscout/pull/2993) - Fix path definition for contract verification endpoint
- [#2990](https://github.com/poanetwork/blockscout/pull/2990) - Fix import of Parity spec file
- [#2989](https://github.com/poanetwork/blockscout/pull/2989) - Introduce API_PATH env var
- [#2988](https://github.com/poanetwork/blockscout/pull/2988) - Fix web manifest accessibility
- [#2967](https://github.com/poanetwork/blockscout/pull/2967) - Fix styles loading for firefox
- [#2950](https://github.com/poanetwork/blockscout/pull/2950) - Add `creationMethod` to `EthereumJSONRPC.Parity.Trace.Action.entry_to_elixir`
- [#2897](https://github.com/poanetwork/blockscout/pull/2897) - remove duplicate indexes
- [#2883](https://github.com/poanetwork/blockscout/pull/2883) - Fix long contracts names

### Chore
- [#3032](https://github.com/poanetwork/blockscout/pull/3032) - Remove indexing status alert for Ganache variant
- [#3030](https://github.com/poanetwork/blockscout/pull/3030) - Remove default websockets URL from config
- [#2995](https://github.com/poanetwork/blockscout/pull/2995) - Support API_PATH env var in Docker file


## 3.0.0-beta

### Features
- [#2835](https://github.com/poanetwork/blockscout/pull/2835), [#2871](https://github.com/poanetwork/blockscout/pull/2871), [#2872](https://github.com/poanetwork/blockscout/pull/2872), [#2886](https://github.com/poanetwork/blockscout/pull/2886), [#2925](https://github.com/poanetwork/blockscout/pull/2925), [#2936](https://github.com/poanetwork/blockscout/pull/2936), [#2949](https://github.com/poanetwork/blockscout/pull/2949), [#2940](https://github.com/poanetwork/blockscout/pull/2940), [#2958](https://github.com/poanetwork/blockscout/pull/2958) - Add "block_hash" to logs, token_transfers and internal transactions and "pending blocks operations" approach
- [#2975](https://github.com/poanetwork/blockscout/pull/2975) - Refine UX of contracts verification
- [#2926](https://github.com/poanetwork/blockscout/pull/2926) - API endpoint: sum balances except burnt address
- [#2918](https://github.com/poanetwork/blockscout/pull/2918) - Add tokenID for tokentx API action explicitly

### Fixes
- [#2969](https://github.com/poanetwork/blockscout/pull/2969) - Fix contract constructor require msg appearance in constructor arguments encoded view
- [#2964](https://github.com/poanetwork/blockscout/pull/2964) - Fix bug in skipping of constructor arguments in contract verification
- [#2961](https://github.com/poanetwork/blockscout/pull/2961) - Add a guard that addresses is enum in `values` function in `read contract` page
- [#2960](https://github.com/poanetwork/blockscout/pull/2960) - Add BLOCKSCOUT_HOST to docker setup
- [#2956](https://github.com/poanetwork/blockscout/pull/2956) - Add support of 0.6.x version of compiler
- [#2955](https://github.com/poanetwork/blockscout/pull/2955) - Move socket path to env
- [#2938](https://github.com/poanetwork/blockscout/pull/2938) - utf8 copy tx input tooltip
- [#2934](https://github.com/poanetwork/blockscout/pull/2934) - RSK release 1.2.0 breaking changes support
- [#2933](https://github.com/poanetwork/blockscout/pull/2933) - Get rid of deadlock in the query to address_current_token_balance table
- [#2932](https://github.com/poanetwork/blockscout/pull/2932) - fix duplicate websocket connection
- [#2928](https://github.com/poanetwork/blockscout/pull/2928) - Speedup pending block ops int txs to fetch query
- [#2924](https://github.com/poanetwork/blockscout/pull/2924) - Speedup address to logs query
- [#2915](https://github.com/poanetwork/blockscout/pull/2915) - Speedup of blocks_without_reward_query
- [#2914](https://github.com/poanetwork/blockscout/pull/2914) - Reduce execution time of stream_unfetched_token_instances query
- [#2910](https://github.com/poanetwork/blockscout/pull/2910) - Reorganize queries and indexes for internal_transactions table
- [#2908](https://github.com/poanetwork/blockscout/pull/2908) - Fix performance of address page
- [#2906](https://github.com/poanetwork/blockscout/pull/2906) - fix address sum cache
- [#2902](https://github.com/poanetwork/blockscout/pull/2902) - Offset in blocks retrieval for average block time
- [#2900](https://github.com/poanetwork/blockscout/pull/2900) - check fetched instance metadata in multiple places
- [#2899](https://github.com/poanetwork/blockscout/pull/2899) - fix empty buffered task
- [#2887](https://github.com/poanetwork/blockscout/pull/2887) - increase chart loading speed

### Chore
- [#2959](https://github.com/poanetwork/blockscout/pull/2959) - Remove logs from test folder too in the cleaning script
- [#2954](https://github.com/poanetwork/blockscout/pull/2954) - Upgrade absinthe and ecto deps
- [#2947](https://github.com/poanetwork/blockscout/pull/2947) - Upgrade Circle CI postgres Docker image
- [#2946](https://github.com/poanetwork/blockscout/pull/2946) - Fix vulnerable NPM deps
- [#2942](https://github.com/poanetwork/blockscout/pull/2942) - Actualize Docker setup
- [#2896](https://github.com/poanetwork/blockscout/pull/2896) - Disable Parity websockets tests
- [#2873](https://github.com/poanetwork/blockscout/pull/2873) - bump elixir to 1.9.4


## 2.1.1-beta

### Features
- [#2862](https://github.com/poanetwork/blockscout/pull/2862) - Coin total supply from DB API endpoint
- [#2857](https://github.com/poanetwork/blockscout/pull/2857) - Extend getsourcecode API view with new output fields
- [#2822](https://github.com/poanetwork/blockscout/pull/2822) - Estimated address count on the main page, if cache is empty
- [#2821](https://github.com/poanetwork/blockscout/pull/2821) - add autodetection of constructor arguments
- [#2825](https://github.com/poanetwork/blockscout/pull/2825) - separate token transfers and transactions
- [#2787](https://github.com/poanetwork/blockscout/pull/2787) - async fetching of address counters
- [#2791](https://github.com/poanetwork/blockscout/pull/2791) - add ipc client
- [#2449](https://github.com/poanetwork/blockscout/pull/2449) - add ability to send notification events through postgres notify

### Fixes
- [#2864](https://github.com/poanetwork/blockscout/pull/2864) - add token instance metadata type check
- [#2855](https://github.com/poanetwork/blockscout/pull/2855) - Fix favicons load
- [#2854](https://github.com/poanetwork/blockscout/pull/2854) - Fix all npm vulnerabilities
- [#2851](https://github.com/poanetwork/blockscout/pull/2851) - Fix paths for front assets
- [#2843](https://github.com/poanetwork/blockscout/pull/2843) - fix realtime fetcher small skips feature
- [#2841](https://github.com/poanetwork/blockscout/pull/2841) - LUKSO dashboard height fix
- [#2837](https://github.com/poanetwork/blockscout/pull/2837) - fix txlist ordering issue
- [#2830](https://github.com/poanetwork/blockscout/pull/2830) - Fix wrong color of contract icon on xDai chain
- [#2829](https://github.com/poanetwork/blockscout/pull/2829) - Fix for stuck gas limit label and value
- [#2828](https://github.com/poanetwork/blockscout/pull/2828) - Fix for script that clears compilation/launching assets
- [#2800](https://github.com/poanetwork/blockscout/pull/2800) - return not found for not verified contract for token read_contract
- [#2806](https://github.com/poanetwork/blockscout/pull/2806) - Fix blocks fetching on the main page
- [#2803](https://github.com/poanetwork/blockscout/pull/2803) - Fix block validator custom tooltip
- [#2748](https://github.com/poanetwork/blockscout/pull/2748) - Rewrite token updater
- [#2704](https://github.com/poanetwork/blockscout/pull/2704) - refetch null values in token balances
- [#2690](https://github.com/poanetwork/blockscout/pull/2690) - do not stich json rpc config into module for net version cache

### Chore
- [#2878](https://github.com/poanetwork/blockscout/pull/2878) - Decrease loaders showing delay on the main page
- [#2859](https://github.com/poanetwork/blockscout/pull/2859) - Add eth_blockNumber API endpoint to eth_rpc section
- [#2846](https://github.com/poanetwork/blockscout/pull/2846) - Remove networks images preload
- [#2845](https://github.com/poanetwork/blockscout/pull/2845) - Set outline none for nav dropdown item in mobile view (fix for Safari)
- [#2844](https://github.com/poanetwork/blockscout/pull/2844) - Extend external reward types up to 20
- [#2827](https://github.com/poanetwork/blockscout/pull/2827) - Node js 12.13.0 (latest LTS release) support
- [#2818](https://github.com/poanetwork/blockscout/pull/2818) - allow hiding marketcap percentage
- [#2817](https://github.com/poanetwork/blockscout/pull/2817) - move docker integration documentation to blockscout docs
- [#2808](https://github.com/poanetwork/blockscout/pull/2808) - Add tooltip for tx input
- [#2807](https://github.com/poanetwork/blockscout/pull/2807) - 422 page
- [#2805](https://github.com/poanetwork/blockscout/pull/2805) - Update supported chains default option
- [#2801](https://github.com/poanetwork/blockscout/pull/2801) - remove unused clause in address_to_unique_tokens query


## 2.1.0-beta

### Features
- [#2776](https://github.com/poanetwork/blockscout/pull/2776) - fetch token counters async
- [#2772](https://github.com/poanetwork/blockscout/pull/2772) - add token instance images to the token inventory tab
- [#2733](https://github.com/poanetwork/blockscout/pull/2733) - Add cache for first page of uncles
- [#2735](https://github.com/poanetwork/blockscout/pull/2735) - Add pending transactions cache
- [#2726](https://github.com/poanetwork/blockscout/pull/2726) - Remove internal_transaction block_number setting from blocks runner
- [#2717](https://github.com/poanetwork/blockscout/pull/2717) - Improve speed of nonconsensus data removal
- [#2679](https://github.com/poanetwork/blockscout/pull/2679) - added fixed height for card chain blocks and card chain transactions
- [#2678](https://github.com/poanetwork/blockscout/pull/2678) - fixed dashboard banner height bug
- [#2672](https://github.com/poanetwork/blockscout/pull/2672) - added new theme for xUSDT
- [#2667](https://github.com/poanetwork/blockscout/pull/2667) - Add ETS-based cache for accounts page
- [#2666](https://github.com/poanetwork/blockscout/pull/2666) - fetch token counters in parallel
- [#2665](https://github.com/poanetwork/blockscout/pull/2665) - new menu layout for mobile devices
- [#2663](https://github.com/poanetwork/blockscout/pull/2663) - Fetch address counters in parallel
- [#2642](https://github.com/poanetwork/blockscout/pull/2642) - add ERC721 coin instance page
- [#2762](https://github.com/poanetwork/blockscout/pull/2762) - on-fly fetching of token instances
- [#2470](https://github.com/poanetwork/blockscout/pull/2470) - Allow Realtime Fetcher to wait for small skips

### Fixes
- [#2793](https://github.com/poanetwork/blockscout/pull/2793) - Hide "We are indexing this chain right now. Some of the counts may be inaccurate" banner if no txs in blockchain
- [#2779](https://github.com/poanetwork/blockscout/pull/2779) - fix fetching `latin1` encoded data
- [#2799](https://github.com/poanetwork/blockscout/pull/2799) - fix catchup fetcher for empty node and db
- [#2783](https://github.com/poanetwork/blockscout/pull/2783) - Fix stuck value and ticker on the token page
- [#2781](https://github.com/poanetwork/blockscout/pull/2781) - optimize txlist json rpc
- [#2777](https://github.com/poanetwork/blockscout/pull/2777) - Remove duplicate blocks from changes_list before import
- [#2770](https://github.com/poanetwork/blockscout/pull/2770) - do not re-fetch token instances without uris
- [#2769](https://github.com/poanetwork/blockscout/pull/2769) - optimize token token transfers query
- [#2768](https://github.com/poanetwork/blockscout/pull/2768) - Remove nonconsensus blocks from cache after internal transactions importing
- [#2761](https://github.com/poanetwork/blockscout/pull/2761) - add indexes for token instances fetching queries
- [#2767](https://github.com/poanetwork/blockscout/pull/2767) - fix websocket subscriptions with token instances
- [#2765](https://github.com/poanetwork/blockscout/pull/2765) - fixed width issue for cards in mobile view for Transaction Details page
- [#2755](https://github.com/poanetwork/blockscout/pull/2755) - various token instance fetcher fixes
- [#2753](https://github.com/poanetwork/blockscout/pull/2753) - fix nft token instance images
- [#2750](https://github.com/poanetwork/blockscout/pull/2750) - fixed contract buttons color for NFT token instance on each theme
- [#2746](https://github.com/poanetwork/blockscout/pull/2746) - fixed wrong alignment in logs decoded view
- [#2745](https://github.com/poanetwork/blockscout/pull/2745) - optimize addresses page
- [#2742](https://github.com/poanetwork/blockscout/pull/2742) -
fixed menu hovers in dark mode desktop view
- [#2737](https://github.com/poanetwork/blockscout/pull/2737) - switched hardcoded subnetwork value to elixir expression for mobile menu
- [#2736](https://github.com/poanetwork/blockscout/pull/2736) - do not update cache if no blocks were inserted
- [#2731](https://github.com/poanetwork/blockscout/pull/2731) - fix library verification
- [#2718](https://github.com/poanetwork/blockscout/pull/2718) - Include all addresses taking part in transactions in wallets' addresses counter
- [#2709](https://github.com/poanetwork/blockscout/pull/2709) - Fix stuck label and value for uncle block height
- [#2707](https://github.com/poanetwork/blockscout/pull/2707) - fix for dashboard banner chart legend items
- [#2706](https://github.com/poanetwork/blockscout/pull/2706) - fix empty total_supply in coin gecko response
- [#2701](https://github.com/poanetwork/blockscout/pull/2701) - Exclude nonconsensus blocks from avg block time calculation by default
- [#2696](https://github.com/poanetwork/blockscout/pull/2696) - do not update fetched_coin_balance with nil
- [#2693](https://github.com/poanetwork/blockscout/pull/2693) - remove non consensus internal transactions
- [#2691](https://github.com/poanetwork/blockscout/pull/2691) - fix exchange rate websocket update for Rootstock
- [#2688](https://github.com/poanetwork/blockscout/pull/2688) - fix try it out section
- [#2687](https://github.com/poanetwork/blockscout/pull/2687) - remove non-consensus token transfers, logs when inserting new consensus blocks
- [#2684](https://github.com/poanetwork/blockscout/pull/2684) - do not filter pending logs
- [#2682](https://github.com/poanetwork/blockscout/pull/2682) - Use Task.start instead of Task.async in caches
- [#2671](https://github.com/poanetwork/blockscout/pull/2671) - fixed buttons color at smart contract section
- [#2660](https://github.com/poanetwork/blockscout/pull/2660) - set correct last value for coin balances chart data
- [#2619](https://github.com/poanetwork/blockscout/pull/2619) - Enforce DB transaction's order to prevent deadlocks
- [#2738](https://github.com/poanetwork/blockscout/pull/2738) - do not fail block `internal_transactions_indexed_at` field update

### Chore
- [#2797](https://github.com/poanetwork/blockscout/pull/2797) - Return old style menu
- [#2796](https://github.com/poanetwork/blockscout/pull/2796) - Optimize all images with ImageOptim
- [#2794](https://github.com/poanetwork/blockscout/pull/2786) - update hosted versions in readme
- [#2789](https://github.com/poanetwork/blockscout/pull/2786) - remove projects table in readme, link to docs version
- [#2786](https://github.com/poanetwork/blockscout/pull/2786) - updated docs links, removed docs folder
- [#2752](https://github.com/poanetwork/blockscout/pull/2752) - allow enabling internal transactions for simple token transfers txs
- [#2749](https://github.com/poanetwork/blockscout/pull/2749) - fix opt 22.1 support
- [#2744](https://github.com/poanetwork/blockscout/pull/2744) - Disable Geth tests in CI
- [#2724](https://github.com/poanetwork/blockscout/pull/2724) - fix ci by commenting a line in hackney library
- [#2708](https://github.com/poanetwork/blockscout/pull/2708) - add log index to logs view
- [#2723](https://github.com/poanetwork/blockscout/pull/2723) - get rid of ex_json_schema warnings
- [#2740](https://github.com/poanetwork/blockscout/pull/2740) - add verify contract rpc doc


## 2.0.4-beta

### Features
- [#2636](https://github.com/poanetwork/blockscout/pull/2636) - Execute all address' transactions page queries in parallel
- [#2596](https://github.com/poanetwork/blockscout/pull/2596) - support AuRa's empty step reward type
- [#2588](https://github.com/poanetwork/blockscout/pull/2588) - add verification submission comment
- [#2505](https://github.com/poanetwork/blockscout/pull/2505) - support POA Network emission rewards
- [#2581](https://github.com/poanetwork/blockscout/pull/2581) - Add generic Map-like Cache behaviour and implementation
- [#2561](https://github.com/poanetwork/blockscout/pull/2561) - Add token's type to the response of tokenlist method
- [#2555](https://github.com/poanetwork/blockscout/pull/2555) - find and show decoding candidates for logs
- [#2499](https://github.com/poanetwork/blockscout/pull/2499) - import emission reward ranges
- [#2497](https://github.com/poanetwork/blockscout/pull/2497) - Add generic Ordered Cache behaviour and implementation

### Fixes
- [#2659](https://github.com/poanetwork/blockscout/pull/2659) - Multipurpose front-end part update
- [#2640](https://github.com/poanetwork/blockscout/pull/2640) - SVG network icons
- [#2635](https://github.com/poanetwork/blockscout/pull/2635) - optimize ERC721 inventory query
- [#2626](https://github.com/poanetwork/blockscout/pull/2626) - Fixing 2 Mobile UI Issues
- [#2623](https://github.com/poanetwork/blockscout/pull/2623) - fix a blinking test
- [#2616](https://github.com/poanetwork/blockscout/pull/2616) - deduplicate coin history records by delta
- [#2613](https://github.com/poanetwork/blockscout/pull/2613) - fix getminedblocks rpc endpoint
- [#2612](https://github.com/poanetwork/blockscout/pull/2612) - Add cache updating independently from Indexer
- [#2610](https://github.com/poanetwork/blockscout/pull/2610) - use CoinGecko instead of CoinMarketcap for exchange rates
- [#2592](https://github.com/poanetwork/blockscout/pull/2592) - process new metadata format for whisper
- [#2591](https://github.com/poanetwork/blockscout/pull/2591) - Fix url error in API page
- [#2572](https://github.com/poanetwork/blockscout/pull/2572) - Ease non-critical css
- [#2570](https://github.com/poanetwork/blockscout/pull/2570) - Network icons preload
- [#2569](https://github.com/poanetwork/blockscout/pull/2569) - do not fetch emission rewards for transactions csv exporter
- [#2568](https://github.com/poanetwork/blockscout/pull/2568) - filter pending token transfers
- [#2564](https://github.com/poanetwork/blockscout/pull/2564) - fix first page button for uncles and reorgs
- [#2563](https://github.com/poanetwork/blockscout/pull/2563) - Fix view less transfers button
- [#2538](https://github.com/poanetwork/blockscout/pull/2538) - fetch the last not empty coin balance records
- [#2468](https://github.com/poanetwork/blockscout/pull/2468) - fix confirmations for non consensus blocks

### Chore
- [#2662](https://github.com/poanetwork/blockscout/pull/2662) - fetch coin gecko id based on the coin symbol
- [#2646](https://github.com/poanetwork/blockscout/pull/2646) - Added Xerom to list of Additional Chains using BlockScout
- [#2634](https://github.com/poanetwork/blockscout/pull/2634) - add Lukso to networks dropdown
- [#2617](https://github.com/poanetwork/blockscout/pull/2617) - skip cache update if there are no blocks inserted
- [#2611](https://github.com/poanetwork/blockscout/pull/2611) - fix js dependency vulnerabilities
- [#2594](https://github.com/poanetwork/blockscout/pull/2594) - do not start genesis data fetching periodically
- [#2590](https://github.com/poanetwork/blockscout/pull/2590) - restore backward compatablity with old releases
- [#2577](https://github.com/poanetwork/blockscout/pull/2577) - Need recompile column in the env vars table
- [#2574](https://github.com/poanetwork/blockscout/pull/2574) - limit request body in json rpc error
- [#2566](https://github.com/poanetwork/blockscout/pull/2566) - upgrade absinthe phoenix


## 2.0.3-beta

### Features
- [#2433](https://github.com/poanetwork/blockscout/pull/2433) - Add a functionality to try Eth RPC methods in the documentation
- [#2529](https://github.com/poanetwork/blockscout/pull/2529) - show both eth value and token transfers on transaction overview page
- [#2376](https://github.com/poanetwork/blockscout/pull/2376) - Split API and WebApp routes
- [#2477](https://github.com/poanetwork/blockscout/pull/2477) - aggregate token transfers on transaction page
- [#2458](https://github.com/poanetwork/blockscout/pull/2458) - Add LAST_BLOCK var to add ability indexing in the range of blocks
- [#2456](https://github.com/poanetwork/blockscout/pull/2456) - fetch pending transactions for geth
- [#2403](https://github.com/poanetwork/blockscout/pull/2403) - Return gasPrice field at the result of gettxinfo method

### Fixes
- [#2562](https://github.com/poanetwork/blockscout/pull/2562) - Fix dark theme flickering
- [#2560](https://github.com/poanetwork/blockscout/pull/2560) - fix slash before not empty path in docs
- [#2559](https://github.com/poanetwork/blockscout/pull/2559) - fix rsk total supply for empty exchange rate
- [#2553](https://github.com/poanetwork/blockscout/pull/2553) - Dark theme import to the end of sass
- [#2550](https://github.com/poanetwork/blockscout/pull/2550) - correctly encode decimal values for frontend
- [#2549](https://github.com/poanetwork/blockscout/pull/2549) - Fix wrong colour of tooltip
- [#2548](https://github.com/poanetwork/blockscout/pull/2548) - CSS preload support in Firefox
- [#2547](https://github.com/poanetwork/blockscout/pull/2547) - do not show eth value if it's zero on the transaction overview page
- [#2543](https://github.com/poanetwork/blockscout/pull/2543) - do not hide search input during logs search
- [#2524](https://github.com/poanetwork/blockscout/pull/2524) - fix dark theme validator data styles
- [#2532](https://github.com/poanetwork/blockscout/pull/2532) - don't show empty token transfers on the transaction overview page
- [#2528](https://github.com/poanetwork/blockscout/pull/2528) - fix coin history chart data
- [#2520](https://github.com/poanetwork/blockscout/pull/2520) - Hide loading message when fetching is failed
- [#2523](https://github.com/poanetwork/blockscout/pull/2523) - Avoid importing internal_transactions of pending transactions
- [#2519](https://github.com/poanetwork/blockscout/pull/2519) - enable `First` page button in pagination
- [#2518](https://github.com/poanetwork/blockscout/pull/2518) - create suggested indexes
- [#2517](https://github.com/poanetwork/blockscout/pull/2517) - remove duplicate indexes
- [#2515](https://github.com/poanetwork/blockscout/pull/2515) - do not aggregate NFT token transfers
- [#2514](https://github.com/poanetwork/blockscout/pull/2514) - Isolating of staking dapp css && extracting of non-critical css
- [#2512](https://github.com/poanetwork/blockscout/pull/2512) - alert link fix
- [#2509](https://github.com/poanetwork/blockscout/pull/2509) - value-ticker gaps fix
- [#2508](https://github.com/poanetwork/blockscout/pull/2508) - logs view columns fix
- [#2506](https://github.com/poanetwork/blockscout/pull/2506) - fix two active tab in the top menu
- [#2503](https://github.com/poanetwork/blockscout/pull/2503) - Mitigate autocompletion library influence to page loading performance
- [#2502](https://github.com/poanetwork/blockscout/pull/2502) - increase reward task timeout
- [#2463](https://github.com/poanetwork/blockscout/pull/2463) - dark theme fixes
- [#2496](https://github.com/poanetwork/blockscout/pull/2496) - fix docker build
- [#2495](https://github.com/poanetwork/blockscout/pull/2495) - fix logs for indexed chain
- [#2459](https://github.com/poanetwork/blockscout/pull/2459) - fix top addresses query
- [#2425](https://github.com/poanetwork/blockscout/pull/2425) - Force to show address view for checksummed address even if it is not in DB
- [#2551](https://github.com/poanetwork/blockscout/pull/2551) - Correctly handle dynamically created Bootstrap tooltips

### Chore
- [#2554](https://github.com/poanetwork/blockscout/pull/2554) - remove extra slash for endpoint url in docs
- [#2552](https://github.com/poanetwork/blockscout/pull/2552) - remove brackets for token holders percentage
- [#2507](https://github.com/poanetwork/blockscout/pull/2507) - update minor version of ecto, ex_machina, phoenix_live_reload
- [#2516](https://github.com/poanetwork/blockscout/pull/2516) - update absinthe plug from fork
- [#2473](https://github.com/poanetwork/blockscout/pull/2473) - get rid of cldr warnings
- [#2402](https://github.com/poanetwork/blockscout/pull/2402) - bump otp version to 22.0
- [#2492](https://github.com/poanetwork/blockscout/pull/2492) - hide decoded row if event is not decoded
- [#2490](https://github.com/poanetwork/blockscout/pull/2490) - enable credo duplicated code check
- [#2432](https://github.com/poanetwork/blockscout/pull/2432) - bump credo version
- [#2457](https://github.com/poanetwork/blockscout/pull/2457) - update mix.lock
- [#2435](https://github.com/poanetwork/blockscout/pull/2435) - Replace deprecated extract-text-webpack-plugin with mini-css-extract-plugin
- [#2450](https://github.com/poanetwork/blockscout/pull/2450) - Fix clearance of logs and node_modules folders in clearing script
- [#2434](https://github.com/poanetwork/blockscout/pull/2434) - get rid of timex warnings
- [#2402](https://github.com/poanetwork/blockscout/pull/2402) - bump otp version to 22.0
- [#2373](https://github.com/poanetwork/blockscout/pull/2373) - Add script to validate internal_transactions constraint for large DBs


## 2.0.2-beta

### Features
- [#2412](https://github.com/poanetwork/blockscout/pull/2412) - dark theme
- [#2399](https://github.com/poanetwork/blockscout/pull/2399) - decode verified smart contract's logs
- [#2391](https://github.com/poanetwork/blockscout/pull/2391) - Controllers Improvements
- [#2379](https://github.com/poanetwork/blockscout/pull/2379) - Disable network selector when is empty
- [#2374](https://github.com/poanetwork/blockscout/pull/2374) - decode constructor arguments for verified smart contracts
- [#2366](https://github.com/poanetwork/blockscout/pull/2366) - paginate eth logs
- [#2360](https://github.com/poanetwork/blockscout/pull/2360) - add default evm version to smart contract verification
- [#2352](https://github.com/poanetwork/blockscout/pull/2352) - Fetch rewards in parallel with transactions
- [#2294](https://github.com/poanetwork/blockscout/pull/2294) - add healthy block period checking endpoint
- [#2324](https://github.com/poanetwork/blockscout/pull/2324) - set timeout for loading message on the main page

### Fixes
- [#2421](https://github.com/poanetwork/blockscout/pull/2421) - Fix hiding of loader for txs on the main page
- [#2420](https://github.com/poanetwork/blockscout/pull/2420) - fetch data from cache in healthy endpoint
- [#2416](https://github.com/poanetwork/blockscout/pull/2416) - Fix "page not found" handling in the router
- [#2413](https://github.com/poanetwork/blockscout/pull/2413) - remove outer tables for decoded data
- [#2410](https://github.com/poanetwork/blockscout/pull/2410) - preload smart contract for logs decoding
- [#2405](https://github.com/poanetwork/blockscout/pull/2405) - added templates for table loader and tile loader
- [#2398](https://github.com/poanetwork/blockscout/pull/2398) - show only one decoded candidate
- [#2389](https://github.com/poanetwork/blockscout/pull/2389) - Reduce Lodash lib size (86% of lib methods are not used)
- [#2388](https://github.com/poanetwork/blockscout/pull/2388) - add create2 support to geth's js tracer
- [#2387](https://github.com/poanetwork/blockscout/pull/2387) - fix not existing keys in transaction json rpc
- [#2378](https://github.com/poanetwork/blockscout/pull/2378) - Page performance: exclude moment.js localization files except EN, remove unused css
- [#2368](https://github.com/poanetwork/blockscout/pull/2368) - add two columns of smart contract info
- [#2375](https://github.com/poanetwork/blockscout/pull/2375) - Update created_contract_code_indexed_at on transaction import conflict
- [#2346](https://github.com/poanetwork/blockscout/pull/2346) - Avoid fetching internal transactions of blocks that still need refetching
- [#2350](https://github.com/poanetwork/blockscout/pull/2350) - fix invalid User agent headers
- [#2345](https://github.com/poanetwork/blockscout/pull/2345) - do not override existing market records
- [#2337](https://github.com/poanetwork/blockscout/pull/2337) - set url params for prod explicitly
- [#2341](https://github.com/poanetwork/blockscout/pull/2341) - fix transaction input json encoding
- [#2311](https://github.com/poanetwork/blockscout/pull/2311) - fix market history overriding with zeroes
- [#2310](https://github.com/poanetwork/blockscout/pull/2310) - parse url for api docs
- [#2299](https://github.com/poanetwork/blockscout/pull/2299) - fix interpolation in error message
- [#2303](https://github.com/poanetwork/blockscout/pull/2303) - fix transaction csv download link
- [#2304](https://github.com/poanetwork/blockscout/pull/2304) - footer grid fix for md resolution
- [#2291](https://github.com/poanetwork/blockscout/pull/2291) - dashboard fix for md resolution, transactions load fix, block info row fix, addresses page issue, check mark issue
- [#2326](https://github.com/poanetwork/blockscout/pull/2326) - fix nested constructor arguments

### Chore
- [#2422](https://github.com/poanetwork/blockscout/pull/2422) - check if address_id is binary in token_transfers_csv endpoint
- [#2418](https://github.com/poanetwork/blockscout/pull/2418) - Remove parentheses in market cap percentage
- [#2401](https://github.com/poanetwork/blockscout/pull/2401) - add ENV vars to manage updating period of average block time and market history cache
- [#2363](https://github.com/poanetwork/blockscout/pull/2363) - add parameters example for eth rpc
- [#2342](https://github.com/poanetwork/blockscout/pull/2342) - Upgrade Postgres image version in Docker setup
- [#2325](https://github.com/poanetwork/blockscout/pull/2325) - Reduce function input to address' hash only where possible
- [#2323](https://github.com/poanetwork/blockscout/pull/2323) - Group Explorer caches
- [#2305](https://github.com/poanetwork/blockscout/pull/2305) - Improve Address controllers
- [#2302](https://github.com/poanetwork/blockscout/pull/2302) - fix names for xDai source
- [#2289](https://github.com/poanetwork/blockscout/pull/2289) - Optional websockets for dev environment
- [#2307](https://github.com/poanetwork/blockscout/pull/2307) - add GoJoy to README
- [#2293](https://github.com/poanetwork/blockscout/pull/2293) - remove request idle timeout configuration
- [#2255](https://github.com/poanetwork/blockscout/pull/2255) - bump elixir version to 1.9.0


## 2.0.1-beta

### Features
- [#2283](https://github.com/poanetwork/blockscout/pull/2283) - Add transactions cache
- [#2182](https://github.com/poanetwork/blockscout/pull/2182) - add market history cache
- [#2109](https://github.com/poanetwork/blockscout/pull/2109) - use bigger updates instead of `Multi` transactions in BlocksTransactionsMismatch
- [#2075](https://github.com/poanetwork/blockscout/pull/2075) - add blocks cache
- [#2151](https://github.com/poanetwork/blockscout/pull/2151) - hide dropdown menu then other networks list is empty
- [#2191](https://github.com/poanetwork/blockscout/pull/2191) - allow to configure token metadata update interval
- [#2146](https://github.com/poanetwork/blockscout/pull/2146) - feat: add eth_getLogs rpc endpoint
- [#2216](https://github.com/poanetwork/blockscout/pull/2216) - Improve token's controllers by avoiding unnecessary preloads
- [#2235](https://github.com/poanetwork/blockscout/pull/2235) - save and show additional validation fields to smart contract
- [#2190](https://github.com/poanetwork/blockscout/pull/2190) - show all token transfers
- [#2193](https://github.com/poanetwork/blockscout/pull/2193) - feat: add BLOCKSCOUT_HOST, and use it in API docs
- [#2266](https://github.com/poanetwork/blockscout/pull/2266) - allow excluding uncles from average block time calculation

### Fixes
- [#2290](https://github.com/poanetwork/blockscout/pull/2290) - Add eth_get_balance.json to AddressView's render
- [#2286](https://github.com/poanetwork/blockscout/pull/2286) - banner stats issues on sm resolutions, transactions title issue
- [#2284](https://github.com/poanetwork/blockscout/pull/2284) - add 404 status for not existing pages
- [#2244](https://github.com/poanetwork/blockscout/pull/2244) - fix internal transactions failing to be indexed because of constraint
- [#2281](https://github.com/poanetwork/blockscout/pull/2281) - typo issues, dropdown issues
- [#2278](https://github.com/poanetwork/blockscout/pull/2278) - increase threshold for scientific notation
- [#2275](https://github.com/poanetwork/blockscout/pull/2275) - Description for networks selector
- [#2263](https://github.com/poanetwork/blockscout/pull/2263) - added an ability to close network selector on outside click
- [#2257](https://github.com/poanetwork/blockscout/pull/2257) - 'download csv' button added to different tabs
- [#2242](https://github.com/poanetwork/blockscout/pull/2242) - added styles for 'download csv' button
- [#2261](https://github.com/poanetwork/blockscout/pull/2261) - header logo aligned to the center properly
- [#2254](https://github.com/poanetwork/blockscout/pull/2254) - search length issue, tile link wrapping issue
- [#2238](https://github.com/poanetwork/blockscout/pull/2238) - header content alignment issue, hide navbar on outside click
- [#2229](https://github.com/poanetwork/blockscout/pull/2229) - gap issue between qr and copy button in token transfers, top cards width and height issue
- [#2201](https://github.com/poanetwork/blockscout/pull/2201) - footer columns fix
- [#2179](https://github.com/poanetwork/blockscout/pull/2179) - fix docker build error
- [#2165](https://github.com/poanetwork/blockscout/pull/2165) - sort blocks by timestamp when calculating average block time
- [#2175](https://github.com/poanetwork/blockscout/pull/2175) - fix coinmarketcap response errors
- [#2164](https://github.com/poanetwork/blockscout/pull/2164) - fix large numbers in balance view card
- [#2155](https://github.com/poanetwork/blockscout/pull/2155) - fix pending transaction query
- [#2183](https://github.com/poanetwork/blockscout/pull/2183) - tile content aligning for mobile resolution fix, dai logo fix
- [#2162](https://github.com/poanetwork/blockscout/pull/2162) - contract creation tile color changed
- [#2144](https://github.com/poanetwork/blockscout/pull/2144) - 'page not found' images path fixed for goerli
- [#2142](https://github.com/poanetwork/blockscout/pull/2142) - Removed posdao theme and logo, added 'page not found' image for goerli
- [#2138](https://github.com/poanetwork/blockscout/pull/2138) - badge colors issue, api titles issue
- [#2129](https://github.com/poanetwork/blockscout/pull/2129) - Fix for width of explorer elements
- [#2121](https://github.com/poanetwork/blockscout/pull/2121) - Binding of 404 page
- [#2120](https://github.com/poanetwork/blockscout/pull/2120) - footer links and socials focus color issue
- [#2113](https://github.com/poanetwork/blockscout/pull/2113) - renewed logos for rsk, dai, blockscout; themes color changes for lukso; error images for lukso
- [#2112](https://github.com/poanetwork/blockscout/pull/2112) - themes color improvements, dropdown color issue
- [#2110](https://github.com/poanetwork/blockscout/pull/2110) - themes colors issues, ui issues
- [#2103](https://github.com/poanetwork/blockscout/pull/2103) - ui issues for all themes
- [#2090](https://github.com/poanetwork/blockscout/pull/2090) - updated some ETC theme colors
- [#2096](https://github.com/poanetwork/blockscout/pull/2096) - RSK theme fixes
- [#2093](https://github.com/poanetwork/blockscout/pull/2093) - detect token transfer type for deprecated erc721 spec
- [#2111](https://github.com/poanetwork/blockscout/pull/2111) - improve address transaction controller
- [#2108](https://github.com/poanetwork/blockscout/pull/2108) - fix uncle fetching without full transactions
- [#2128](https://github.com/poanetwork/blockscout/pull/2128) - add new function clause for uncle errors
- [#2123](https://github.com/poanetwork/blockscout/pull/2123) - fix coins percentage view
- [#2119](https://github.com/poanetwork/blockscout/pull/2119) - fix map logging
- [#2130](https://github.com/poanetwork/blockscout/pull/2130) - fix navigation
- [#2148](https://github.com/poanetwork/blockscout/pull/2148) - filter pending logs
- [#2147](https://github.com/poanetwork/blockscout/pull/2147) - add rsk format of checksum
- [#2149](https://github.com/poanetwork/blockscout/pull/2149) - remove pending transaction count
- [#2177](https://github.com/poanetwork/blockscout/pull/2177) - remove duplicate entries from UncleBlock's Fetcher
- [#2169](https://github.com/poanetwork/blockscout/pull/2169) - add more validator reward types for xDai
- [#2173](https://github.com/poanetwork/blockscout/pull/2173) - handle correctly empty transactions
- [#2174](https://github.com/poanetwork/blockscout/pull/2174) - fix reward channel joining
- [#2186](https://github.com/poanetwork/blockscout/pull/2186) - fix net version test
- [#2196](https://github.com/poanetwork/blockscout/pull/2196) - Nethermind client fixes
- [#2237](https://github.com/poanetwork/blockscout/pull/2237) - fix rsk total_supply
- [#2198](https://github.com/poanetwork/blockscout/pull/2198) - reduce transaction status and error constraint
- [#2167](https://github.com/poanetwork/blockscout/pull/2167) - feat: document eth rpc api mimicking endpoints
- [#2225](https://github.com/poanetwork/blockscout/pull/2225) - fix metadata decoding in Solidity 0.5.9 smart contract verification
- [#2204](https://github.com/poanetwork/blockscout/pull/2204) - fix large contract verification
- [#2258](https://github.com/poanetwork/blockscout/pull/2258) - reduce BlocksTransactionsMismatch memory footprint
- [#2247](https://github.com/poanetwork/blockscout/pull/2247) - hide logs search if there are no logs
- [#2248](https://github.com/poanetwork/blockscout/pull/2248) - sort block after query execution for average block time
- [#2249](https://github.com/poanetwork/blockscout/pull/2249) - More transaction controllers improvements
- [#2267](https://github.com/poanetwork/blockscout/pull/2267) - Modify implementation of `where_transaction_has_multiple_internal_transactions`
- [#2270](https://github.com/poanetwork/blockscout/pull/2270) - Remove duplicate params in `Indexer.Fetcher.TokenBalance`
- [#2268](https://github.com/poanetwork/blockscout/pull/2268) - remove not existing assigns in html code
- [#2276](https://github.com/poanetwork/blockscout/pull/2276) - remove port in docs

### Chore
- [#2127](https://github.com/poanetwork/blockscout/pull/2127) - use previouse chromedriver version
- [#2118](https://github.com/poanetwork/blockscout/pull/2118) - show only the last decompiled contract
- [#2255](https://github.com/poanetwork/blockscout/pull/2255) - upgrade elixir version to 1.9.0
- [#2256](https://github.com/poanetwork/blockscout/pull/2256) - use the latest version of chromedriver


## 2.0.0-beta

### Features
- [#2044](https://github.com/poanetwork/blockscout/pull/2044) - New network selector.
- [#2091](https://github.com/poanetwork/blockscout/pull/2091) - Added "Question" modal.
- [#1963](https://github.com/poanetwork/blockscout/pull/1963), [#1959](https://github.com/poanetwork/blockscout/pull/1959), [#1948](https://github.com/poanetwork/blockscout/pull/1948), [#1936](https://github.com/poanetwork/blockscout/pull/1936), [#1925](https://github.com/poanetwork/blockscout/pull/1925), [#1922](https://github.com/poanetwork/blockscout/pull/1922), [#1903](https://github.com/poanetwork/blockscout/pull/1903), [#1874](https://github.com/poanetwork/blockscout/pull/1874), [#1895](https://github.com/poanetwork/blockscout/pull/1895), [#2031](https://github.com/poanetwork/blockscout/pull/2031), [#2073](https://github.com/poanetwork/blockscout/pull/2073), [#2074](https://github.com/poanetwork/blockscout/pull/2074),  - added new themes and logos for poa, eth, rinkeby, goerli, ropsten, kovan, sokol, xdai, etc, rsk and default theme
- [#1726](https://github.com/poanetwork/blockscout/pull/2071) - Updated styles for the new smart contract page.
- [#2081](https://github.com/poanetwork/blockscout/pull/2081) - Tooltip for 'more' button, explorers logos added
- [#2010](https://github.com/poanetwork/blockscout/pull/2010) - added "block not found" and "tx not found pages"
- [#1928](https://github.com/poanetwork/blockscout/pull/1928) - pagination styles were updated
- [#1940](https://github.com/poanetwork/blockscout/pull/1940) - qr modal button and background issue
- [#1907](https://github.com/poanetwork/blockscout/pull/1907) - dropdown color bug fix (lukso theme) and tooltip color bug fix
- [#1859](https://github.com/poanetwork/blockscout/pull/1859) - feat: show raw transaction traces
- [#1941](https://github.com/poanetwork/blockscout/pull/1941) - feat: add on demand fetching and stale attr to rpc
- [#1957](https://github.com/poanetwork/blockscout/pull/1957) - Calculate stakes ratio before insert pools
- [#1956](https://github.com/poanetwork/blockscout/pull/1956) - add logs tab to address
- [#1952](https://github.com/poanetwork/blockscout/pull/1952) - feat: exclude empty contracts by default
- [#1954](https://github.com/poanetwork/blockscout/pull/1954) - feat: use creation init on self destruct
- [#2036](https://github.com/poanetwork/blockscout/pull/2036) - New tables for staking pools and delegators
- [#1974](https://github.com/poanetwork/blockscout/pull/1974) - feat: previous page button logic
- [#1999](https://github.com/poanetwork/blockscout/pull/1999) - load data async on addresses page
- [#1807](https://github.com/poanetwork/blockscout/pull/1807) - New theming capabilites.
- [#2040](https://github.com/poanetwork/blockscout/pull/2040) - Verification links to other explorers for ETH
- [#2037](https://github.com/poanetwork/blockscout/pull/2037) - add address logs search functionality
- [#2012](https://github.com/poanetwork/blockscout/pull/2012) - make all pages pagination async
- [#2064](https://github.com/poanetwork/blockscout/pull/2064) - feat: add fields to tx apis, small cleanups
- [#2100](https://github.com/poanetwork/blockscout/pull/2100) - feat: eth_get_balance rpc endpoint

### Fixes
- [#2228](https://github.com/poanetwork/blockscout/pull/2228) - favorites duplication issues, active radio issue
- [#2207](https://github.com/poanetwork/blockscout/pull/2207) - new 'download csv' button design
- [#2206](https://github.com/poanetwork/blockscout/pull/2206) - added styles for 'Download All Transactions as CSV' button
- [#2099](https://github.com/poanetwork/blockscout/pull/2099) - logs search input width
- [#2098](https://github.com/poanetwork/blockscout/pull/2098) - nav dropdown issue, logo size issue
- [#2082](https://github.com/poanetwork/blockscout/pull/2082) - dropdown styles, tooltip gap fix, 404 page added
- [#2077](https://github.com/poanetwork/blockscout/pull/2077) - ui issues
- [#2072](https://github.com/poanetwork/blockscout/pull/2072) - Fixed checkmarks not showing correctly in tabs.
- [#2066](https://github.com/poanetwork/blockscout/pull/2066) - fixed length of logs search input
- [#2056](https://github.com/poanetwork/blockscout/pull/2056) - log search form styles added
- [#2043](https://github.com/poanetwork/blockscout/pull/2043) - Fixed modal dialog width for 'verify other explorers'
- [#2025](https://github.com/poanetwork/blockscout/pull/2025) - Added a new color to display transactions' errors.
- [#2033](https://github.com/poanetwork/blockscout/pull/2033) - Header nav. dropdown active element color issue
- [#2019](https://github.com/poanetwork/blockscout/pull/2019) - Fixed the missing tx hashes.
- [#2020](https://github.com/poanetwork/blockscout/pull/2020) - Fixed a bug triggered when a second click to a selected tab caused the other tabs to hide.
- [#1944](https://github.com/poanetwork/blockscout/pull/1944) - fixed styles for token's dropdown.
- [#1926](https://github.com/poanetwork/blockscout/pull/1926) - status label alignment
- [#1849](https://github.com/poanetwork/blockscout/pull/1849) - Improve chains menu
- [#1868](https://github.com/poanetwork/blockscout/pull/1868) - fix: logs list endpoint performance
- [#1822](https://github.com/poanetwork/blockscout/pull/1822) - Fix style breaks in decompiled contract code view
- [#1885](https://github.com/poanetwork/blockscout/pull/1885) - highlight reserved words in decompiled code
- [#1896](https://github.com/poanetwork/blockscout/pull/1896) - re-query tokens in top nav automplete
- [#1905](https://github.com/poanetwork/blockscout/pull/1905) - fix reorgs, uncles pagination
- [#1904](https://github.com/poanetwork/blockscout/pull/1904) - fix `BLOCK_COUNT_CACHE_TTL` env var type
- [#1915](https://github.com/poanetwork/blockscout/pull/1915) - fallback to 2 latest evm versions
- [#1937](https://github.com/poanetwork/blockscout/pull/1937) - Check the presence of overlap[i] object before retrieving properties from it
- [#1960](https://github.com/poanetwork/blockscout/pull/1960) - do not remove bold text in decompiled contacts
- [#1966](https://github.com/poanetwork/blockscout/pull/1966) - fix: add fields for contract filter performance
- [#2017](https://github.com/poanetwork/blockscout/pull/2017) - fix: fix to/from filters on tx list pages
- [#2008](https://github.com/poanetwork/blockscout/pull/2008) - add new function clause for xDai network beneficiaries
- [#2009](https://github.com/poanetwork/blockscout/pull/2009) - addresses page improvements
- [#2027](https://github.com/poanetwork/blockscout/pull/2027) - fix: `BlocksTransactionsMismatch` ignoring blocks without transactions
- [#2062](https://github.com/poanetwork/blockscout/pull/2062) - fix: uniq by hash, instead of transaction
- [#2052](https://github.com/poanetwork/blockscout/pull/2052) - allow bytes32 for name and symbol
- [#2047](https://github.com/poanetwork/blockscout/pull/2047) - fix: show creating internal transactions
- [#2014](https://github.com/poanetwork/blockscout/pull/2014) - fix: use better queries for listLogs endpoint
- [#2027](https://github.com/poanetwork/blockscout/pull/2027) - fix: `BlocksTransactionsMismatch` ignoring blocks without transactions
- [#2070](https://github.com/poanetwork/blockscout/pull/2070) - reduce `max_concurrency` of `BlocksTransactionsMismatch` fetcher
- [#2083](https://github.com/poanetwork/blockscout/pull/2083) - allow total_difficuly to be nil
- [#2086](https://github.com/poanetwork/blockscout/pull/2086) - fix geth's staticcall without output

### Chore

- [#1900](https://github.com/poanetwork/blockscout/pull/1900) - SUPPORTED_CHAINS ENV var
- [#1958](https://github.com/poanetwork/blockscout/pull/1958) - Default value for release link env var
- [#1964](https://github.com/poanetwork/blockscout/pull/1964) - ALLOWED_EVM_VERSIONS env var
- [#1975](https://github.com/poanetwork/blockscout/pull/1975) - add log index to transaction view
- [#1988](https://github.com/poanetwork/blockscout/pull/1988) - Fix wrong parity tasks names in Circle CI
- [#2000](https://github.com/poanetwork/blockscout/pull/2000) - docker/Makefile: always set a container name
- [#2018](https://github.com/poanetwork/blockscout/pull/2018) - Use PORT env variable in dev config
- [#2055](https://github.com/poanetwork/blockscout/pull/2055) - Increase timeout for geth indexers
- [#2069](https://github.com/poanetwork/blockscout/pull/2069) - Docsify integration: static docs page generation


## 1.3.15-beta

### Features

- [#1857](https://github.com/poanetwork/blockscout/pull/1857) - Re-implement Geth JS internal transaction tracer in Elixir
- [#1989](https://github.com/poanetwork/blockscout/pull/1989) - fix: consolidate address w/ balance one at a time
- [#2002](https://github.com/poanetwork/blockscout/pull/2002) - Get estimated count of blocks when cache is empty

### Fixes

- [#1869](https://github.com/poanetwork/blockscout/pull/1869) - Fix output and gas extraction in JS tracer for Geth
- [#1992](https://github.com/poanetwork/blockscout/pull/1992) - fix: support https for wobserver polling
- [#2027](https://github.com/poanetwork/blockscout/pull/2027) - fix: `BlocksTransactionsMismatch` ignoring blocks without transactions


## 1.3.14-beta

- [#1812](https://github.com/poanetwork/blockscout/pull/1812) - add pagination to addresses page
- [#1920](https://github.com/poanetwork/blockscout/pull/1920) - fix: remove source code fields from list endpoint
- [#1876](https://github.com/poanetwork/blockscout/pull/1876) - async calculate a count of blocks

### Fixes

- [#1917](https://github.com/poanetwork/blockscout/pull/1917) - Force block refetch if transaction is re-collated in a different block

### Chore

- [#1892](https://github.com/poanetwork/blockscout/pull/1892) - Remove temporary worker modules


## 1.3.13-beta

### Features

- [#1933](https://github.com/poanetwork/blockscout/pull/1933) - add eth_BlockNumber json rpc method

### Fixes

- [#1875](https://github.com/poanetwork/blockscout/pull/1875) - fix: resolve false positive constructor arguments
- [#1881](https://github.com/poanetwork/blockscout/pull/1881) - fix: store solc versions locally for performance
- [#1898](https://github.com/poanetwork/blockscout/pull/1898) - check if the constructor has arguments before verifying constructor arguments


## 1.3.12-beta

Reverting of synchronous block counter, implemented in #1848


## 1.3.11-beta

### Features

- [#1815](https://github.com/poanetwork/blockscout/pull/1815) - Be able to search without prefix "0x"
- [#1813](https://github.com/poanetwork/blockscout/pull/1813) - Add total blocks counter to the main page
- [#1806](https://github.com/poanetwork/blockscout/pull/1806) - Verify contracts with a post request
- [#1848](https://github.com/poanetwork/blockscout/pull/1848) - Add cache for block counter

### Fixes

- [#1829](https://github.com/poanetwork/blockscout/pull/1829) - Handle nil quantities in block decoding routine
- [#1830](https://github.com/poanetwork/blockscout/pull/1830) - Make block size field nullable
- [#1840](https://github.com/poanetwork/blockscout/pull/1840) - Handle case when total supply is nil
- [#1838](https://github.com/poanetwork/blockscout/pull/1838) - Block counter calculates only consensus blocks

### Chore

- [#1814](https://github.com/poanetwork/blockscout/pull/1814) - Clear build artefacts script
- [#1837](https://github.com/poanetwork/blockscout/pull/1837) - Add -f flag to clear_build.sh script delete static folder


## 1.3.10-beta

### Features

- [#1739](https://github.com/poanetwork/blockscout/pull/1739) - highlight decompiled source code
- [#1696](https://github.com/poanetwork/blockscout/pull/1696) - full-text search by tokens
- [#1742](https://github.com/poanetwork/blockscout/pull/1742) - Support RSK
- [#1777](https://github.com/poanetwork/blockscout/pull/1777) - show ERC-20 token transfer info on transaction page
- [#1770](https://github.com/poanetwork/blockscout/pull/1770) - set a websocket keepalive from config
- [#1789](https://github.com/poanetwork/blockscout/pull/1789) - add ERC-721 info to transaction overview page
- [#1801](https://github.com/poanetwork/blockscout/pull/1801) - Staking pools fetching

### Fixes

 - [#1724](https://github.com/poanetwork/blockscout/pull/1724) - Remove internal tx and token balance fetching from realtime fetcher
 - [#1727](https://github.com/poanetwork/blockscout/pull/1727) - add logs pagination in rpc api
 - [#1740](https://github.com/poanetwork/blockscout/pull/1740) - fix empty block time
 - [#1743](https://github.com/poanetwork/blockscout/pull/1743) - sort decompiled smart contracts in lexicographical order
 - [#1756](https://github.com/poanetwork/blockscout/pull/1756) - add today's token balance from the previous value
 - [#1769](https://github.com/poanetwork/blockscout/pull/1769) - add timestamp to block overview
 - [#1768](https://github.com/poanetwork/blockscout/pull/1768) - fix first block parameter
 - [#1778](https://github.com/poanetwork/blockscout/pull/1778) - Make websocket optional for realtime fetcher
 - [#1790](https://github.com/poanetwork/blockscout/pull/1790) - fix constructor arguments verification
 - [#1793](https://github.com/poanetwork/blockscout/pull/1793) - fix top nav autocomplete
 - [#1795](https://github.com/poanetwork/blockscout/pull/1795) - fix line numbers for decompiled contracts
 - [#1803](https://github.com/poanetwork/blockscout/pull/1803) - use coinmarketcap for total_supply by default
 - [#1802](https://github.com/poanetwork/blockscout/pull/1802) - make coinmarketcap's number of pages configurable
 - [#1799](https://github.com/poanetwork/blockscout/pull/1799) - Use eth_getUncleByBlockHashAndIndex for uncle block fetching
 - [#1531](https://github.com/poanetwork/blockscout/pull/1531) - docker: fix dockerFile for secp256k1 building
 - [#1835](https://github.com/poanetwork/blockscout/pull/1835) - fix: ignore `pong` messages without error

### Chore

 - [#1804](https://github.com/poanetwork/blockscout/pull/1804) - (Chore) Divide chains by Mainnet/Testnet in menu
 - [#1783](https://github.com/poanetwork/blockscout/pull/1783) - Update README with the chains that use Blockscout
 - [#1780](https://github.com/poanetwork/blockscout/pull/1780) - Update link to the Github repo in the footer
 - [#1757](https://github.com/poanetwork/blockscout/pull/1757) - Change twitter acc link to official Blockscout acc twitter
 - [#1749](https://github.com/poanetwork/blockscout/pull/1749) - Replace the link in the footer with the official POA announcements tg channel link
 - [#1718](https://github.com/poanetwork/blockscout/pull/1718) - Flatten indexer module hierarchy and supervisor tree
 - [#1753](https://github.com/poanetwork/blockscout/pull/1753) - Add a check mark to decompiled contract tab
 - [#1744](https://github.com/poanetwork/blockscout/pull/1744) - remove `0x0..0` from tests
 - [#1763](https://github.com/poanetwork/blockscout/pull/1763) - Describe indexer structure and list existing fetchers
 - [#1800](https://github.com/poanetwork/blockscout/pull/1800) - Disable lazy logging check in Credo


## 1.3.9-beta

### Features

 - [#1662](https://github.com/poanetwork/blockscout/pull/1662) - allow specifying number of optimization runs
 - [#1654](https://github.com/poanetwork/blockscout/pull/1654) - add decompiled code tab
 - [#1661](https://github.com/poanetwork/blockscout/pull/1661) - try to compile smart contract with the latest evm version
 - [#1665](https://github.com/poanetwork/blockscout/pull/1665) - Add contract verification RPC endpoint.
 - [#1706](https://github.com/poanetwork/blockscout/pull/1706) - allow setting update interval for addresses with b

### Fixes

 - [#1669](https://github.com/poanetwork/blockscout/pull/1669) - do not fail if multiple matching tokens are found
 - [#1691](https://github.com/poanetwork/blockscout/pull/1691) - decrease token metadata update interval
 - [#1688](https://github.com/poanetwork/blockscout/pull/1688) - do not fail if failure reason is atom
 - [#1692](https://github.com/poanetwork/blockscout/pull/1692) - exclude decompiled smart contract from encoding
 - [#1684](https://github.com/poanetwork/blockscout/pull/1684) - Discard child block with parent_hash not matching hash of imported block
 - [#1699](https://github.com/poanetwork/blockscout/pull/1699) - use seconds as transaction cache period measure
 - [#1697](https://github.com/poanetwork/blockscout/pull/1697) - fix failing in rpc if balance is empty
 - [#1711](https://github.com/poanetwork/blockscout/pull/1711) - rescue failing repo in block number cache update
 - [#1712](https://github.com/poanetwork/blockscout/pull/1712) - do not set contract code from transaction input
 - [#1714](https://github.com/poanetwork/blockscout/pull/1714) - fix average block time calculation

### Chore

 - [#1693](https://github.com/poanetwork/blockscout/pull/1693) - Add a checklist to the PR template


## 1.3.8-beta

### Features

 - [#1611](https://github.com/poanetwork/blockscout/pull/1611) - allow setting the first indexing block
 - [#1596](https://github.com/poanetwork/blockscout/pull/1596) - add endpoint to create decompiled contracts
 - [#1634](https://github.com/poanetwork/blockscout/pull/1634) - add transaction count cache

### Fixes

 - [#1630](https://github.com/poanetwork/blockscout/pull/1630) - (Fix) colour for release link in the footer
 - [#1621](https://github.com/poanetwork/blockscout/pull/1621) - Modify query to fetch failed contract creations
 - [#1614](https://github.com/poanetwork/blockscout/pull/1614) - Do not fetch burn address token balance
 - [#1639](https://github.com/poanetwork/blockscout/pull/1614) - Optimize token holder count updates when importing address current balances
 - [#1643](https://github.com/poanetwork/blockscout/pull/1643) - Set internal_transactions_indexed_at for empty blocks
 - [#1647](https://github.com/poanetwork/blockscout/pull/1647) - Fix typo in view
 - [#1650](https://github.com/poanetwork/blockscout/pull/1650) - Add petersburg evm version to smart contract verifier
 - [#1657](https://github.com/poanetwork/blockscout/pull/1657) - Force consensus loss for parent block if its hash mismatches parent_hash

### Chore


## 1.3.7-beta

### Features

### Fixes

 - [#1615](https://github.com/poanetwork/blockscout/pull/1615) - Add more logging to code fixer process
 - [#1613](https://github.com/poanetwork/blockscout/pull/1613) - Fix USD fee value
 - [#1577](https://github.com/poanetwork/blockscout/pull/1577) - Add process to fix contract with code
 - [#1583](https://github.com/poanetwork/blockscout/pull/1583) - Chunk JSON-RPC batches in case connection times out

### Chore

 - [#1610](https://github.com/poanetwork/blockscout/pull/1610) - Add PIRL to Readme


## 1.3.6-beta

### Features

 - [#1589](https://github.com/poanetwork/blockscout/pull/1589) - RPC endpoint to list addresses
 - [#1567](https://github.com/poanetwork/blockscout/pull/1567) - Allow setting different configuration just for realtime fetcher
 - [#1562](https://github.com/poanetwork/blockscout/pull/1562) - Add incoming transactions count to contract view
 - [#1608](https://github.com/poanetwork/blockscout/pull/1608) - Add listcontracts RPC Endpoint

### Fixes

 - [#1595](https://github.com/poanetwork/blockscout/pull/1595) - Reduce block_rewards in the catchup fetcher
 - [#1590](https://github.com/poanetwork/blockscout/pull/1590) - Added guard for fetching blocks with invalid number
 - [#1588](https://github.com/poanetwork/blockscout/pull/1588) - Fix usd value on address page
 - [#1586](https://github.com/poanetwork/blockscout/pull/1586) - Exact timestamp display
 - [#1581](https://github.com/poanetwork/blockscout/pull/1581) - Consider `creates` param when fetching transactions
 - [#1559](https://github.com/poanetwork/blockscout/pull/1559) - Change v column type for Transactions table

### Chore

 - [#1579](https://github.com/poanetwork/blockscout/pull/1579) - Add SpringChain to the list of Additional Chains Utilizing BlockScout
 - [#1578](https://github.com/poanetwork/blockscout/pull/1578) - Refine contributing procedure
 - [#1572](https://github.com/poanetwork/blockscout/pull/1572) - Add option to disable block rewards in indexer config


## 1.3.5-beta

### Features

 - [#1560](https://github.com/poanetwork/blockscout/pull/1560) - Allow executing smart contract functions in arbitrarily sized batches
 - [#1543](https://github.com/poanetwork/blockscout/pull/1543) - Use trace_replayBlockTransactions API for faster tracing
 - [#1558](https://github.com/poanetwork/blockscout/pull/1558) - Allow searching by token symbol
 - [#1551](https://github.com/poanetwork/blockscout/pull/1551) Exact date and time for Transaction details page
 - [#1547](https://github.com/poanetwork/blockscout/pull/1547) - Verify smart contracts with evm versions
 - [#1540](https://github.com/poanetwork/blockscout/pull/1540) - Fetch ERC721 token balances if sender is '0x0..0'
 - [#1539](https://github.com/poanetwork/blockscout/pull/1539) - Add the link to release in the footer
 - [#1519](https://github.com/poanetwork/blockscout/pull/1519) - Create contract methods
 - [#1496](https://github.com/poanetwork/blockscout/pull/1496) - Remove dropped/replaced transactions in pending transactions list
 - [#1492](https://github.com/poanetwork/blockscout/pull/1492) - Disable usd value for an empty exchange rate
 - [#1466](https://github.com/poanetwork/blockscout/pull/1466) - Decoding candidates for unverified contracts

### Fixes
 - [#1545](https://github.com/poanetwork/blockscout/pull/1545) - Fix scheduling of latest block polling in Realtime Fetcher
 - [#1554](https://github.com/poanetwork/blockscout/pull/1554) - Encode integer parameters when calling smart contract functions
 - [#1537](https://github.com/poanetwork/blockscout/pull/1537) - Fix test that depended on date
 - [#1534](https://github.com/poanetwork/blockscout/pull/1534) - Render a nicer error when creator cannot be determined
 - [#1527](https://github.com/poanetwork/blockscout/pull/1527) - Add index to value_fetched_at
 - [#1518](https://github.com/poanetwork/blockscout/pull/1518) - Select only distinct failed transactions
 - [#1516](https://github.com/poanetwork/blockscout/pull/1516) - Fix coin balance params reducer for pending transaction
 - [#1511](https://github.com/poanetwork/blockscout/pull/1511) - Set correct log level for production
 - [#1510](https://github.com/poanetwork/blockscout/pull/1510) - Fix test that fails every 1st day of the month
 - [#1509](https://github.com/poanetwork/blockscout/pull/1509) - Add index to blocks' consensus
 - [#1508](https://github.com/poanetwork/blockscout/pull/1508) - Remove duplicated indexes
 - [#1505](https://github.com/poanetwork/blockscout/pull/1505) - Use https instead of ssh for absinthe libs
 - [#1501](https://github.com/poanetwork/blockscout/pull/1501) - Constructor_arguments must be type `text`
 - [#1498](https://github.com/poanetwork/blockscout/pull/1498) - Add index for created_contract_address_hash in transactions
 - [#1493](https://github.com/poanetwork/blockscout/pull/1493) - Do not do work in process initialization
 - [#1487](https://github.com/poanetwork/blockscout/pull/1487) - Limit geth sync to 128 blocks
 - [#1484](https://github.com/poanetwork/blockscout/pull/1484) - Allow decoding input as utf-8
 - [#1479](https://github.com/poanetwork/blockscout/pull/1479) - Remove smoothing from coin balance chart

### Chore
 - [https://github.com/poanetwork/blockscout/pull/1532](https://github.com/poanetwork/blockscout/pull/1532) - Upgrade elixir to 1.8.1
 - [https://github.com/poanetwork/blockscout/pull/1553](https://github.com/poanetwork/blockscout/pull/1553) - Dockerfile: remove 1.7.1 version pin FROM bitwalker/alpine-elixir-phoenix
 - [https://github.com/poanetwork/blockscout/pull/1465](https://github.com/poanetwork/blockscout/pull/1465) - Resolve lodash security alert<|MERGE_RESOLUTION|>--- conflicted
+++ resolved
@@ -20,6 +20,7 @@
 - [#3178](https://github.com/poanetwork/blockscout/pull/3178) - Fix unavailable navbar menu when read/write proxy tab is active
 
 ### Chore
+- [#3143](https://github.com/poanetwork/blockscout/pull/3143) - Update Phoenix 1.4 -> 1.5
 - [#3210](https://github.com/poanetwork/blockscout/pull/3210) - Update Phoenix up to 1.4.17
 - [#3206](https://github.com/poanetwork/blockscout/pull/3206) - Update Elixir version: 1.10.2 -> 1.10.3
 - [#3204](https://github.com/poanetwork/blockscout/pull/3204) - GraphQL Absinthe related packages update up to stable versions
@@ -64,11 +65,7 @@
 - [#3125](https://github.com/poanetwork/blockscout/pull/3125)  - Availability to configure a number of days to consider at coin balance history chart via environment variable
 
 ### Fixes
-<<<<<<< HEAD
-- [#3143](https://github.com/poanetwork/blockscout/pull/3143) - Update Phoenix 1.4 -> 1.5, Elixir 1.10.2 -> 1.10.3
-=======
 - [#3146](https://github.com/poanetwork/blockscout/pull/3146) - Fix coin balance history page: order of items, fix if no balance changes
->>>>>>> 61474504
 - [#3142](https://github.com/poanetwork/blockscout/pull/3142) - Speed-up last coin balance timestamp query (coin balance history page performance improvement)
 - [#3140](https://github.com/poanetwork/blockscout/pull/3140) - Fix performance of the balance changing history list loading
 - [#3133](https://github.com/poanetwork/blockscout/pull/3133) - Take into account FIRST_BLOCK in trace_ReplayBlockTransactions requests
