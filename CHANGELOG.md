--- conflicted
+++ resolved
@@ -3,18 +3,13 @@
 ### Features
 - [#2679](https://github.com/poanetwork/blockscout/pull/2679) - added fixed height for card chain blocks and card chain transactions 
 - [#2678](https://github.com/poanetwork/blockscout/pull/2678) - fixed dashboard banner height bug
-<<<<<<< HEAD
 - [#2672](https://github.com/poanetwork/blockscout/pull/2672) - added new theme for xUSDT
 
 ### Fixes
 - [#2684](https://github.com/poanetwork/blockscout/pull/2684) - do not filter pending logs
-=======
-- [#2672](https://github.com/poanetwork/blockscout/pull/2672) - added new theme for xUSDT 
+- [#2682](https://github.com/poanetwork/blockscout/pull/2682) - Use Task.start instead of Task.async in caches
 - [#2663](https://github.com/poanetwork/blockscout/pull/2663) - Fetch address counters in parallel
 
-### Fixes
-- [#2682](https://github.com/poanetwork/blockscout/pull/2682) - Use Task.start instead of Task.async in caches
->>>>>>> 3ccbb1bc
 
 ### Chore
 
